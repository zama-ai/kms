--- conflicted
+++ resolved
@@ -264,13 +264,6 @@
     }
 }
 
-<<<<<<< HEAD
-use tfhe::FheTypes as TfheFheType;
-
-use crate::s3_operations::{fetch_elements, fetch_kms_verification_keys};
-
-=======
->>>>>>> bbbc78d9
 #[derive(Copy, Clone, Default, EnumString, PartialEq, Display, Debug, Serialize, Deserialize)]
 pub enum FheType {
     #[default]
@@ -959,733 +952,6 @@
     Ok(kms_addrs)
 }
 
-<<<<<<< HEAD
-/// Check that the external signature on the keygen is valid, i.e. was made by one of the supplied addresses
-fn check_standard_keyset_ext_signature(
-    public_key: &CompactPublicKey,
-    server_key: &ServerKey,
-    prep_id: &RequestId,
-    key_id: &RequestId,
-    external_sig: &[u8],
-    domain: &Eip712Domain,
-    kms_addrs: &[alloy_primitives::Address],
-) -> anyhow::Result<()> {
-    let server_key_digest = safe_serialize_hash_element_versioned(&DSEP_PUBDATA_KEY, server_key)?;
-    let public_key_digest = safe_serialize_hash_element_versioned(&DSEP_PUBDATA_KEY, public_key)?;
-
-    let sol_type = KeygenVerification::new(prep_id, key_id, server_key_digest, public_key_digest);
-    let addr = recover_address_from_ext_signature(&sol_type, domain, external_sig)?;
-
-    // check that the address is in the list of known KMS addresses
-    if kms_addrs.contains(&addr) {
-        Ok(())
-    } else {
-        Err(anyhow::anyhow!(
-            "External signature verification failed for keygen as it does not contain the right address!"
-        ))
-    }
-}
-
-/// check that the external signature on the CRS is valid, i.e. was made by one of the supplied addresses
-fn check_crsgen_ext_signature(
-    crs: &CompactPkeCrs,
-    crs_id: &RequestId,
-    external_sig: &[u8],
-    domain: &Eip712Domain,
-    kms_addrs: &[alloy_primitives::Address],
-) -> anyhow::Result<()> {
-    let crs_digest = safe_serialize_hash_element_versioned(&DSEP_PUBDATA_CRS, crs)?;
-
-    let max_num_bits = max_num_bits_from_crs(crs);
-    let sol_type = CrsgenVerification::new(crs_id, max_num_bits, crs_digest);
-    let addr = recover_address_from_ext_signature(&sol_type, domain, external_sig)?;
-
-    // check that the address is in the list of known KMS addresses
-    if kms_addrs.contains(&addr) {
-        Ok(())
-    } else {
-        Err(anyhow::anyhow!(
-            "External signature verification failed for crsgen as it does not contain the right address!"
-        ))
-    }
-}
-
-/// check that the external signature on the decryption result(s) is valid, i.e. was made by one of the supplied addresses
-fn check_ext_pt_signature(
-    external_sig: &[u8],
-    plaintexts: &Vec<TypedPlaintext>,
-    external_handles: Vec<Vec<u8>>,
-    domain: Eip712Domain,
-    kms_addrs: &[alloy_primitives::Address],
-    extra_data: Vec<u8>,
-) -> anyhow::Result<()> {
-    tracing::debug!("PTs: {:?}", plaintexts);
-    tracing::debug!("ext. handles: {:?}", external_handles);
-    let message = compute_public_decryption_message(external_handles, plaintexts, extra_data)?;
-    let addr = recover_address_from_ext_signature(&message, &domain, external_sig)?;
-    tracing::info!("recovered address: {}", addr);
-
-    // check that the address is in the list of known KMS addresses
-    if kms_addrs.contains(&addr) {
-        Ok(())
-    } else {
-        Err(anyhow::anyhow!(
-            "External PT signature verification failed!"
-        ))
-    }
-}
-
-fn check_external_decryption_signature(
-    responses: &[PublicDecryptionResponse], // one response per party
-    expected_answer: TypedPlaintext,
-    external_handles: &[Vec<u8>],
-    domain: &Eip712Domain,
-    kms_addrs: &[alloy_primitives::Address],
-) -> anyhow::Result<()> {
-    let mut results = Vec::new();
-    for response in responses {
-        let payload = response.payload.as_ref().unwrap();
-        check_ext_pt_signature(
-            &response.external_signature,
-            &payload.plaintexts,
-            external_handles.to_owned(),
-            domain.clone(),
-            kms_addrs,
-            vec![],
-        )?;
-
-        for (idx, pt) in payload.plaintexts.iter().enumerate() {
-            tracing::info!(
-                "Decrypt Result #{idx}: Plaintext: {:?} (Bytes: {}).",
-                pt,
-                hex::encode(pt.bytes.as_slice()),
-            );
-            results.push(pt.clone());
-        }
-    }
-
-    let tp_expected = TestingPlaintext::try_from(expected_answer)?;
-    for result in results {
-        assert_eq!(tp_expected, TestingPlaintext::try_from(result).unwrap());
-    }
-
-    tracing::info!("Decryption response successfully processed.");
-    Ok(())
-}
-
-#[allow(clippy::too_many_arguments)]
-async fn do_keygen(
-    internal_client: &mut Client,
-    core_endpoints: &HashMap<u32, CoreServiceEndpointClient<Channel>>,
-    rng: &mut AesRng,
-    cc_conf: &CoreClientConfig,
-    cmd_conf: &CmdConfig,
-    num_parties: usize,
-    kms_addrs: &[alloy_primitives::Address],
-    param: FheParameter,
-    preproc_id: RequestId,
-    insecure: bool,
-    shared_config: &SharedKeyGenParameters,
-    destination_prefix: &Path,
-) -> anyhow::Result<RequestId> {
-    let req_id = RequestId::new_random(rng);
-
-    let max_iter = cmd_conf.max_iter;
-    let num_expected_responses = if cmd_conf.expect_all_responses {
-        num_parties
-    } else {
-        cc_conf.num_majority
-    };
-
-    //NOTE: If we do not use dummy_domain here, then
-    //this needs changing too in the KeyGenResult command.
-    let keyset_config =
-        shared_config
-            .keyset_type
-            .clone()
-            .map(|x| kms_grpc::kms::v1::KeySetConfig {
-                keyset_type: kms_grpc::kms::v1::KeySetType::from(x) as i32,
-                standard_keyset_config: None,
-            });
-    let dkg_req = internal_client.key_gen_request(
-        &req_id,
-        &preproc_id,
-        shared_config.context_id.as_ref(),
-        shared_config.epoch_id.as_ref(),
-        Some(param),
-        keyset_config,
-        None,
-        dummy_domain(),
-    )?;
-
-    //NOTE: Extract domain from request for sanity, but if we don't use dummy_domain
-    //we have an issue in the (Insecure)KeyGenResult commands
-    let domain = if let Some(domain) = &dkg_req.domain {
-        protobuf_to_alloy_domain(domain)?
-    } else {
-        return Err(anyhow::anyhow!("No domain provided in crsgen request"));
-    };
-
-    // make parallel requests by calling insecure keygen in a thread
-    let mut req_tasks = JoinSet::new();
-
-    for (_party_id, ce) in core_endpoints.iter() {
-        let req_cloned = dkg_req.clone();
-        let mut cur_client = ce.clone();
-        req_tasks.spawn(async move {
-            if insecure {
-                cur_client
-                    .insecure_key_gen(tonic::Request::new(req_cloned))
-                    .await
-            } else {
-                cur_client.key_gen(tonic::Request::new(req_cloned)).await
-            }
-        });
-    }
-
-    let mut req_response_vec = Vec::new();
-    while let Some(inner) = req_tasks.join_next().await {
-        req_response_vec.push(inner.unwrap().unwrap().into_inner());
-    }
-    assert_eq!(req_response_vec.len(), num_parties); // check that the request has reached all parties
-
-    // get all responses
-    let resp_response_vec = get_keygen_responses(
-        core_endpoints,
-        req_id,
-        max_iter,
-        insecure,
-        num_expected_responses,
-    )
-    .await?;
-
-    fetch_and_check_keygen(
-        num_expected_responses,
-        cc_conf,
-        kms_addrs,
-        destination_prefix,
-        req_id,
-        domain,
-        resp_response_vec,
-        cmd_conf.download_all,
-    )
-    .await?;
-
-    Ok(req_id)
-}
-
-#[allow(clippy::too_many_arguments)]
-async fn do_crsgen(
-    internal_client: &mut Client,
-    core_endpoints: &HashMap<u32, CoreServiceEndpointClient<Channel>>,
-    rng: &mut AesRng,
-    cc_conf: &CoreClientConfig,
-    cmd_conf: &CmdConfig,
-    num_parties: usize,
-    kms_addrs: &[alloy_primitives::Address],
-    max_num_bits: Option<u32>,
-    param: FheParameter,
-    insecure: bool,
-    destination_prefix: &Path,
-) -> anyhow::Result<RequestId> {
-    let req_id = RequestId::new_random(rng);
-
-    let max_iter = cmd_conf.max_iter;
-    let num_expected_responses = if cmd_conf.expect_all_responses {
-        num_parties
-    } else {
-        cc_conf.num_majority
-    };
-
-    let crs_req =
-        internal_client.crs_gen_request(&req_id, max_num_bits, Some(param), &dummy_domain())?;
-
-    //NOTE: Extract domain from request for sanity, but if we don't use dummy_domain
-    //we have an issue in the (Insecure)CrsGenResult commands
-    let domain = if let Some(domain) = &crs_req.domain {
-        protobuf_to_alloy_domain(domain)?
-    } else {
-        return Err(anyhow::anyhow!("No domain provided in crsgen request"));
-    };
-
-    // make parallel requests by calling insecure keygen in a thread
-    let mut req_tasks = JoinSet::new();
-
-    for (_party_id, ce) in core_endpoints.iter() {
-        let req_cloned = crs_req.clone();
-        let mut cur_client = ce.clone();
-        req_tasks.spawn(async move {
-            if insecure {
-                cur_client
-                    .insecure_crs_gen(tonic::Request::new(req_cloned))
-                    .await
-            } else {
-                cur_client.crs_gen(tonic::Request::new(req_cloned)).await
-            }
-        });
-    }
-
-    let mut req_response_vec = Vec::new();
-    while let Some(inner) = req_tasks.join_next().await {
-        req_response_vec.push(inner.unwrap().unwrap().into_inner());
-    }
-    assert_eq!(req_response_vec.len(), num_parties); // check that the request has reached all parties
-
-    // get all responses
-    let resp_response_vec = get_crsgen_responses(
-        core_endpoints,
-        req_id,
-        max_iter,
-        insecure,
-        num_expected_responses,
-    )
-    .await?;
-
-    fetch_and_check_crsgen(
-        num_expected_responses,
-        cc_conf,
-        kms_addrs,
-        destination_prefix,
-        req_id,
-        domain,
-        resp_response_vec,
-        cmd_conf.download_all,
-    )
-    .await?;
-
-    Ok(req_id)
-}
-
-#[allow(clippy::too_many_arguments)]
-async fn do_preproc(
-    internal_client: &mut Client,
-    core_endpoints: &HashMap<u32, CoreServiceEndpointClient<Channel>>,
-    rng: &mut AesRng,
-    cmd_conf: &CmdConfig,
-    num_parties: usize,
-    fhe_params: FheParameter,
-    context_id: Option<&ContextId>,
-    epoch_id: Option<&EpochId>,
-) -> anyhow::Result<RequestId> {
-    let req_id = RequestId::new_random(rng);
-
-    let max_iter = cmd_conf.max_iter;
-    // NOTE: we use a dummy domain because preprocessing is triggered by the gateway in production
-    // this function is only used for testing.
-    let domain = dummy_domain();
-    let pp_req = internal_client.preproc_request(
-        &req_id,
-        Some(fhe_params),
-        context_id,
-        epoch_id,
-        None,
-        &domain,
-    )?; //TODO keyset config
-
-    // make parallel requests by calling insecure keygen in a thread
-    let mut req_tasks = JoinSet::new();
-
-    for (_party_id, ce) in core_endpoints.iter() {
-        let req_cloned = pp_req.clone();
-        let mut cur_client = ce.clone();
-        req_tasks.spawn(async move {
-            cur_client
-                .key_gen_preproc(tonic::Request::new(req_cloned))
-                .await
-        });
-    }
-
-    let mut req_response_vec = Vec::new();
-    while let Some(inner) = req_tasks.join_next().await {
-        req_response_vec.push(inner.unwrap().unwrap().into_inner());
-    }
-    assert_eq!(req_response_vec.len(), num_parties); // check that the request has reached all parties
-
-    let responses = get_preproc_keygen_responses(core_endpoints, req_id, max_iter).await?;
-    for response in responses {
-        // this part also verifies the signature
-        internal_client.process_preproc_response(&req_id, &domain, &response)?;
-    }
-
-    Ok(req_id)
-}
-
-async fn do_partial_preproc(
-    internal_client: &mut Client,
-    core_endpoints: &HashMap<u32, CoreServiceEndpointClient<Channel>>,
-    rng: &mut AesRng,
-    cmd_conf: &CmdConfig,
-    num_parties: usize,
-    fhe_params: FheParameter,
-    preproc_params: &PartialKeyGenPreprocParameters,
-) -> anyhow::Result<RequestId> {
-    let req_id = RequestId::new_random(rng);
-
-    let max_iter = cmd_conf.max_iter;
-    // NOTE: we use a dummy domain because preprocessing is triggered by the gateway in production
-    // this function is only used for testing.
-    let domain = dummy_domain();
-    let pp_req = internal_client.partial_preproc_request(
-        &req_id,
-        Some(fhe_params),
-        preproc_params.context_id.as_ref(),
-        preproc_params.epoch_id.as_ref(),
-        None,
-        &domain,
-        Some(kms_grpc::kms::v1::PartialKeyGenPreprocParams {
-            percentage_offline: preproc_params.percentage_offline,
-            store_dummy_preprocessing: preproc_params.store_dummy_preprocessing,
-        }),
-    )?;
-
-    // make parallel requests by calling insecure keygen in a thread
-    let mut req_tasks = JoinSet::new();
-
-    for (_party_id, ce) in core_endpoints.iter() {
-        let req_cloned = pp_req.clone();
-        let mut cur_client = ce.clone();
-        req_tasks.spawn(async move {
-            cur_client
-                .partial_key_gen_preproc(tonic::Request::new(req_cloned))
-                .await
-        });
-    }
-
-    let mut req_response_vec = Vec::new();
-    while let Some(inner) = req_tasks.join_next().await {
-        req_response_vec.push(inner.unwrap().unwrap().into_inner());
-    }
-    assert_eq!(req_response_vec.len(), num_parties); // check that the request has reached all parties
-
-    let responses = get_preproc_keygen_responses(core_endpoints, req_id, max_iter).await?;
-    for response in responses {
-        internal_client.process_preproc_response(&req_id, &domain, &response)?;
-    }
-
-    Ok(req_id)
-}
-
-async fn do_get_operator_pub_keys(
-    core_endpoints: &HashMap<u32, CoreServiceEndpointClient<Channel>>,
-) -> anyhow::Result<Vec<String>> {
-    let mut req_tasks = JoinSet::new();
-    for (_party_id, ce) in core_endpoints.iter() {
-        let mut cur_client = ce.clone();
-        req_tasks.spawn(async move {
-            cur_client
-                .get_operator_public_key(tonic::Request::new(kms_grpc::kms::v1::Empty {}))
-                .await
-        });
-    }
-
-    let mut backup_pks = Vec::with_capacity(core_endpoints.len());
-
-    while let Some(inner) = req_tasks.join_next().await {
-        let pk = inner??.into_inner();
-        let attestation_doc = attestation_doc_validation::validate_and_parse_attestation_doc(
-            &pk.attestation_document,
-        )?;
-        let Some(attested_pk) = attestation_doc.public_key else {
-            anyhow::bail!("Bad response: public key not present in attestation document")
-        };
-
-        if pk.public_key.as_slice() != attested_pk.as_slice() {
-            let dsep: DomainSep = *b"EQUALITY";
-            let pk_hash = hex::encode(hash_element(&dsep, pk.public_key.as_slice()));
-            let att_pk_hash = hex::encode(hash_element(&dsep, attested_pk.as_slice()));
-            anyhow::bail!("Bad response: public key with hash {} does not match attestation document public key with hash {}", pk_hash, att_pk_hash)
-        };
-
-        backup_pks.push(hex::encode(pk.public_key.as_slice()));
-    }
-
-    Ok(backup_pks)
-}
-
-async fn do_new_custodian_context(
-    core_endpoints: &HashMap<u32, CoreServiceEndpointClient<Channel>>,
-    rng: &mut AesRng,
-    threshold: u32,
-    custodian_setup_msg: Vec<InternalCustodianSetupMessage>,
-) -> anyhow::Result<RequestId> {
-    let context_id = RequestId::new_random(rng);
-    let mut req_tasks = JoinSet::new();
-    let mut custodian_nodes = Vec::new();
-    for cur_setup in custodian_setup_msg {
-        custodian_nodes.push(cur_setup.try_into()?);
-    }
-    let new_context = CustodianContext {
-        custodian_nodes,
-        context_id: Some(context_id.into()),
-        threshold,
-    };
-    for (_party_id, ce) in core_endpoints.iter() {
-        let mut cur_client = ce.clone();
-        let new_context_cloned = new_context.clone();
-        req_tasks.spawn(async move {
-            cur_client
-                .new_custodian_context(tonic::Request::new(NewCustodianContextRequest {
-                    new_context: Some(new_context_cloned),
-                }))
-                .await
-        });
-    }
-    while let Some(inner) = req_tasks.join_next().await {
-        let _ = inner??;
-    }
-
-    Ok(context_id)
-}
-
-async fn do_custodian_recovery_init(
-    core_endpoints: &HashMap<u32, CoreServiceEndpointClient<Channel>>,
-    overwrite_ephemeral_key: bool,
-) -> anyhow::Result<Vec<InternalRecoveryRequest>> {
-    let mut req_tasks = JoinSet::new();
-    for (_party_id, ce) in core_endpoints.iter() {
-        let mut cur_client = ce.clone();
-        req_tasks.spawn(async move {
-            cur_client
-                .custodian_recovery_init(tonic::Request::new(CustodianRecoveryInitRequest {
-                    overwrite_ephemeral_key,
-                }))
-                .await
-        });
-    }
-
-    let mut res = Vec::new();
-    while let Some(inner) = req_tasks.join_next().await {
-        let cur_rec_req = inner??;
-        let cur_inner_rec = cur_rec_req.into_inner();
-        res.push(cur_inner_rec.try_into()?);
-    }
-
-    Ok(res)
-}
-
-async fn do_custodian_backup_recovery(
-    core_endpoints: &HashMap<u32, CoreServiceEndpointClient<Channel>>,
-    sim_conf: &CoreClientConfig,
-    custodian_context_id: RequestId,
-    custodian_recovery_outputs: Vec<InternalCustodianRecoveryOutput>,
-) -> anyhow::Result<()> {
-    // fetch the public keys of operators
-    // order of the verf keys should match the order of the core endpoints
-    let verf_keys = fetch_kms_verification_keys(sim_conf).await?;
-
-    let mut req_tasks = JoinSet::new();
-    for (endpoint_id, ce) in core_endpoints.iter() {
-        let mut cur_client = ce.clone();
-        // We assume the core client endpoints are ordered by the server identity
-        let mut cur_recoveries = Vec::new();
-        for cur_recover in custodian_recovery_outputs.iter() {
-            // Find the recoveries designated for the correct server
-            let verf_key = &verf_keys[&(*endpoint_id as usize)];
-
-            if &cur_recover.operator_verification_key == verf_key {
-                cur_recoveries.push(CustodianRecoveryOutput {
-                    backup_output: Some(OperatorBackupOutput {
-                        signcryption: cur_recover.signcryption.payload.clone(),
-                        pke_type: cur_recover.signcryption.pke_type as i32,
-                        signing_type: cur_recover.signcryption.signing_type as i32,
-                    }),
-                    custodian_role: cur_recover.custodian_role.one_based() as u64,
-                    operator_verification_key: bc2wrap::serialize(
-                        &cur_recover.operator_verification_key,
-                    )?,
-                });
-            }
-        }
-        req_tasks.spawn(async move {
-            cur_client
-                .custodian_backup_recovery(tonic::Request::new(CustodianRecoveryRequest {
-                    custodian_context_id: Some(custodian_context_id.into()),
-                    custodian_recovery_outputs: cur_recoveries,
-                }))
-                .await
-        });
-    }
-
-    while let Some(inner) = req_tasks.join_next().await {
-        let _ = inner??;
-    }
-
-    Ok(())
-}
-
-async fn do_restore_from_backup(
-    core_endpoints: &mut HashMap<u32, CoreServiceEndpointClient<Channel>>,
-) -> anyhow::Result<()> {
-    let mut req_tasks = JoinSet::new();
-    for (_party_id, ce) in core_endpoints.iter_mut() {
-        let mut cur_client = ce.clone();
-        req_tasks.spawn(async move {
-            cur_client
-                .restore_from_backup(tonic::Request::new(Empty {}))
-                .await
-        });
-    }
-
-    while let Some(inner) = req_tasks.join_next().await {
-        let _ = inner??;
-    }
-
-    Ok(())
-}
-
-#[allow(clippy::too_many_arguments)]
-pub async fn do_reshare(
-    internal_client: &mut Client,
-    core_endpoints: &HashMap<u32, CoreServiceEndpointClient<Channel>>,
-    rng: &mut AesRng,
-    cmd_conf: &CmdConfig,
-    cc_conf: &CoreClientConfig,
-    destination_prefix: &Path,
-    kms_addrs: &[alloy_primitives::Address],
-    num_parties: usize,
-    param: FheParameter,
-    key_id: RequestId,
-    preproc_id: RequestId,
-) -> anyhow::Result<RequestId> {
-    let max_iter = cmd_conf.max_iter;
-    let request_id = RequestId::new_random(rng);
-    // Create the request
-    let request = internal_client.reshare_request(
-        &request_id,
-        &key_id,
-        &preproc_id,
-        Some(param),
-        &dummy_domain(),
-    )?;
-
-    // Send the request
-    let mut req_tasks = JoinSet::new();
-    for (party_id, ce) in core_endpoints.iter() {
-        let req_cloned = request.clone();
-        let mut cur_client = ce.clone();
-        let party_id = *party_id;
-        req_tasks.spawn(async move {
-            (
-                party_id,
-                cur_client
-                    .initiate_resharing(tonic::Request::new(req_cloned))
-                    .await,
-            )
-        });
-    }
-
-    let mut results = Vec::new();
-    while let Some(inner) = req_tasks.join_next().await {
-        let (party_id, result) = inner?;
-        let result = result?.into_inner();
-        assert_eq!(result.request_id, Some(request_id.into()));
-        results.push((party_id, result));
-    }
-
-    // We need to wait for all responses since a resharing is only successful if _all_ parties respond.
-    assert_eq!(results.len(), num_parties);
-
-    // Poll the result endpoint
-
-    let mut response_tasks = JoinSet::new();
-    for (party_id, ce) in core_endpoints.iter() {
-        let mut cur_client = ce.clone();
-
-        let party_id = *party_id;
-        response_tasks.spawn(async move {
-            let response_request: tonic::Request<kms_grpc::kms::v1::RequestId> =
-                tonic::Request::new(request_id.into());
-            tokio::time::sleep(tokio::time::Duration::from_millis(
-                SLEEP_TIME_BETWEEN_REQUESTS_MS,
-            ))
-            .await;
-            let mut response = cur_client.get_resharing_result(response_request).await;
-
-            let mut ctr = 0_usize;
-            while response.is_err()
-                && response.as_ref().unwrap_err().code() == tonic::Code::Unavailable
-            {
-                tokio::time::sleep(tokio::time::Duration::from_millis(
-                    SLEEP_TIME_BETWEEN_REQUESTS_MS,
-                ))
-                .await;
-                let response_request: tonic::Request<kms_grpc::kms::v1::RequestId> =
-                    tonic::Request::new(request_id.into());
-                response = cur_client.get_resharing_result(response_request).await;
-                ctr += 1;
-                if ctr >= max_iter {
-                    break;
-                }
-            }
-
-            (party_id, response)
-        });
-    }
-
-    let mut response_vec = Vec::new();
-    while let Some(response) = response_tasks.join_next().await {
-        let (party_id, resp) = response?;
-        let resp = resp?.into_inner();
-        assert_eq!(resp.request_id, Some(request_id.into()));
-        assert_eq!(resp.key_id, Some(key_id.into()));
-        assert_eq!(resp.preprocessing_id, Some(preproc_id.into()));
-        response_vec.push((party_id, resp));
-    }
-
-    // Process and verify the responses
-    assert_eq!(response_vec.len(), num_parties); // check that we have responses from all parties
-
-    let key_types = vec![
-        PubDataType::PublicKey,
-        PubDataType::PublicKeyMetadata,
-        PubDataType::ServerKey,
-    ];
-    // We try to download all because all parties needed to respond for a successful resharing
-    let party_ids = fetch_elements(
-        &key_id.to_string(),
-        &key_types,
-        cc_conf,
-        destination_prefix,
-        true,
-    )
-    .await?;
-
-    assert_eq!(
-        party_ids.len(),
-        num_parties,
-        "Did not fetch keys from all parties after resharing!"
-    );
-
-    let public_key = load_pk_from_storage(
-        Some(destination_prefix),
-        &key_id,
-        *party_ids.first().expect("no party IDs found"),
-    )
-    .await;
-    let server_key: ServerKey = load_material_from_storage(
-        Some(destination_prefix),
-        &key_id,
-        PubDataType::ServerKey,
-        *party_ids.first().expect("no party IDs found"),
-    )
-    .await;
-
-    for response in response_vec {
-        check_standard_keyset_ext_signature(
-            &public_key,
-            &server_key,
-            &preproc_id,
-            &key_id,
-            &response.1.external_signature,
-            &dummy_domain(),
-            kms_addrs,
-        )?;
-    }
-    Ok(request_id)
-}
-
-=======
->>>>>>> bbbc78d9
 /// execute a command based on the provided configuration
 pub async fn execute_cmd(
     cmd_config: &CmdConfig,
