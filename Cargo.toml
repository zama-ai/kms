[workspace]
resolver = "2"

members = [
    "bc2wrap",
    "core/grpc",
    "core/service",
    "core/threshold",
    "core-client",
    "observability",
    "tools/kms-health-check",
]

# The backward-compatibility module is excluded from the workspace in order to avoid dependency
# conflicts. This is related to the fact that it needs to import the different packages (kms,
# threshold-fhe) to test with specific versions when generating the data. However, the
# workspace already has these dependencies by nature, creating a name conflict like described in
# https://github.com/rust-lang/cargo/issues/12891
# Note that it's not possible to only generate the lock file using specific features as the resolver
# builds the graph as if all features are enabled:
# https://doc.rust-lang.org/cargo/reference/resolver.html#features
exclude = ["backward-compatibility"]

[workspace.package]
authors = ["Zama"]
publish = true
edition = "2021"
license = "BSD-3-Clause-Clear"
version = "0.11.1"

[workspace.dependencies]
<<<<<<< HEAD
aes = "=0.8.4"
aes-prng = "=0.2.1"
anyhow = "=1.0.98"
assert_cmd = "=2.0.17"
async-trait = "=0.1.88"
attestation-doc-validation = { version = "=0.10.0" }
backward-compatibility = { path = "./backward-compatibility" }
backoff = "=0.4.0"
base64 = "=0.22.1"
bincode = { version = "=2.0.1", features = ["serde"] }
bc2wrap = { path = "./bc2wrap" }
bytes = "=1.10.1"
cfg-if = "=1.0.3"
clap = { version = "=4.5.47", features = ["derive"] }
config = "=0.15.15"
observability = { path = "./observability" }
threshold-fhe = { path = "./core/threshold/", default-features = false }
enum_dispatch = "0.3.13"
futures = "=0.3.31"
futures-util = "=0.3.31"
hex = "=0.4.3"
http = "=1.3.1"
itertools = "=0.14.0"
k256 = "=0.13.4"
kms = { path = "./core/service", default-features = false }
kms-grpc = { path = "./core/grpc", default-features = false }
lazy_static = "=1.5.0"
mockall = "=0.13.1"
opentelemetry = "=0.29.1"
paste = "=1.0"
prost = "=0.13.5"
prost-build = "=0.13.5"
prost-types = "=0.13.5"
rand = "=0.8.5"
rayon = "=1.11.0"
rcgen = { version = "=0.14.0", default-features = false, features = [
    "aws_lc_rs",
    "crypto",
    "pem",
    "x509-parser",
] }
reqwest = { version = "=0.12.22", default-features = false, features = [
    "json",
    "rustls-tls",
] }
schemars = "=0.8.22"
serde = { version = "1.0.223", features = ["derive", "rc"] }
serde_json = "=1.0.145"
serial_test = "=3.2.0"
strum = "=0.27.1"
strum_macros = "=0.27.1"
tempfile = "=3.20.0"
thiserror = "=2.0.12"
tonic-health = "=0.13.1"
tonic-tls = "=0.3.0"
tower = "=0.5.2"
tower-http = "=0.6.6"
tfhe = "=1.3.3"
tfhe-csprng = "=0.6.0"
tfhe-versionable = "=0.6.1"
tfhe-zk-pok = "=0.7.2"
tokio = { version = "=1.46.1", features = ["full"] }
tokio-rustls = { version = "=0.26.2", default-features = false, features = [
    "aws_lc_rs",
] }
tonic = "=0.13.1"
tonic-build = "=0.13.1"
tracing = { version = "=0.1.41", features = ["log"] }
tracing-appender = "=0.2.3"
tracing-opentelemetry = "=0.30.0"
tracing-subscriber = { version = "=0.3.20", features = ["fmt", "std"] }
trait-variant = "0.1.2"
validator = { version = "=0.20.0", features = ["derive"] }
zeroize = { version = "=1.8.1", features = ["zeroize_derive"] }
x509-parser = { version = "=0.17.0", features = ["verify"] }
=======
# ⚠️ WORKSPACE DEPENDENCY MANAGEMENT BEST PRACTICES ⚠️
#
# 1. ADD ALL NEW DEPENDENCIES HERE in the workspace root, NOT in individual member crates
# 2. Member crates should only reference workspace dependencies using .workspace = true
# 3. This centralized approach ensures:
#    - Consistent versions across all crates
#    - Easier security audits and updates
#    - Prevention of version conflicts
#    - Single source of truth for dependency management
#
# SECURITY EVALUATION CHECKLIST for new dependencies:
# 1. Is the owner suspicious? (Is it only one or a few people, is it a company in a risky jurisdiction. Did the owner change recently?)
# 2. Is the crate not particularly popular? (check download counts on crates.io)
# 3. Is there an unusual jump in package versions? (e.g., 0.1.0 -> 3.0.0)
# 4. Is documentation lacking? (check docs.rs and GitHub repo)
# 5. For crypto/security-critical deps: Has it been audited? Is it from a reputable org? Do the owner have a bounty program or at least details on responsible disclosure?
# 6. Is there no or limited testing? (Check the project's GitHub CI)
# 7. Did the size of the crate change significantly?
#
# Risk levels:
# - LOW RISK: Maintained by reputable team/organization (e.g., rust-lang, tokio, RustCrypto), very high popularity (>10M downloads), good docs
# - MEDIUM RISK: Team-maintained or repubtable single maintainer, or packages needing security audit, high popularity (>1M downloads)
# - HIGH RISK: Individual maintainer (single point of failure), deprecated/abandoned, suspicious ownership, undocumented, not well-tested, or major version jumps
#
# MAINTAIN ALPHABETICAL ORDER for all dependencies within each section
>>>>>>> 90bb94d7

# Internal Zama modules
backward-compatibility = { path = "./backward-compatibility" }  # Internal backward compatibility testing
bc2wrap = { path = "./bc2wrap" }  # Internal bincode wrapper custom implementation
kms = { path = "./core/service", default-features = false }  # Core KMS service
kms-grpc = { path = "./core/grpc", default-features = false }  # KMS gRPC interface
observability = { path = "./observability" }  # Internal observability module
threshold-fhe = { path = "./core/threshold/", default-features = false }  # Threshold FHE implementation

# External dependencies (alphabetically sorted)
aes = "=0.8.4"  # AES encryption - LOW RISK: RustCrypto org, very popular (135M+ downloads), actively maintained
aes-gcm = { version = "=0.10.3", features = ["std"] }  # AES-GCM authenticated encryption - LOW RISK: RustCrypto org, 62M+ downloads
aes-gcm-siv = "=0.11.1"  # AES-GCM-SIV authenticated encryption - LOW RISK: RustCrypto org, nonce misuse resistant, 9M+ downloads
aes-prng = "=0.2.1"  # AES-based PRNG for deterministic randomness - LOW RISK: Maintained by @mortendahl (ZAMA) and Dragos
alloy-dyn-abi = "=1.3.1"  # Ethereum ABI encoding - LOW RISK: Alloy/Paradigm team, reputable, growing ecosystem
alloy-primitives = "=1.3.1"  # Ethereum primitives - LOW RISK: Alloy/Paradigm team
alloy-signer = "=1.0.30"  # Ethereum signing abstraction - LOW RISK: Alloy/Paradigm team
alloy-signer-local = "=1.0.30"  # Local Ethereum signer - LOW RISK: Alloy/Paradigm team
alloy-sol-types = "=1.3.1"  # Solidity types & EIP-712 - LOW RISK: Alloy/Paradigm team
anyhow = "=1.0.98"  # Error handling - MEDIUM RISK: Reputable individual maintainer (dtolnay), 410M downloadss
assert_cmd = "=2.0.17"  # Assert command for testing - LOW RISK: assert-rs team, 1M+ downloads
async-std = { version = "=1.13.1", features = ["attributes", "tokio1"] }  # Async runtime for testing - LOW RISK: async-rs team, 55M+ downloads
async-trait = "=0.1.88"  # Async trait support -  MEDIUM RISK: Reputable individual maintainer (dtolnay), 292M downloads
async_cell = "0.2.2"  # Async cell implementation - HIGH RISK: Individual maintainer, very low popularity
attestation-doc-validation = { version = "=0.10.0" }  # AWS Nitro attestation validation - LOW RISK: Evervault (reputable security company), security-critical but trusted
aws-config = { version = "=1.5.9" }  # AWS SDK configuration - LOW RISK: Official AWS SDK, actively maintained
aws-nitro-enclaves-nsm-api = { version = "=0.4.0" }  # AWS Nitro Enclaves NSM API - LOW RISK: Official AWS SDK
aws-sdk-kms = { version = "=1.50.0" }  # AWS KMS client - LOW RISK: Official AWS SDK for key management
aws-sdk-s3 = { version = "=1.62.0" }  # AWS S3 client - LOW RISK: Official AWS SDK for object storage
aws-smithy-runtime = { version = "=1.7.3", features = ["client", "connector-hyper-0-14-x"] }  # AWS Smithy runtime - LOW RISK: Official AWS runtime library
aws-smithy-runtime-api = { version = "=1.7.3" }  # AWS Smithy runtime API - LOW RISK: Official AWS runtime API
aws-smithy-types = { version = "=1.2.9" }  # AWS Smithy types - LOW RISK: Official AWS type definitions
axum = { version = "=0.8.4", features = ["tokio"] }  # Web framework - LOW RISK: tokio-rs team, 168M+ downloads, actively maintained
backoff = "=0.4.0"  # Retry with exponential backoff - HIGH RISK: Individual maintainer (ihrwein), despite 50M+ downloads
base64 = "=0.22.1"  # Base64 encoding - HIGH RISK: Individual maintainer (marshallpierce), despite 718M downloads
bincode = { version = "=2.0.1", features = ["serde"] }  # Binary serialization - LOW RISK: bincode-org, 147M+ downloads
bip39 = { version = "=2.2.0", features = ["alloc"] }  # BIP39 mnemonic seed phrases - LOW RISK: rust-bitcoin org (reputable), CI enabled
bytes = "=1.10.1"  # Byte buffer utilities - LOW RISK: tokio team, 100M+ downloads
cbc = { version = "=0.1.2", features = ["alloc"] }  # CBC block cipher mode - LOW RISK: RustCrypto org, standard cipher mode
cfg-if = "=1.0.3"  # Conditional compilation - LOW RISK: Rust-lang org owned
clap = { version = "=4.5.47", features = ["derive"] }  # CLI argument parsing - LOW RISK: clap-rs team
config = "=0.15.15"  # Configuration management - LOW RISK: rust-cli org (team maintained)
const_format = "=0.2.34"  # Compile-time string formatting - HIGH RISK: Individual maintainer (rodrimati1992), despite 55M+ downloads
console_error_panic_hook = { version = "=0.1.7" }  # WASM panic hook for better error messages - LOW RISK: rustwasm team
criterion = { version = "=0.5.1", features = ["async_tokio"] }  # Benchmarking framework - MEDIUM RISK: Individual maintainers (bheisler, lemmih, rust-bus), despite 120M+ downloads, test-only dependency
crypto-bigint = { version = "=0.6.1", features = ["serde", "rand_core", "extra-sizes"] }  # Big integer operations for crypto - LOW RISK: RustCrypto org
ctor = "=0.4.2"  # Constructor functions - HIGH RISK: Individual maintainer (mmastrac), test-only dependency
dashmap = "=6.1.0"  # Concurrent hashmap - HIGH RISK: Individual maintainer (xacrimon), despite 156M+ downloads
derive_more = { version = "=2.0.1", features = ["display"] }  # Derive macros for common traits - HIGH RISK: Individual maintainer (JelteF), despite 180M+ downloads
enum_dispatch = "=0.3.13"  # Enum dispatch optimization - HIGH RISK: Individual maintainer (Anton Lazarev), despite 29M+ downloads
futures = "=0.3.31"  # Async futures - LOW RISK: rust-lang team
futures-util = "=0.3.31"  # Futures utilities - LOW RISK: rust-lang team
g2p = "=1.2.2"  # Galois field arithmetic (GF(2^p)) - LOW RISK: Essential for threshold cryptography, finite field operations
getrandom = { version = "=0.2.15", features = ["js"] }  # Random number generation for WASM - LOW RISK: rust-random team
hex = "=0.4.3"  # Hex encoding/decoding - HIGH RISK: Individual maintainer (KokaKiwi), despite 284M downloads
http = "=1.3.1"  # HTTP types - LOW RISK: hyperium team, 100M+ downloads
http-legacy = { package = "http", version = "=0.2.12" }  # HTTP types (older version for compatibility) - LOW RISK: hyperium team
hyper-rustls = { version = "=0.24.2" }  # TLS for hyper HTTP client - LOW RISK: rustls team, memory-safe TLS
hyper-rustls-ring = { package = "hyper-rustls", version = "=0.27.7", default-features = false, features = ["http2", "ring"] }  # TLS for hyper (newer version) - LOW RISK: rustls team, uses ring backend
itertools = "=0.14.0"  # Iterator utilities - LOW RISK: bluss/rust-itertools, 100M+ downloads
k256 = "=0.13.4"  # secp256k1 elliptic curve - LOW RISK: RustCrypto org, 33M+ downloads
lazy_static = "=1.5.0"  # Lazy static initialization - LOW RISK: rust-lang-nursery, 100M+ downloads
minijinja = { version = "=2.11.0", features = ["loader"] }  # Template engine - HIGH RISK: Individual maintainer (mitsuhiko), despite exceptional track record
ml-kem = "=0.2.1"  # ML-KEM (Kyber) post-quantum KEM - MEDIUM RISK: New standard implementation, needs security audit
mockall = "=0.13.1"  # Mocking for tests - HIGH RISK: Individual maintainer (asomers), test-only dependency
ndarray = { version = "=0.16.1", features = ["serde"] }  # N-dimensional arrays - LOW RISK: rust-ndarray team
nom = "=8.0.0"  # Parser combinator library - HIGH RISK: Individual maintainer (Geal), despite 319M+ downloads
num-integer = "=0.1.46"  # Integer utilities - LOW RISK: rust-num team
num-traits = "=0.2.19"  # Numeric traits - LOW RISK: rust-num team
oid-registry = "=0.8.1"  # OID registry for ASN.1 - LOW RISK: rusticata team
opentelemetry = "=0.29.1"  # OpenTelemetry observability - LOW RISK: CNCF project, well-maintained
opentelemetry-http = "=0.29.0"  # OpenTelemetry HTTP transport - LOW RISK: CNCF project
opentelemetry-otlp = { version = "=0.29.0", features = ["tokio", "grpc-tonic"] }  # OpenTelemetry OTLP exporter - LOW RISK: CNCF project, standard protocol
opentelemetry-prometheus = "=0.29.1"  # Prometheus metrics exporter - LOW RISK: CNCF project
opentelemetry-semantic-conventions = "=0.29.0"  # Semantic conventions - LOW RISK: CNCF project, standard definitions
opentelemetry-stdout = { version = "=0.29.0", features = ["trace"] }  # Stdout exporter for debugging - LOW RISK: CNCF project
opentelemetry_sdk = { version = "=0.29.0", features = ["rt-tokio", "logs", "metrics"] }  # OpenTelemetry SDK - LOW RISK: CNCF project, core functionality
ordermap = "=0.5.7"  # Ordered map implementation - LOW RISK: Wrapper over indexmap with stronger ordering guarantees
paste = "=1.0"  # Token pasting macros -  MEDIUM RISK: Reputable individual maintainer (dtolnay), 251M+ downloads
peak_alloc = { version = "=0.2.1" }  # Memory allocation tracker - HIGH RISK: Individual maintainer (Imberflur), low popularity, 251K downloads
pprof = { version = "=0.15.0", features = ["flamegraph", "criterion"] }  # CPU profiler - LOW RISK: tikv team, useful for performance analysis
proc-macro2 = "=1.0.101"  # Proc macro utilities - MEDIUM RISK: Reputable individual maintainer (dtolnay), 740M downloads
prometheus = { version = "=0.14.0", features = ["process"] }  # Prometheus metrics client - LOW RISK: tikv team, 1M+ downloads
proptest = "=1.6.0"  # Property-based testing - MEDIUM RISK: Individual maintainers (AltSysrq, Centril), test-only dependency
prost = "=0.13.5"  # Protocol Buffers - LOW RISK: tokio-rs team, 10M+ downloads
prost-build = "=0.13.5"  # Protocol Buffers build - LOW RISK: tokio-rs team
prost-types = "=0.13.5"  # Protocol Buffers types - LOW RISK: tokio-rs team
quote = "=1.0.40"  # Quote macro utilities - MEDIUM RISK: Reputable individual maintainer (dtolnay), 722M downloads
rand = "=0.8.5"  # Random number generation - LOW RISK: rust-random, 100M+ downloads
rasn = "=0.20.2"  # ASN.1 encoding/decoding - HIGH RISK: Individual maintainer (XAMPPRocky), security-critical ASN.1 handling
rasn-cms = "=0.20.2"  # CMS (Cryptographic Message Syntax) - HIGH RISK: Individual maintainer (XAMPPRocky), security-critical
rayon = "=1.11.0"  # Data parallelism - LOW RISK: rayon-rs team
rcgen = { version = "=0.14.0", default-features = false, features = ["aws_lc_rs", "crypto", "pem", "x509-parser"] }  # X.509 certificate generation - MEDIUM RISK: Using custom fork (see patch section), needs verification
redis = { version = "=0.29.5" }  # Redis client - LOW RISK: redis-rs team
reqwest = { version = "=0.12.22", default-features = false, features = ["json", "rustls-tls"] }  # HTTP client - MEDIUM RISK: Reputable individual maintainer (seanmonstar, member of tokio org), 275M+ downloads
rsa = { version = "=0.9.8", features = ["sha2", "serde"] }  # RSA public key cryptography - LOW RISK: RustCrypto org
rstest = "=0.25.0"  # Test framework - HIGH RISK: Individual maintainer (la10736), test-only dependency
schemars = "=0.8.22"  # JSON Schema generation - HIGH RISK: Individual maintainer (GREsau), despite popularity, 81M+ downloads
serde = { version = "1.0.223", features = ["derive", "rc"] }  # Serialization framework - MEDIUM RISK: Reputable individual maintainer (dtolnay), 641M downloads
serde-wasm-bindgen = { version = "=0.6.5" }  # Serde integration for wasm-bindgen - HIGH RISK: Individual maintainer (RReverser), despite 37M+ downloads
serde_json = "=1.0.145"  # JSON serialization - MEDIUM RISK: Reputable individual maintainer (dtolnay), 563M downloads
serial_test = "=3.2.0"  # Serial test execution - HIGH RISK: Individual maintainer (palfrey), test-only dependency
sha2 = "=0.10.9"  # SHA-2 hash functions - LOW RISK: RustCrypto org, 100M+ downloads
sha3 = "=0.10.8"  # SHA-3 hash functions - LOW RISK: RustCrypto org, 10M+ downloads
signature = "=2.2.0"  # Digital signature traits - LOW RISK: RustCrypto org, 50M+ downloads
statrs = "=0.18.0"  # Statistical functions - LOW RISK: starts-dev team
strum = "=0.27.1"  # Enum utilities - MEDIUM RISK: Reputable individual maintainer (Peternator7), 251M+ downloads
strum_macros = "=0.27.1"  # Enum derive macros - MEDIUM RISK: Reputable individual maintainer (Peternator7)
syn = { version = "2.0", features = ["full"] }  # Syn macro parsing - MEDIUM RISK: Reputable individual maintainer (dtolnay), 993M downloads
sysinfo = "0.36.1"  # System information gathering - MEDIUM RISK: Reputable individual maintainer (GuillaumeGomez), 71M+ downloads
tempfile = "=3.20.0"  # Temporary file handling - MEDIUM RISK: Individual maintainers (Stebalien, KodrAus), 345M+ downloads, test-only dependency
test-context = "=0.4.1"  # Test context utilities - MEDIUM RISK: Individual maintainers (markhildreth, JasperV), test-only dependency
tfhe = "=1.3.3"  # Fully Homomorphic Encryption library - LOW RISK: Zama
tfhe-csprng = "=0.6.0"  # Cryptographically secure PRNG for TFHE - LOW RISK: Zama
tfhe-versionable = "=0.6.1"  # TFHE versioning support - LOW RISK: Zama
tfhe-zk-pok = "=0.7.2"  # Zero-knowledge proofs for TFHE - LOW RISK: Zama
thiserror = "=2.0.12"  # Error derive macro - MEDIUM RISK: Reputable individual maintainer (dtolnay), 545M downloads
tokio = { version = "=1.46.1", features = ["full"] }  # Async runtime - LOW RISK: tokio team, industry standard
tokio-rustls = { version = "=0.26.2", default-features = false, features = ["aws_lc_rs"] }  # Async TLS - LOW RISK: rustls team, memory-safe TLS implementation
tokio-util = { version = "=0.7.15", features = ["rt"] }  # Tokio utilities - LOW RISK: tokio team
tonic = "=0.13.1"  # gRPC framework - LOW RISK: hyperium team
tonic-build = "=0.13.1"  # gRPC code generation - LOW RISK: hyperium team
tonic-health = "=0.13.1"  # gRPC health checking - LOW RISK: hyperium team
tonic-tls = "=0.3.0"  # TLS support for tonic - LOW RISK: hyperium team
tower = "=0.5.2"  # Service framework - LOW RISK: tower-rs team
tower-http = "=0.6.6"  # HTTP middleware - LOW RISK: tower-rs team
tracing = { version = "=0.1.41", features = ["log"] }  # Application instrumentation - LOW RISK: tokio-rs team
tracing-appender = "=0.2.3"  # Log file rotation - LOW RISK: tokio-rs team
tracing-opentelemetry = "=0.30.0"  # OpenTelemetry integration - LOW RISK: tokio-rs team
tracing-subscriber = { version = "=0.3.20", features = ["fmt", "std"] }  # Tracing subscriber - LOW RISK: tokio-rs team
tracing-test = "=0.2.5"  # Tracing test utilities - LOW RISK: tokio-rs team
trait-variant = "0.1.2"  # Trait variant generation - LOW RISK: rust-lang team utility
typed-builder = "=0.21.0"  # Builder pattern macro - HIGH RISK: Individual maintainer (idanarye), despite 48M+ downloads
url = { version = "=2.5.4", features = ["serde"] }  # URL parsing and manipulation - LOW RISK: servo tea,
uuid = { version = "=1.16.0", features = ["v4", "fast-rng"] }  # UUID generation - LOW RISK: uuid-rs team
validator = { version = "=0.20.0", features = ["derive"] }  # Struct validation - HIGH RISK: Individual maintainer (Keats), less active maintenance
wasm-bindgen = { version = "=0.2.100", features = ["serde-serialize"] }  # WASM bindings - LOW RISK: rustwasm team
webpki = { version = "=0.22.4", features = ["std"] }  # WebPKI X.509 validation - LOW RISK: rustls team
x509-parser = { version = "=0.17.0", features = ["verify"] }  # X.509 certificate parsing - LOW RISK: rusticata team
zeroize = { version = "=1.8.1", features = ["zeroize_derive"] }  # Secure memory wiping - LOW RISK: RustCrypto org, critical for key management

[profile.wasm]
inherits = "release"
opt-level = 'z'
lto = true
codegen-units = 1
panic = 'abort'

[profile.dev.package."*"]
# Set the default for dependencies in Development mode.
opt-level = 3

[profile.dev]
# Turn on a small amount of optimization in Development mode.
opt-level = 1
# Ensure all possible speed ups on dev compilation on Macos is enabled
split-debuginfo = "unpacked"

[profile.test]
opt-level = 3

[profile.bench]
debug = true

# actual release profile
[profile.release]
# enforce LTO to fat, which makes compilation much more expensive (time and memory), but can improve runtime performance
lto = "fat"

# profile for testing and CI
[profile.release-lto-off]
# use release profile settings
inherits = "release"
# but set LTO to the default (off instead of fat)
lto = "off"

[patch.crates-io]
# MEDIUM RISK: Using fork instead of upstream - verify changes, consider upstreaming
rcgen = { git = 'https://github.com/mkmks/rcgen.git', branch = 'k256' }<|MERGE_RESOLUTION|>--- conflicted
+++ resolved
@@ -29,83 +29,6 @@
 version = "0.11.1"
 
 [workspace.dependencies]
-<<<<<<< HEAD
-aes = "=0.8.4"
-aes-prng = "=0.2.1"
-anyhow = "=1.0.98"
-assert_cmd = "=2.0.17"
-async-trait = "=0.1.88"
-attestation-doc-validation = { version = "=0.10.0" }
-backward-compatibility = { path = "./backward-compatibility" }
-backoff = "=0.4.0"
-base64 = "=0.22.1"
-bincode = { version = "=2.0.1", features = ["serde"] }
-bc2wrap = { path = "./bc2wrap" }
-bytes = "=1.10.1"
-cfg-if = "=1.0.3"
-clap = { version = "=4.5.47", features = ["derive"] }
-config = "=0.15.15"
-observability = { path = "./observability" }
-threshold-fhe = { path = "./core/threshold/", default-features = false }
-enum_dispatch = "0.3.13"
-futures = "=0.3.31"
-futures-util = "=0.3.31"
-hex = "=0.4.3"
-http = "=1.3.1"
-itertools = "=0.14.0"
-k256 = "=0.13.4"
-kms = { path = "./core/service", default-features = false }
-kms-grpc = { path = "./core/grpc", default-features = false }
-lazy_static = "=1.5.0"
-mockall = "=0.13.1"
-opentelemetry = "=0.29.1"
-paste = "=1.0"
-prost = "=0.13.5"
-prost-build = "=0.13.5"
-prost-types = "=0.13.5"
-rand = "=0.8.5"
-rayon = "=1.11.0"
-rcgen = { version = "=0.14.0", default-features = false, features = [
-    "aws_lc_rs",
-    "crypto",
-    "pem",
-    "x509-parser",
-] }
-reqwest = { version = "=0.12.22", default-features = false, features = [
-    "json",
-    "rustls-tls",
-] }
-schemars = "=0.8.22"
-serde = { version = "1.0.223", features = ["derive", "rc"] }
-serde_json = "=1.0.145"
-serial_test = "=3.2.0"
-strum = "=0.27.1"
-strum_macros = "=0.27.1"
-tempfile = "=3.20.0"
-thiserror = "=2.0.12"
-tonic-health = "=0.13.1"
-tonic-tls = "=0.3.0"
-tower = "=0.5.2"
-tower-http = "=0.6.6"
-tfhe = "=1.3.3"
-tfhe-csprng = "=0.6.0"
-tfhe-versionable = "=0.6.1"
-tfhe-zk-pok = "=0.7.2"
-tokio = { version = "=1.46.1", features = ["full"] }
-tokio-rustls = { version = "=0.26.2", default-features = false, features = [
-    "aws_lc_rs",
-] }
-tonic = "=0.13.1"
-tonic-build = "=0.13.1"
-tracing = { version = "=0.1.41", features = ["log"] }
-tracing-appender = "=0.2.3"
-tracing-opentelemetry = "=0.30.0"
-tracing-subscriber = { version = "=0.3.20", features = ["fmt", "std"] }
-trait-variant = "0.1.2"
-validator = { version = "=0.20.0", features = ["derive"] }
-zeroize = { version = "=1.8.1", features = ["zeroize_derive"] }
-x509-parser = { version = "=0.17.0", features = ["verify"] }
-=======
 # ⚠️ WORKSPACE DEPENDENCY MANAGEMENT BEST PRACTICES ⚠️
 #
 # 1. ADD ALL NEW DEPENDENCIES HERE in the workspace root, NOT in individual member crates
@@ -131,7 +54,6 @@
 # - HIGH RISK: Individual maintainer (single point of failure), deprecated/abandoned, suspicious ownership, undocumented, not well-tested, or major version jumps
 #
 # MAINTAIN ALPHABETICAL ORDER for all dependencies within each section
->>>>>>> 90bb94d7
 
 # Internal Zama modules
 backward-compatibility = { path = "./backward-compatibility" }  # Internal backward compatibility testing
