--- conflicted
+++ resolved
@@ -86,11 +86,7 @@
 tfhe = "=1.3.3"
 tfhe-csprng = "=0.6.0"
 tfhe-versionable = "=0.6.1"
-<<<<<<< HEAD
-tfhe-zk-pok = "=0.7.0"
-=======
 tfhe-zk-pok = "=0.7.1"
->>>>>>> c8fbab99
 tokio = { version = "=1.46.1", features = ["full"] }
 tokio-rustls = { version = "=0.26.2", default-features = false, features = [
     "ring",
