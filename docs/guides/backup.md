--- conflicted
+++ resolved
@@ -47,15 +47,16 @@
 
 ### Recovery (decryption of backup)
 
-<<<<<<< HEAD
 Run the CLI tool with the `decrypt` command in order to decrypt a backup, and then reencrypt it under a supplied operator keyset. More specifically:
 ```bash
 $ kms-backup decrypt --seed-phrase <the seed phrased used for generation> --randomness <random string of chars> --custodian-role <1-index role> --recovery-request-path <path and name of the file where the operator recovery request reside> --output-path <path and name of the file where the result of the reencryption should be stored>
-=======
+```
+Observe that the `randomness` supplied is used along with entropy of the current system to do re-encryption, and thus the command is *not* idempotent. 
+
+IMPORTANT: IT IS NOT POSSIBLE FOR THE CUSTODIAN TO VALIDATE THE AUTHENTICITY OF A REQUEST! HENCE IT IS PARAMOUNT THAT IT IS VALIDATED OUT-OF-BOUNDS, E.G. THROUGH A DIGEST ON A BLOCKCHAIN.
 Run the CLI tool with the `decrypt` command in order decrypt a backup, and then reencrypt it under a supplied operator keyset. More specifically:
 ```{bash}
 $ cargo run --bin kms-custodian decrypt--seed-phrase <the seed phrased used for generation> --randomness <random string of chars> --custodian-role <1-indexed role of the custodian> --recovery-request-path <path to the recovery information given by the operator from custodian-recovery-init> --operator-verf-key <the path to the verification key of the KMS operator> --output-path <path to store the custodian's output to the specific operator whose recovery info was given>
->>>>>>> 1002da99
 ```
 Observe that the `randomness` supplied is used along with entropy of the current system to do re-encryption, and thus the command is *not* idempotent. 
 
