{{- if .Values.kmsCore.enabled -}}
{{- $kmsCoreName := include "kmsCoreName" . }}
{{- $peersIDList := untilStep (default 1 .Values.kmsPeers.id | int) (.Values.kmsPeers.count | add1 | int) 1  }}
apiVersion: apps/v1
kind: StatefulSet
metadata:
  labels:
    app: kms-core
    app.kubernetes.io/name: {{ include "kmsCoreName" . }}
  annotations:
    checksum/config: {{ include (print $.Template.BasePath "/kms-core-configmap.yaml") . | sha256sum }}
  name: {{ include "kmsCoreName" . }}
spec:
  replicas: {{ .Values.kmsPeers.count }}
  ordinals:
    start: {{ include "kmsPeersStartID" . }}
  podManagementPolicy: Parallel
  updateStrategy:
    type: RollingUpdate
    rollingUpdate:
      maxUnavailable: 1
  selector:
    matchLabels:
      app: kms-core
  serviceName: {{ include "kmsCoreName" . }}
  template:
    metadata:
      labels:
        app: kms-core
        app.kubernetes.io/name: {{ include "kmsCoreName" . }}
      annotations:
        checksum/config: {{ include (print $.Template.BasePath "/kms-core-configmap.yaml") . | sha256sum }}
        {{- with .Values.podAnnotations }}
        {{- toYaml . | nindent 8 }}
        {{- end }}
    spec:
    {{- if .Values.kmsCore.nitroEnclave.enabled }}
      securityContext:
      {{- toYaml .Values.podSecurityContextForEnclave | nindent 8 }}
    {{- else }}
      securityContext:
      {{- toYaml .Values.podSecurityContext | nindent 8 }}
    {{- end }}
      serviceAccountName: {{ .Values.kmsCore.serviceAccountName }}
      subdomain: {{ include "kmsCoreName" . }}
      initContainers:
        - image: {{ .Values.kubeUtils.image.name }}:{{ .Values.kubeUtils.image.tag }}
          imagePullPolicy: {{ .Values.kubeUtils.image.pullPolicy }}
          name: kms-core-init-load-env
          command:
            - /bin/sh
          args:
            - -c
            - |
              apk add curl
              export AWS_REGION="${AWS_REGION:={{ .Values.kmsCore.aws.region }}}"
              export AWS_ROLE_ARN="${AWS_ROLE_ARN:={{ .Values.kmsCore.aws.roleArn }}}"
              {{ if .Values.kmsCore.publicVault.s3.enabled }}
              export KMS_CORE__PUBLIC_VAULT__STORAGE__S3__BUCKET="${KMS_CORE__PUBLIC_VAULT__STORAGE__S3__BUCKET:={{ .Values.kmsCore.publicVault.s3.bucket }}}"
              {{ if .Values.kmsCore.publicVault.s3.path }}
              export KMS_CORE__PUBLIC_VAULT__STORAGE__S3__PREFIX="${KMS_CORE__PUBLIC_VAULT__STORAGE__S3__PREFIX:={{ .Values.kmsCore.publicVault.s3.path }}}"
              {{ end }}
              {{ end }}
              {{ if .Values.kmsCore.privateVault.s3.enabled }}
              export KMS_CORE__PRIVATE_VAULT__STORAGE__S3__BUCKET="${KMS_CORE__PRIVATE_VAULT__STORAGE__S3__BUCKET:={{ .Values.kmsCore.privateVault.s3.bucket }}}"
              {{ if .Values.kmsCore.privateVault.s3.path }}
              export KMS_CORE__PRIVATE_VAULT__STORAGE__S3__PREFIX="${KMS_CORE__PRIVATE_VAULT__STORAGE__S3__PREFIX:={{ .Values.kmsCore.privateVault.s3.path }}}"
              {{ end }}
              {{ end }}
              {{ if .Values.kmsCore.nitroEnclave.enabled }}
              export KMS_CORE__PRIVATE_VAULT__KEYCHAIN__AWS_KMS__ROOT_KEY_ID="${KMS_CORE__PRIVATE_VAULT__KEYCHAIN__AWS_KMS__ROOT_KEY_ID:={{ .Values.kmsCore.privateVault.awskms.rootKeyId }}}"
              export KMS_CORE__PRIVATE_VAULT__KEYCHAIN__AWS_KMS__ROOT_KEY_SPEC="${KMS_CORE__PRIVATE_VAULT__KEYCHAIN__AWS_KMS__ROOT_KEY_SPEC:={{ .Values.kmsCore.privateVault.awskms.rootKeySpec }}}"
              {{ end }}
              for i in $(seq 1 {{ len .Values.kmsCore.thresholdMode.peersList }}); do
                BUCKET_PATH=$(curl -s "${CORE_CLIENT__S3_ENDPOINT}/?list-type=2&prefix=PUB-p${i}/CACert/" | grep -o "<Key>[^<]*</Key>" | sed "s/<Key>//;s/<\/Key>//")
                curl -s -o ./ca_pem "${CORE_CLIENT__S3_ENDPOINT}/${BUCKET_PATH}"
                export KMS_CA_PEM_${i}="\"\"\"$(cat ./ca_pem)\"\"\""
              done
              envsubst < /var/lib/kms-core/config/aws.toml > aws.toml
              envsubst < /var/lib/kms-core/config/vaults.toml > vaults.toml
              envsubst < /var/lib/kms-core/config/kms-gen-keys.toml > kms-gen-keys.toml
              envsubst < /var/lib/kms-core/config/kms-server.toml > kms-server.toml
              cat aws.toml vaults.toml >> kms-gen-keys.toml
              cat aws.toml vaults.toml >> kms-server.toml
              {{- if .Values.kmsCore.nitroEnclave.debug }}
              echo "### BEGIN - env ###"
              env
              echo "### END - env ###"
              echo "### BEGIN - kms-gen-keys.toml ###"
              cat kms-gen-keys.toml
              echo "### END - kms-gen-keys.toml ###"
              echo "### BEGIN - kms-server.toml ###"
              cat kms-server.toml
              echo "### END - kms-server.toml ###"
              {{- end }}
          env:
            - name: KMS_CORE__THRESHOLD__MY_ID
              valueFrom:
                fieldRef:
                  fieldPath: metadata.labels['apps.kubernetes.io/pod-index']
            - name: NO_COLOR
              value: "true"
            - name: RUN_MODE
              value: {{ .Values.runMode }}
            - name: RUST_LOG
              value: {{ .Values.rustLog }}
<<<<<<< HEAD
          {{- if .Values.kmsCore.envFrom.configmap.name }}
            - name: {{ .Values.kmsCore.envFrom.configmap.key.coreClientS3Endpoint }}
              valueFrom:
                configMapKeyRef:
                  name: {{ .Values.kmsCore.envFrom.configmap.name }}
                  key: {{ .Values.kmsCore.envFrom.configmap.key.coreClientS3Endpoint }}
            - name: {{ .Values.kmsCore.envFrom.configmap.key.privateVaultStorageBucket }}
              valueFrom:
                configMapKeyRef:
                  name: {{ .Values.kmsCore.envFrom.configmap.name }}
                  key: {{ .Values.kmsCore.envFrom.configmap.key.privateVaultStorageBucket }}
            - name: {{ .Values.kmsCore.envFrom.configmap.key.publicVaultStorageBucket }}
              valueFrom:
                configMapKeyRef:
                  name: {{ .Values.kmsCore.envFrom.configmap.name }}
                  key: {{ .Values.kmsCore.envFrom.configmap.key.publicVaultStorageBucket }}
            - name: {{ .Values.kmsCore.envFrom.configmap.key.privateVaultKeychainAWSKMSRootKeySpec }}
              valueFrom:
                configMapKeyRef:
                  name: {{ .Values.kmsCore.envFrom.configmap.name }}
                  key: {{ .Values.kmsCore.envFrom.configmap.key.privateVaultKeychainAWSKMSRootKeySpec }}
            - name: {{ .Values.kmsCore.envFrom.configmap.key.privateVaultKeychainAWSKMSRootKeyID }}
              valueFrom:
                configMapKeyRef:
                  name: {{ .Values.kmsCore.envFrom.configmap.name }}
                  key: {{ .Values.kmsCore.envFrom.configmap.key.privateVaultKeychainAWSKMSRootKeyID }}
          {{- end }}
=======
            {{- if .Values.kmsCore.envFrom.configmap.name }}
            - name: {{ .Values.kmsCore.envFrom.configmap.key.publicVaultStorageKey }}
              valueFrom:
                configMapKeyRef:
                  name: {{ .Values.kmsCore.envFrom.configmap.name }}
                  key: {{ .Values.kmsCore.envFrom.configmap.key.publicVaultStorageKey }}
            - name: {{ .Values.kmsCore.envFrom.configmap.key.privateVaultStorageKey }}
              valueFrom:
                configMapKeyRef:
                  name: {{ .Values.kmsCore.envFrom.configmap.name }}
                  key: {{ .Values.kmsCore.envFrom.configmap.key.privateVaultStorageKey }}
            {{- if .Values.kmsCore.nitroEnclave.enabled }}
            - name: {{ .Values.kmsCore.envFrom.configmap.key.privateVaultKeychain }}
              valueFrom:
                configMapKeyRef:
                  name: {{ .Values.kmsCore.envFrom.configmap.name }}
                  key: {{ .Values.kmsCore.envFrom.configmap.key.privateVaultKeychain }}
            {{- end }}
            {{- end }}
>>>>>>> a52816c3
          workingDir: {{ .Values.kmsCore.workdir }}
          volumeMounts:
            - mountPath: /var/lib/kms-core/config
              name: config-files
            - mountPath: {{ .Values.kmsCore.workdir }}
              name: workdir
        {{- if .Values.kmsCore.nitroEnclave.enabled }}
        {{- /* Init Enclave Config Socket, hardcoded to 4000 in https://github.com/zama-ai/kms-core/blob/main/docker/core/service/init_enclave.sh */}}
        - {{ include "proxyFromEnclave"
               (dict "name" "enclave-config"
                     "image" .Values.kubeUtils.image
                     "vsockPort" 4000
                     "to" (printf "OPEN:kms-server.toml,rdonly")
                ) | indent 10 | trim }}
          workingDir: {{ .Values.kmsCore.workdir }}
          volumeMounts:
            - mountPath: {{ .Values.kmsCore.workdir }}
              name: workdir
        {{- /* Init Enclave Logger Socket, hardcoded to 3000 in https://github.com/zama-ai/kms-core/blob/main/docker/core/service/init_enclave.sh */}}
        - {{ include "proxyFromEnclave"
               (dict "name" "kms-core-enclave-logger"
                     "image" .Values.kubeUtils.image
                     "vsockPort" 3000
                     "to" "STDOUT"
               ) | indent 10 | trim }}
        {{- if .Values.kmsCore.nitroEnclave.ports.imds }}
        {{- /* Init AWS IMDS Proxy Socket */}}
        - {{ include "proxyFromEnclaveTcp"
               (dict "name" "aws-imds-proxy"
                     "image" .Values.kubeUtils.image
                     "vsockPort" .Values.kmsCore.nitroEnclave.ports.imds
                     "address" "169.254.169.254"
                     "port" 80
                ) | indent 10 | trim }}
        {{- end }}
        {{- if .Values.kmsCore.nitroEnclave.ports.sts }}
        {{- /* Init Enclave Web Identity Token Socket, hardcoded to 4100 in https://github.com/zama-ai/kms-core/blob/main/docker/core/service/init_enclave.sh */}}
        - {{ include "proxyFromEnclave"
               (dict "name" "enclave-web-identity-token"
                     "image" .Values.kubeUtils.image
                     "vsockPort" 4100
          "to" "OPEN:/var/run/secrets/eks.amazonaws.com/serviceaccount/token,rdonly"
          ) | indent 10 | trim }}
        {{- /* Init AWS STS Proxy Socket */}}
        - {{ include "proxyFromEnclaveTcp"
               (dict "name" "aws-sts-proxy"
                     "image" .Values.kubeUtils.image
                     "vsockPort" .Values.kmsCore.nitroEnclave.ports.sts
                     "address" (printf "sts.%s.amazonaws.com" .Values.kmsCore.aws.region)
                     "port" 443
                ) | indent 10 | trim }}
        {{- end }}
        {{- /* Init AWS S3 Proxy Socket */}}
        - {{ include "proxyFromEnclaveTcp"
               (dict "name" "aws-s3-proxy"
                     "image" .Values.kubeUtils.image
                     "vsockPort" .Values.kmsCore.nitroEnclave.ports.s3
                     "address" (printf "s3.%s.amazonaws.com" .Values.kmsCore.aws.region)
                     "port" 443
                ) | indent 10 | trim }}
        {{- /* Init AWS KMS Proxy Socket */}}
        - {{ include "proxyFromEnclaveTcp"
               (dict "name" "aws-kms-proxy"
                     "image" .Values.kubeUtils.image
                     "vsockPort" .Values.kmsCore.nitroEnclave.ports.awskms
                     "address" (printf "kms.%s.amazonaws.com" .Values.kmsCore.aws.region)
                     "port" 443
                ) | indent 10 | trim }}
<<<<<<< HEAD
=======
        {{- /* Generate signing key and CA certificate */}}
        - image: {{ .Values.kmsCore.image.name }}:{{ .Values.kmsCore.image.tag }}
          imagePullPolicy: {{ .Values.kmsCore.image.pullPolicy }}
          name: kms-core-enclave-gen-signing-key
          command:
            - /bin/sh
          args:
            - -c
            - |
              {{- if .Values.kmsCore.nitroEnclave.debug }}
              echo "### BEGIN - enclave.json ###"
              cat /var/lib/kms-core/config/enclave.json
              echo "### END - enclave.json ###"
              echo "### BEGIN - describe-eif ###"
              nitro-cli describe-eif --eif-path {{ .Values.kmsCore.nitroEnclave.eifPath }}
              echo "### END - describe-eif ###"
              {{- end }}
              # enclave config vsock is hardcoded to 4000 in init_enclave.sh
              # it can't be a separate container
              # because we need to serve kms-server.toml on the same port later
              socat VSOCK-LISTEN:4000,fork,reuseaddr OPEN:kms-gen-keys.toml,rdonly &
              nitro-cli run-enclave --config /var/lib/kms-core/config/enclave.json
          env:
            - name: "NO_COLOR"
              value: "true"
            - name: RUN_MODE
              value: {{ .Values.runMode }}
            - name: RUST_LOG
              value: {{ .Values.rustLog }}
            {{- if .Values.kmsCore.envFrom.configmap.name }}
            - name: {{ .Values.kmsCore.envFrom.configmap.key.publicVaultStorageKey }}
              valueFrom:
                configMapKeyRef:
                  name: {{ .Values.kmsCore.envFrom.configmap.name }}
                  key: {{ .Values.kmsCore.envFrom.configmap.key.publicVaultStorageKey }}
            - name: {{ .Values.kmsCore.envFrom.configmap.key.privateVaultStorageKey }}
              valueFrom:
                configMapKeyRef:
                  name: {{ .Values.kmsCore.envFrom.configmap.name }}
                  key: {{ .Values.kmsCore.envFrom.configmap.key.privateVaultStorageKey }}
            - name: {{ .Values.kmsCore.envFrom.configmap.key.privateVaultKeychain }}
              valueFrom:
                configMapKeyRef:
                  name: {{ .Values.kmsCore.envFrom.configmap.name }}
                  key: {{ .Values.kmsCore.envFrom.configmap.key.privateVaultKeychain }}
            {{- end }}
          workingDir: {{ .Values.kmsCore.workdir }}
          volumeMounts:
            - mountPath: {{ .Values.kmsCore.workdir }}
              name: workdir
            - mountPath: /var/lib/kms-core/config
              name: config-files
            - mountPath: /hugepages
              name: hugepage
            - name: nitro-device
              mountPath: /dev/nitro_enclaves
          resources:
            requests:
              memory: 2Gi
              aws.ec2.nitro/nitro_enclaves: "1"
              hugepages-1Gi: {{ .Values.kmsCore.nitroEnclave.memoryGiB }}Gi
            limits:
              ephemeral-storage: {{ .Values.kmsCore.resources.limits.ephemeralStorage }}
              memory: 4Gi
              aws.ec2.nitro/nitro_enclaves: "1"
              hugepages-1Gi: {{ .Values.kmsCore.nitroEnclave.memoryGiB }}Gi
>>>>>>> a52816c3
        {{- /* Init Metrics Endpoint Proxy Socket */}}
        - {{ include "proxyToEnclaveTcp"
               (dict "name" "metrics-endpoint-proxy"
                     "image" .Values.kubeUtils.image
                     "cid" .Values.kmsCore.nitroEnclave.cid
                     "port" .Values.kmsCore.ports.metrics
                ) | indent 10 | trim }}
        {{- /* Init Enclave Tracing Socket */}}
        - {{ include "proxyFromEnclave"
               (dict "name" "kms-core-enclave-tracing"
                     "image" .Values.kubeUtils.image
                     "vsockPort" .Values.kmsCore.nitroEnclave.ports.tracing
                     "to" (printf "TCP:%s" (urlParse .Values.tracing.endpoint).host)
                ) | indent 10 | trim }}
        {{- /* Init GRPC Client Proxy Socket */}}
        - {{ include "proxyToEnclaveTcp"
               (dict "name" "grpc-client-proxy"
                     "image" .Values.kubeUtils.image
                     "cid" .Values.kmsCore.nitroEnclave.cid
                     "port" .Values.kmsCore.ports.client
                ) | indent 10 | trim }}
        {{- if .Values.kmsCore.thresholdMode.enabled }}
        {{- /* Init GRPC Local Peer Proxy Socket */}}
        - {{ include "proxyToEnclaveTcp"
               (dict "name" "grpc-peer-proxy"
                     "image" .Values.kubeUtils.image
                     "cid" .Values.kmsCore.nitroEnclave.cid
                     "port" .Values.kmsCore.ports.peer
                ) | indent 10 | trim }}
          {{- with .Values.kmsCore.nitroEnclave.grpcPeerProxy.resources }}
          resources:
          {{- toYaml . | nindent 12 }}
          {{- end }}
        {{- /* Init GRPC External Peers Proxy Sockets */}}
        {{- if .Values.kmsCore.thresholdMode.peersList }}
          {{- range .Values.kmsCore.thresholdMode.peersList }}
        - {{ include "proxyFromEnclaveTcp"
               (dict "name" (printf "enclave-peer-proxy-%d" (int .id))
                     "image" $.Values.kubeUtils.image
                     "vsockPort" (add $.Values.kmsCore.nitroEnclave.ports.peer .id)
                     "address" .host
                     "port" .port
                ) | indent 10 | trim }}
          {{- with $.Values.kmsCore.nitroEnclave.enclavePeerProxy.resources }}
          resources:
          {{- toYaml . | nindent 12 }}
          {{- end }}
          {{- end }}
        {{- else }}
          {{- range $i := $peersIDList }}
        - {{ include "proxyFromEnclaveTcp"
               (dict "name" (printf "enclave-peer-proxy-%d" (int $i))
                     "image" $.Values.kubeUtils.image
                     "vsockPort" (add $.Values.kmsCore.nitroEnclave.ports.peer $i)
                     "address" (printf "%s-%d" $kmsCoreName (int $i))
                     "port" $.Values.kmsCore.ports.peer
                ) | indent 10 | trim }}
          {{- with $.Values.kmsCore.nitroEnclave.enclavePeerProxy.resources }}
          resources:
          {{- toYaml . | nindent 12 }}
          {{- end }}
          {{- end }}
        {{- end }}
        {{- end }}
        {{- else }}
        {{- /* Generate init keys for non-enclave kms-core service */}}
        - image: {{ .Values.kmsCore.image.name }}:{{ .Values.kmsCore.image.tag }}
          name: kms-core-init-gen-keys
          command:
            - /bin/sh
          args:
            - -c
            - |
              kms-gen-keys --cmd signing-keys \
              {{- if .Values.minio.enabled }}
              --aws-s3-endpoint http://minio:9000 \
              {{- end }}
              --aws-region {{ .Values.kmsCore.aws.region }} \
              {{- if .Values.kmsCore.publicVault.s3.enabled -}}
              --public-storage s3 \
              --public-s3-bucket "${KMS_CORE__PUBLIC_VAULT__STORAGE__S3__BUCKET:={{ .Values.kmsCore.publicVault.s3.bucket }}}" \
                {{- if .Values.kmsCore.publicVault.s3.path }}
              --public-s3-prefix = "${KMS_CORE__PUBLIC_VAULT__STORAGE__S3__PREFIX:=={{ .Values.kmsCore.publicVault.s3.path }}}" \
                {{- end }}
              {{- else }}
              --public-storage file \
              --public-file-path "./keys" \
              {{- end }}
              {{- if .Values.kmsCore.privateVault.s3.enabled -}}
              --private-storage s3 \
              --private-s3-bucket "${KMS_CORE__PRIVATE_VAULT__STORAGE__S3__BUCKET:={{ .Values.kmsCore.privateVault.s3.bucket }}}" \
                {{- if .Values.kmsCore.privateVault.s3.path }}
              --private-s3-prefix = "${KMS_CORE__PRIVATE_VAULT__STORAGE__S3__PREFIX:=={{ .Values.kmsCore.privateVault.s3.path }}}" \
                {{- end }}
              {{- else }}
              --private-storage file \
              --private-file-path "./keys" \
              {{- end }}
              {{- if .Values.kmsCore.privateVault.awskms.enabled }}
              --root-key-id "${KMS_CORE__PRIVATE_VAULT__KEYCHAIN__AWS_KMS__ROOT_KEY_ID:={{ .Values.kmsCore.privateVault.awskms.rootKeyId }}}" \
              --root-key-spec "${KMS_CORE__PRIVATE_VAULT__KEYCHAIN__AWS_KMS__ROOT_KEY_SPEC:={{ .Values.kmsCore.privateVault.awskms.rootKeySpec }}}" \
              {{- end }}
              {{ include "kmsCoreMode" . }} \
              {{- if .Values.kmsCore.thresholdMode.enabled }}
              --signing-key-party-id ${KMS_CORE__THRESHOLD__MY_ID} \
<<<<<<< HEAD
              --num-parties {{ .Values.kmsPeers.count }} \
=======
              {{- if .Values.kmsCore.thresholdMode.peersList }}
              --num-parties {{ len .Values.kmsCore.thresholdMode.peersList }} \
              {{- else }}
              --num-parties {{ int .Values.kmsPeers.count }} \
              {{- end }}
>>>>>>> a52816c3
              {{- if .Values.kmsCore.addressOverride }}
              --tls-subject {{ .Values.kmsCore.addressOverride | quote }}
              {{- else }}
              --tls-subject "{{ include "kmsCoreName" . }}-${KMS_CORE__THRESHOLD__MY_ID}"
              {{- end }}
              {{- else }}
              --write-privkey
              {{- end }}
          env:
            - name: KMS_CORE__THRESHOLD__MY_ID
              valueFrom:
                fieldRef:
                  fieldPath: metadata.labels['apps.kubernetes.io/pod-index']
            {{- if .Values.minio.enabled }}
            - name: AWS_ACCESS_KEY_ID
              value: {{ (index .Values.minio.provisioning.users 0).username}}
            - name: AWS_SECRET_ACCESS_KEY
              value: {{ (index .Values.minio.provisioning.users 0).password}}
            {{- end }}
            - name: "NO_COLOR"
              value: "true"
            - name: RUN_MODE
              value: {{ .Values.runMode }}
            - name: RUST_LOG
              value: {{ .Values.rustLog }}
<<<<<<< HEAD
          {{- if .Values.kmsCore.envFrom.configmap.name }}
            - name: {{ .Values.kmsCore.envFrom.configmap.key.privateVaultStorageBucket }}
              valueFrom:
                configMapKeyRef:
                  name: {{ .Values.kmsCore.envFrom.configmap.name }}
                  key: {{ .Values.kmsCore.envFrom.configmap.key.privateVaultStorageBucket }}
            - name: {{ .Values.kmsCore.envFrom.configmap.key.publicVaultStorageBucket }}
              valueFrom:
                configMapKeyRef:
                  name: {{ .Values.kmsCore.envFrom.configmap.name }}
                  key: {{ .Values.kmsCore.envFrom.configmap.key.publicVaultStorageBucket }}
            - name: {{ .Values.kmsCore.envFrom.configmap.key.privateVaultKeychainAWSKMSRootKeySpec }}
              valueFrom:
                configMapKeyRef:
                  name: {{ .Values.kmsCore.envFrom.configmap.name }}
                  key: {{ .Values.kmsCore.envFrom.configmap.key.privateVaultKeychainAWSKMSRootKeySpec }}
            - name: {{ .Values.kmsCore.envFrom.configmap.key.privateVaultKeychainAWSKMSRootKeyID }}
              valueFrom:
                configMapKeyRef:
                  name: {{ .Values.kmsCore.envFrom.configmap.name }}
                  key: {{ .Values.kmsCore.envFrom.configmap.key.privateVaultKeychainAWSKMSRootKeyID }}
          {{- end }}
=======
            {{- if .Values.kmsCore.envFrom.configmap.name }}
            - name: {{ .Values.kmsCore.envFrom.configmap.key.publicVaultStorageKey }}
              valueFrom:
                configMapKeyRef:
                  name: {{ .Values.kmsCore.envFrom.configmap.name }}
                  key: {{ .Values.kmsCore.envFrom.configmap.key.publicVaultStorageKey }}
            - name: {{ .Values.kmsCore.envFrom.configmap.key.privateVaultStorageKey }}
              valueFrom:
                configMapKeyRef:
                  name: {{ .Values.kmsCore.envFrom.configmap.name }}
                  key: {{ .Values.kmsCore.envFrom.configmap.key.privateVaultStorageKey }}
            {{- if .Values.kmsCore.privateVault.awskms.enabled }}
            - name: {{ .Values.kmsCore.envFrom.configmap.key.privateVaultKeychain }}
              valueFrom:
                configMapKeyRef:
                  name: {{ .Values.kmsCore.envFrom.configmap.name }}
                  key: {{ .Values.kmsCore.envFrom.configmap.key.privateVaultKeychain }}
            {{- end }}
            {{- end }}
>>>>>>> a52816c3
          {{- if not .Values.kmsCore.privateVault.s3.enabled }}
          volumeMounts:
            - mountPath: /keys
              name: keys
          {{- end }}
          resources:
            requests:
              memory: {{ .Values.kmsCore.resources.requests.memory }}
              cpu: {{ .Values.kmsCore.resources.requests.cpu }}
            limits:
              memory: {{ .Values.kmsCore.resources.limits.memory }}
              ephemeral-storage: {{ .Values.kmsCore.resources.limits.ephemeralStorage }}
        {{- end }}
      containers:
        - image: {{ .Values.kmsCore.image.name }}:{{ .Values.kmsCore.image.tag }}
          imagePullPolicy: {{ .Values.kmsCore.image.pullPolicy }}
          {{- if .Values.kmsCore.nitroEnclave.enabled }}
          name: kms-core-enclave
          command:
            - /bin/sh
          args:
            - -c
            - |
              {{- if .Values.kmsCore.nitroEnclave.debug }}
              echo "### BEGIN - enclave.json ###"
              cat /var/lib/kms-core/config/enclave.json
              echo "### END - enclave.json ###"
              echo "### BEGIN - describe-eif ###"
              nitro-cli describe-eif --eif-path {{ .Values.kmsCore.nitroEnclave.eifPath }}
              echo "### END - describe-eif ###"
              {{- end }}
              {{- if .Values.kmsCore.nitroEnclave.signed }}
              nitro-cli sign-eif --eif-path {{ .Values.kmsCore.nitroEnclave.eifPath }} --signing-certificate /var/lib/kms-core/config/party_cert.pem --private-key {{ .Values.kmsCore.nitroEnclave.eifSignKey }}
              {{- end }}
              # enclave config vsock is hardcoded to 4000 in init_enclave.sh
              # it can't be a separate container because
              # we had to serve kms-gen-keys.toml on the same port earlier
              nitro-cli run-enclave --config /var/lib/kms-core/config/enclave.json
              while true; do
                nitro-cli describe-enclaves > /var/log/nitro_enclaves/status
                sleep 60
              done
          {{- else }}
          name: kms-core
          command:
            - /bin/sh
          args:
            - -c
            - |
              {{- if .Values.minio.enabled }}
              mkdir -p ~/.aws/
              echo '[default]' > ~/.aws/credentials
              echo 'aws_access_key_id = ${AWS_ACCESS_KEY_ID}' >> ~/.aws/credentials
              echo 'aws_secret_access_key = ${AWS_SECRET_ACCESS_KEY}' >> ~/.aws/credentials
              {{- end }}
              kms-server --config-file=kms-server.toml
          {{- end }}
          env:
            {{- if .Values.kmsCore.thresholdMode.enabled }}
            - name: KMS_CORE__THRESHOLD__MY_ID
              valueFrom:
                fieldRef:
                  fieldPath: metadata.labels['apps.kubernetes.io/pod-index']
            {{- end }}
            - name: "NO_COLOR"
              value: "true"
            - name: RUN_MODE
              value: {{ .Values.runMode }}
            - name: RUST_LOG
              value: {{ .Values.rustLog }}
            {{- if .Values.minio.enabled }}
            - name: AWS_ACCESS_KEY_ID
              value: {{ (index .Values.minio.provisioning.users 0).username}}
            - name: AWS_SECRET_ACCESS_KEY
              value: {{ (index .Values.minio.provisioning.users 0).password}}
            {{- end }}
<<<<<<< HEAD
          {{- if .Values.kmsCore.envFrom.configmap.name }}
            - name: {{ .Values.kmsCore.envFrom.configmap.key.privateVaultStorageBucket }}
              valueFrom:
                configMapKeyRef:
                  name: {{ .Values.kmsCore.envFrom.configmap.name }}
                  key: {{ .Values.kmsCore.envFrom.configmap.key.privateVaultStorageBucket }}
            - name: {{ .Values.kmsCore.envFrom.configmap.key.publicVaultStorageBucket }}
              valueFrom:
                configMapKeyRef:
                  name: {{ .Values.kmsCore.envFrom.configmap.name }}
                  key: {{ .Values.kmsCore.envFrom.configmap.key.publicVaultStorageBucket }}
            - name: {{ .Values.kmsCore.envFrom.configmap.key.privateVaultKeychainAWSKMSRootKeySpec }}
              valueFrom:
                configMapKeyRef:
                  name: {{ .Values.kmsCore.envFrom.configmap.name }}
                  key: {{ .Values.kmsCore.envFrom.configmap.key.privateVaultKeychainAWSKMSRootKeySpec }}
            - name: {{ .Values.kmsCore.envFrom.configmap.key.privateVaultKeychainAWSKMSRootKeyID }}
              valueFrom:
                configMapKeyRef:
                  name: {{ .Values.kmsCore.envFrom.configmap.name }}
                  key: {{ .Values.kmsCore.envFrom.configmap.key.privateVaultKeychainAWSKMSRootKeyID }}
          {{- end }}
=======
            {{- if .Values.kmsCore.envFrom.configmap.name }}
            - name: {{ .Values.kmsCore.envFrom.configmap.key.publicVaultStorageKey }}
              valueFrom:
                configMapKeyRef:
                  name: {{ .Values.kmsCore.envFrom.configmap.name }}
                  key: {{ .Values.kmsCore.envFrom.configmap.key.publicVaultStorageKey }}
            - name: {{ .Values.kmsCore.envFrom.configmap.key.privateVaultStorageKey }}
              valueFrom:
                configMapKeyRef:
                  name: {{ .Values.kmsCore.envFrom.configmap.name }}
                  key: {{ .Values.kmsCore.envFrom.configmap.key.privateVaultStorageKey }}
            {{- if .Values.kmsCore.privateVault.awskms.enabled }}
            - name: {{ .Values.kmsCore.envFrom.configmap.key.privateVaultKeychain }}
              valueFrom:
                configMapKeyRef:
                  name: {{ .Values.kmsCore.envFrom.configmap.name }}
                  key: {{ .Values.kmsCore.envFrom.configmap.key.privateVaultKeychain }}
            {{- end }}
            {{- end }}
>>>>>>> a52816c3
          workingDir: {{ .Values.kmsCore.workdir }}
          volumeMounts:
            - mountPath: {{ .Values.kmsCore.workdir }}
              name: workdir
            - mountPath: /var/lib/kms-core/config
              name: config-files
            {{- if not .Values.kmsCore.privateVault.s3.enabled }}
            - mountPath: /keys
              name: keys
            {{- end }}
            {{- if .Values.kmsCore.nitroEnclave.enabled }}
            - mountPath: /hugepages
              name: hugepage
            - name: nitro-device
              mountPath: /dev/nitro_enclaves
            {{- end }}
          ports:
            - containerPort: {{ .Values.kmsCore.ports.client }}
              protocol: TCP
            {{- if .Values.kmsCore.thresholdMode.enabled }}
            - containerPort: {{ .Values.kmsCore.ports.peer }}
              protocol: TCP
            {{- end }}
            - containerPort: {{ .Values.kmsCore.ports.metrics }}
              protocol: TCP
          resources:
            requests:
              {{- if .Values.kmsCore.nitroEnclave.enabled }}
              aws.ec2.nitro/nitro_enclaves_cpus: {{ .Values.kmsCore.nitroEnclave.cpuCount }}
              memory: 2Gi
              aws.ec2.nitro/nitro_enclaves: "1"
              hugepages-1Gi: {{ .Values.kmsCore.nitroEnclave.memoryGiB }}Gi
              {{- else }}
              memory: {{ .Values.kmsCore.resources.requests.memory }}
              cpu: {{ .Values.kmsCore.resources.requests.cpu }}
              {{- end }}
            limits:
              ephemeral-storage: {{ .Values.kmsCore.resources.limits.ephemeralStorage }}
              {{- if .Values.kmsCore.nitroEnclave.enabled }}
              aws.ec2.nitro/nitro_enclaves_cpus: {{ .Values.kmsCore.nitroEnclave.cpuCount }}
              memory: 4Gi
              aws.ec2.nitro/nitro_enclaves: "1"
              hugepages-1Gi: {{ .Values.kmsCore.nitroEnclave.memoryGiB }}Gi
              {{- else }}
              memory: {{ .Values.kmsCore.resources.limits.memory }}
              {{- end }}
          readinessProbe:
            grpc:
              port: {{ .Values.kmsCore.ports.client }}
            failureThreshold: 30
            initialDelaySeconds: 10
            periodSeconds: 5
          startupProbe:
            grpc:
              port: {{ .Values.kmsCore.ports.client }}
            failureThreshold: 10
            initialDelaySeconds: 10
            periodSeconds: 5
          {{- if .Values.kmsCore.nitroEnclave.enabled }}
          lifecycle:
            preStop:
              exec:
                command: [ "nitro-cli", "terminate-enclave", "--all" ]
          {{- end }}
      {{- with .Values.kmsCore.nodeSelector }}
      nodeSelector:
        {{- toYaml . | nindent 8 }}
      {{- end }}
      {{- with .Values.kmsCore.affinity }}
      affinity:
        {{- toYaml . | nindent 8 }}
      {{- end }}
      {{- with .Values.kmsCore.tolerations }}
      tolerations:
        {{- toYaml . | nindent 8 }}
      {{- end }}
      restartPolicy: Always
      imagePullSecrets:
        - name: registry-credentials
      volumes:
        - name: workdir
          emptyDir: {}
        - name: config-files
          configMap:
            name: {{ include "kmsCoreName" . }}-config
            defaultMode: 0664
        {{- if .Values.kmsCore.nitroEnclave.enabled }}
        - name: hugepage
          emptyDir:
            medium: HugePages
        - name: nitro-device
          hostPath:
            path: /dev/nitro_enclaves
            type: CharDevice
        {{- end }}
  {{- if not .Values.kmsCore.privateVault.s3.enabled }}
  volumeClaimTemplates:
    - metadata:
        labels:
          app: kms-core
        name: keys
      spec:
        accessModes:
          - ReadWriteOnce
        storageClassName: {{ .Values.kmsCore.storage.storageClassName }}
        resources:
          requests:
            storage: {{ .Values.kmsCore.storage.capacity }}
  {{- end }}
{{- end -}}<|MERGE_RESOLUTION|>--- conflicted
+++ resolved
@@ -104,7 +104,6 @@
               value: {{ .Values.runMode }}
             - name: RUST_LOG
               value: {{ .Values.rustLog }}
-<<<<<<< HEAD
           {{- if .Values.kmsCore.envFrom.configmap.name }}
             - name: {{ .Values.kmsCore.envFrom.configmap.key.coreClientS3Endpoint }}
               valueFrom:
@@ -132,27 +131,6 @@
                   name: {{ .Values.kmsCore.envFrom.configmap.name }}
                   key: {{ .Values.kmsCore.envFrom.configmap.key.privateVaultKeychainAWSKMSRootKeyID }}
           {{- end }}
-=======
-            {{- if .Values.kmsCore.envFrom.configmap.name }}
-            - name: {{ .Values.kmsCore.envFrom.configmap.key.publicVaultStorageKey }}
-              valueFrom:
-                configMapKeyRef:
-                  name: {{ .Values.kmsCore.envFrom.configmap.name }}
-                  key: {{ .Values.kmsCore.envFrom.configmap.key.publicVaultStorageKey }}
-            - name: {{ .Values.kmsCore.envFrom.configmap.key.privateVaultStorageKey }}
-              valueFrom:
-                configMapKeyRef:
-                  name: {{ .Values.kmsCore.envFrom.configmap.name }}
-                  key: {{ .Values.kmsCore.envFrom.configmap.key.privateVaultStorageKey }}
-            {{- if .Values.kmsCore.nitroEnclave.enabled }}
-            - name: {{ .Values.kmsCore.envFrom.configmap.key.privateVaultKeychain }}
-              valueFrom:
-                configMapKeyRef:
-                  name: {{ .Values.kmsCore.envFrom.configmap.name }}
-                  key: {{ .Values.kmsCore.envFrom.configmap.key.privateVaultKeychain }}
-            {{- end }}
-            {{- end }}
->>>>>>> a52816c3
           workingDir: {{ .Values.kmsCore.workdir }}
           volumeMounts:
             - mountPath: /var/lib/kms-core/config
@@ -221,75 +199,6 @@
                      "address" (printf "kms.%s.amazonaws.com" .Values.kmsCore.aws.region)
                      "port" 443
                 ) | indent 10 | trim }}
-<<<<<<< HEAD
-=======
-        {{- /* Generate signing key and CA certificate */}}
-        - image: {{ .Values.kmsCore.image.name }}:{{ .Values.kmsCore.image.tag }}
-          imagePullPolicy: {{ .Values.kmsCore.image.pullPolicy }}
-          name: kms-core-enclave-gen-signing-key
-          command:
-            - /bin/sh
-          args:
-            - -c
-            - |
-              {{- if .Values.kmsCore.nitroEnclave.debug }}
-              echo "### BEGIN - enclave.json ###"
-              cat /var/lib/kms-core/config/enclave.json
-              echo "### END - enclave.json ###"
-              echo "### BEGIN - describe-eif ###"
-              nitro-cli describe-eif --eif-path {{ .Values.kmsCore.nitroEnclave.eifPath }}
-              echo "### END - describe-eif ###"
-              {{- end }}
-              # enclave config vsock is hardcoded to 4000 in init_enclave.sh
-              # it can't be a separate container
-              # because we need to serve kms-server.toml on the same port later
-              socat VSOCK-LISTEN:4000,fork,reuseaddr OPEN:kms-gen-keys.toml,rdonly &
-              nitro-cli run-enclave --config /var/lib/kms-core/config/enclave.json
-          env:
-            - name: "NO_COLOR"
-              value: "true"
-            - name: RUN_MODE
-              value: {{ .Values.runMode }}
-            - name: RUST_LOG
-              value: {{ .Values.rustLog }}
-            {{- if .Values.kmsCore.envFrom.configmap.name }}
-            - name: {{ .Values.kmsCore.envFrom.configmap.key.publicVaultStorageKey }}
-              valueFrom:
-                configMapKeyRef:
-                  name: {{ .Values.kmsCore.envFrom.configmap.name }}
-                  key: {{ .Values.kmsCore.envFrom.configmap.key.publicVaultStorageKey }}
-            - name: {{ .Values.kmsCore.envFrom.configmap.key.privateVaultStorageKey }}
-              valueFrom:
-                configMapKeyRef:
-                  name: {{ .Values.kmsCore.envFrom.configmap.name }}
-                  key: {{ .Values.kmsCore.envFrom.configmap.key.privateVaultStorageKey }}
-            - name: {{ .Values.kmsCore.envFrom.configmap.key.privateVaultKeychain }}
-              valueFrom:
-                configMapKeyRef:
-                  name: {{ .Values.kmsCore.envFrom.configmap.name }}
-                  key: {{ .Values.kmsCore.envFrom.configmap.key.privateVaultKeychain }}
-            {{- end }}
-          workingDir: {{ .Values.kmsCore.workdir }}
-          volumeMounts:
-            - mountPath: {{ .Values.kmsCore.workdir }}
-              name: workdir
-            - mountPath: /var/lib/kms-core/config
-              name: config-files
-            - mountPath: /hugepages
-              name: hugepage
-            - name: nitro-device
-              mountPath: /dev/nitro_enclaves
-          resources:
-            requests:
-              memory: 2Gi
-              aws.ec2.nitro/nitro_enclaves: "1"
-              hugepages-1Gi: {{ .Values.kmsCore.nitroEnclave.memoryGiB }}Gi
-            limits:
-              ephemeral-storage: {{ .Values.kmsCore.resources.limits.ephemeralStorage }}
-              memory: 4Gi
-              aws.ec2.nitro/nitro_enclaves: "1"
-              hugepages-1Gi: {{ .Values.kmsCore.nitroEnclave.memoryGiB }}Gi
->>>>>>> a52816c3
         {{- /* Init Metrics Endpoint Proxy Socket */}}
         - {{ include "proxyToEnclaveTcp"
                (dict "name" "metrics-endpoint-proxy"
@@ -395,16 +304,12 @@
               {{ include "kmsCoreMode" . }} \
               {{- if .Values.kmsCore.thresholdMode.enabled }}
               --signing-key-party-id ${KMS_CORE__THRESHOLD__MY_ID} \
-<<<<<<< HEAD
-              --num-parties {{ .Values.kmsPeers.count }} \
-=======
               {{- if .Values.kmsCore.thresholdMode.peersList }}
               --num-parties {{ len .Values.kmsCore.thresholdMode.peersList }} \
               {{- else }}
               --num-parties {{ int .Values.kmsPeers.count }} \
               {{- end }}
->>>>>>> a52816c3
-              {{- if .Values.kmsCore.addressOverride }}
+              {{-- if .Values.kmsCore.addressOverride }}
               --tls-subject {{ .Values.kmsCore.addressOverride | quote }}
               {{- else }}
               --tls-subject "{{ include "kmsCoreName" . }}-${KMS_CORE__THRESHOLD__MY_ID}"
@@ -429,7 +334,6 @@
               value: {{ .Values.runMode }}
             - name: RUST_LOG
               value: {{ .Values.rustLog }}
-<<<<<<< HEAD
           {{- if .Values.kmsCore.envFrom.configmap.name }}
             - name: {{ .Values.kmsCore.envFrom.configmap.key.privateVaultStorageBucket }}
               valueFrom:
@@ -452,27 +356,6 @@
                   name: {{ .Values.kmsCore.envFrom.configmap.name }}
                   key: {{ .Values.kmsCore.envFrom.configmap.key.privateVaultKeychainAWSKMSRootKeyID }}
           {{- end }}
-=======
-            {{- if .Values.kmsCore.envFrom.configmap.name }}
-            - name: {{ .Values.kmsCore.envFrom.configmap.key.publicVaultStorageKey }}
-              valueFrom:
-                configMapKeyRef:
-                  name: {{ .Values.kmsCore.envFrom.configmap.name }}
-                  key: {{ .Values.kmsCore.envFrom.configmap.key.publicVaultStorageKey }}
-            - name: {{ .Values.kmsCore.envFrom.configmap.key.privateVaultStorageKey }}
-              valueFrom:
-                configMapKeyRef:
-                  name: {{ .Values.kmsCore.envFrom.configmap.name }}
-                  key: {{ .Values.kmsCore.envFrom.configmap.key.privateVaultStorageKey }}
-            {{- if .Values.kmsCore.privateVault.awskms.enabled }}
-            - name: {{ .Values.kmsCore.envFrom.configmap.key.privateVaultKeychain }}
-              valueFrom:
-                configMapKeyRef:
-                  name: {{ .Values.kmsCore.envFrom.configmap.name }}
-                  key: {{ .Values.kmsCore.envFrom.configmap.key.privateVaultKeychain }}
-            {{- end }}
-            {{- end }}
->>>>>>> a52816c3
           {{- if not .Values.kmsCore.privateVault.s3.enabled }}
           volumeMounts:
             - mountPath: /keys
@@ -549,7 +432,6 @@
             - name: AWS_SECRET_ACCESS_KEY
               value: {{ (index .Values.minio.provisioning.users 0).password}}
             {{- end }}
-<<<<<<< HEAD
           {{- if .Values.kmsCore.envFrom.configmap.name }}
             - name: {{ .Values.kmsCore.envFrom.configmap.key.privateVaultStorageBucket }}
               valueFrom:
@@ -572,27 +454,6 @@
                   name: {{ .Values.kmsCore.envFrom.configmap.name }}
                   key: {{ .Values.kmsCore.envFrom.configmap.key.privateVaultKeychainAWSKMSRootKeyID }}
           {{- end }}
-=======
-            {{- if .Values.kmsCore.envFrom.configmap.name }}
-            - name: {{ .Values.kmsCore.envFrom.configmap.key.publicVaultStorageKey }}
-              valueFrom:
-                configMapKeyRef:
-                  name: {{ .Values.kmsCore.envFrom.configmap.name }}
-                  key: {{ .Values.kmsCore.envFrom.configmap.key.publicVaultStorageKey }}
-            - name: {{ .Values.kmsCore.envFrom.configmap.key.privateVaultStorageKey }}
-              valueFrom:
-                configMapKeyRef:
-                  name: {{ .Values.kmsCore.envFrom.configmap.name }}
-                  key: {{ .Values.kmsCore.envFrom.configmap.key.privateVaultStorageKey }}
-            {{- if .Values.kmsCore.privateVault.awskms.enabled }}
-            - name: {{ .Values.kmsCore.envFrom.configmap.key.privateVaultKeychain }}
-              valueFrom:
-                configMapKeyRef:
-                  name: {{ .Values.kmsCore.envFrom.configmap.name }}
-                  key: {{ .Values.kmsCore.envFrom.configmap.key.privateVaultKeychain }}
-            {{- end }}
-            {{- end }}
->>>>>>> a52816c3
           workingDir: {{ .Values.kmsCore.workdir }}
           volumeMounts:
             - mountPath: {{ .Values.kmsCore.workdir }}
