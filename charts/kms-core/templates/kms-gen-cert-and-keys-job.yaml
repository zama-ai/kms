--- conflicted
+++ resolved
@@ -9,14 +9,9 @@
     app: kms-core
     app.kubernetes.io/name: {{ $kmsGenCertAndKeysName }}
   annotations:
-<<<<<<< HEAD
-    "helm.sh/hook": "pre-install"
+    "helm.sh/hook": pre-install
     "helm.sh/hook-weight": "-1"
-    "helm.sh/hook-delete-policy": "hook-succeeded"
-=======
-    "helm.sh/hook": pre-install
-    "helm.sh/hook-weight": "-2"
->>>>>>> 1147a7be
+    "helm.sh/hook-delete-policy": hook-succeeded
   name: {{ $kmsGenCertAndKeysName }}
 spec:
   template:
