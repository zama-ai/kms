{{- if .Values.kmsCore.enabled -}}
{{- $kmsCoreName := include "kmsCoreName" . }}
{{- $peersIDList := untilStep (include "kmsPeersStartID" . | int) (.Values.kmsPeers.count | add1 | int) 1  }}
apiVersion: v1
kind: ConfigMap
metadata:
  labels:
    app: kms-core
    app.kubernetes.io/name: {{ include "kmsCoreName" . }}
  annotations:
    "helm.sh/hook-weight": "-2"
  name: {{ include "kmsCoreName" . }}-config
data:
  aws.toml: |
    [aws]
    region = "${AWS_REGION}"
    role_arn = "${AWS_ROLE_ARN}"
    {{- if .Values.minio.enabled }}
    s3_endpoint = "http://minio:9000"
    {{- else }}
      {{- if .Values.kmsCore.nitroEnclave.enabled }}
        {{- if .Values.kmsCore.nitroEnclave.ports.imds }}
    imds_endpoint = "http://localhost:{{ .Values.kmsCore.nitroEnclave.ports.imds }}"
        {{- end }}
        {{- if .Values.kmsCore.nitroEnclave.ports.sts }}
    sts_endpoint = "https://localhost:{{ .Values.kmsCore.nitroEnclave.ports.sts }}"
        {{- end }}
    s3_endpoint = "https://localhost:{{ .Values.kmsCore.nitroEnclave.ports.s3 }}"
    awskms_endpoint = "https://localhost:{{ .Values.kmsCore.nitroEnclave.ports.awskms }}"
      {{- end }}
    {{- end }}
  vaults.toml: |
    {{- if .Values.kmsCore.publicVault.s3.enabled }}
    [public_vault.storage.s3]
    bucket = "${KMS_CORE__PUBLIC_VAULT__STORAGE__S3__BUCKET}"
      {{- if .Values.kmsCore.publicVault.s3.path }}
    prefix = "${KMS_CORE__PUBLIC_VAULT__STORAGE__S3__PREFIX}"
      {{- end }}
    {{- else }}
    [public_vault.storage.file]
    path = "./keys"
    {{- end }}

    {{- if .Values.kmsCore.privateVault.s3.enabled -}}
    [private_vault.storage.s3]
    bucket = "${KMS_CORE__PRIVATE_VAULT__STORAGE__S3__BUCKET}"
      {{- if .Values.kmsCore.publicVault.s3.path }}
    prefix = "${KMS_CORE__PRIVATE_VAULT__STORAGE__S3__PREFIX}"
      {{- end }}
    {{- else }}
    [private_vault.storage.file]
    path = "./keys"
    {{- end }}
    {{- if .Values.kmsCore.nitroEnclave.enabled }}
    [private_vault.keychain.aws_kms]
    root_key_id = "${KMS_CORE__PRIVATE_VAULT__KEYCHAIN__AWS_KMS__ROOT_KEY_ID}"
    root_key_spec = "${KMS_CORE__PRIVATE_VAULT__KEYCHAIN__AWS_KMS__ROOT_KEY_SPEC}"
    {{- end }}
  kms-gen-keys.toml: |
    [keygen]
    enabled = true
<<<<<<< HEAD
=======

>>>>>>> e0528265
    {{ if .Values.kmsCore.thresholdMode.enabled }}
    [threshold]
    my_id = "${KMS_CORE__THRESHOLD__MY_ID}"
      {{- if .Values.kmsCore.thresholdMode.peersList }}
    num_parties = {{ len .Values.kmsCore.thresholdMode.peersList }}
      {{- else }}
    num_parties = {{ int .Values.kmsPeers.count }}
      {{- end }}
      {{ if .Values.kmsCore.addressOverride }}
    tls_subject = "{{ .Values.kmsCore.addressOverride }}-{{ .Values.kmsPeers.id}}"
      {{- else }}
    tls_subject = "{{ include "kmsCoreName" . }}-{{ .Values.kmsPeers.id}}"
      {{- end }}
    {{- end }}
  kms-server.toml: |
    [service]
    listen_address = "0.0.0.0"
    listen_port = {{ int .Values.kmsCore.ports.client }}
    timeout_secs = {{ int .Values.kmsCore.resources.limits.grpcTimeout }}
    grpc_max_message_size = {{ int .Values.kmsCore.resources.limits.grpcMaxMessageSize }}

    {{ if .Values.kmsCore.thresholdMode.enabled -}}
    [threshold]
    listen_address = "0.0.0.0"
    listen_port = {{ int .Values.kmsCore.ports.peer }}

    my_id = "${KMS_CORE__THRESHOLD__MY_ID}"

    # Threshold is the number of corruptions that the protocol handles.
    threshold = {{ int .Values.kmsCore.thresholdMode.thresholdValue }}
    dec_capacity = {{ int .Values.kmsCore.thresholdMode.decCapacity }}
    min_dec_cache = {{ int .Values.kmsCore.thresholdMode.minDecCache }}
    num_sessions_preproc = {{ int .Values.kmsCore.thresholdMode.numSessionsPreproc }}
    decryption_mode = {{ .Values.kmsCore.thresholdMode.decryptionMode | quote }}

    [threshold.core_to_core_net]
    message_limit = 70
    multiplier = 1.1
    max_interval = 5
    max_elapsed_time = 300
    network_timeout = 10
    network_timeout_bk = 300
    network_timeout_bk_sns = 1200
    max_en_decode_message_size = 2147483648

      {{ if $.Values.kmsCore.thresholdMode.tls.enabled }}
        {{- if $.Values.kmsCore.nitroEnclave.enabled }}
           {{- if .Values.kmsCore.thresholdMode.tls.trustedReleases }}
             {{ range .Values.kmsCore.thresholdMode.tls.trustedReleases }}
    [[threshold.tls.full_auto.trusted_releases]]
    pcr0 = {{ .pcr0 | quote }}
    pcr1 = {{ .pcr1 | quote }}
    pcr2 = {{ .pcr2 | quote }}
             {{- end }}
           {{- end }}
        {{- else }}
    [threshold.tls.manual]
          {{- if .Values.kmsCore.thresholdMode.tls.certificate.path }}
    cert.path = {{ .Values.kmsCore.thresholdMode.tls.certificate.path | quote }}
          {{- else }}
    cert.pem = ${KMS_CA_PEM_{{ .id }}}
          {{- end }}
          {{- if .Values.kmsCore.thresholdMode.tls.privateKey.path }}
    key.path = {{ .Values.kmsCore.thresholdMode.tls.privateKey.path | quote }}
          {{- else }}
    key.pem = {{ .Values.kmsCore.thresholdMode.tls.privateKey.path | toToml }}
          {{- end }}
        {{- end }}
      {{- end }}

      {{- if .Values.kmsCore.thresholdMode.peersList }}
        {{ range .Values.kmsCore.thresholdMode.peersList }}
    [[threshold.peers]]
    party_id = {{ int .id }}
    address = {{ .host | quote }}
          {{- if $.Values.kmsCore.nitroEnclave.enabled }}
    port = {{ add $.Values.kmsCore.nitroEnclave.ports.peer .id }}
          {{- else }}
    port = {{ int .port }}
          {{- end }}
          {{- if $.Values.kmsCore.thresholdMode.tls.enabled }}
            {{- if $.Values.kmsCore.thresholdMode.tls.ca_certificate.path }}
    tls_cert.path = {{ $.Values.kmsCore.thresholdMode.tls.ca_certificate.path | quote }}
            {{- else }}
    tls_cert.pem = ${KMS_CA_PEM_{{ .id }}}
            {{- end }}
          {{- end }}
        {{- end }}
      {{- else }}
        {{ range $i := $peersIDList }}
    [[threshold.peers]]
    party_id = {{ int $i }}
    address = {{ (printf "%s-%d" $kmsCoreName $i) | quote }}
          {{- if $.Values.kmsCore.nitroEnclave.enabled }}
    port = {{ add $.Values.kmsCore.nitroEnclave.ports.peer $i }}
          {{ else }}
    port = {{ int $.Values.kmsCore.ports.peer }}
          {{- end }}
        {{- end }}
      {{- end }}

      {{- if .Values.redis.enabled -}}
    [threshold.preproc_redis]
    host = {{ .Values.redis.host | quote }}
      {{- end }}
    {{- end }}

    {{- if .Values.tracing.enabled }}
    [telemetry]
    tracing_service_name = {{ include "kmsCoreName" . | quote }}
      {{- if .Values.kmsCore.nitroEnclave.enabled }}
    tracing_endpoint = "http://localhost:{{ .Values.kmsCore.nitroEnclave.ports.tracing }}"
      {{- else }}
    tracing_endpoint = {{ .Values.tracing.endpoint | quote }}
      {{- end }}
    tracing_otlp_timeout_ms = 10000
    metrics_bind_address = "0.0.0.0:{{ .Values.kmsCore.ports.metrics }}"

    [telemetry.batch]
    max_queue_size = 8192
    max_export_batch_size = 2048
    max_concurrent_exports = 4
    scheduled_delay_ms = 500
    export_timeout_ms = 5000
    {{- end }}

    [rate_limiter_conf]
    bucket_size = 50000
    pub_decrypt = 1
    user_decrypt = 1
    crsgen = 100
    preproc = 50000
    keygen = 1000

    {{- if .Values.kmsCore.nitroEnclave.enabled }}
  enclave.json: |
    {
      "cpu_count": {{ int .Values.kmsCore.nitroEnclave.cpuCount }},
      "memory_mib": {{ mulf 1024 (int .Values.kmsCore.nitroEnclave.memoryGiB) }},
      "enclave_cid": {{ int .Values.kmsCore.nitroEnclave.cid }},
      "eif_path": {{ .Values.kmsCore.nitroEnclave.eifPath | quote }}
    }
      {{- if .Values.kmsCore.thresholdMode.tls.enabled }}
  party_cert.pem: ${KMS_CA_PEM_{{ .Values.kmsPeers.id }}}
      {{- end }}
    {{- end }}
{{- end -}}<|MERGE_RESOLUTION|>--- conflicted
+++ resolved
@@ -59,10 +59,6 @@
   kms-gen-keys.toml: |
     [keygen]
     enabled = true
-<<<<<<< HEAD
-=======
-
->>>>>>> e0528265
     {{ if .Values.kmsCore.thresholdMode.enabled }}
     [threshold]
     my_id = "${KMS_CORE__THRESHOLD__MY_ID}"
