name: kms-core
description: A helm chart to distribute and deploy the Zama KMS core service.
<<<<<<< HEAD
version: 1.5.0
=======
version: 1.5.0-beta.3
>>>>>>> ffe391f3
appVersion: 0.13.0   # Minimum kms version to run this chart
apiVersion: v2
keywords:
  - kms-service
  - threshold
  - centralized<|MERGE_RESOLUTION|>--- conflicted
+++ resolved
@@ -1,10 +1,6 @@
 name: kms-core
 description: A helm chart to distribute and deploy the Zama KMS core service.
-<<<<<<< HEAD
-version: 1.5.0
-=======
-version: 1.5.0-beta.3
->>>>>>> ffe391f3
+version: 1.5.0-beta.4
 appVersion: 0.13.0   # Minimum kms version to run this chart
 apiVersion: v2
 keywords:
