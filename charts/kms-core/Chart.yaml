<<<<<<< HEAD
name: kms-service
description: A helm chart to distribute and deploy the Zama KMS application stack
version: 1.1.1
=======
name: kms-core
description: A helm chart to distribute and deploy the Zama KMS core service.
version: 1.2.0
>>>>>>> 61e017a9
apiVersion: v2
keywords:
  - kms-service
  - threshold
  - centralized<|MERGE_RESOLUTION|>--- conflicted
+++ resolved
@@ -1,12 +1,6 @@
-<<<<<<< HEAD
-name: kms-service
-description: A helm chart to distribute and deploy the Zama KMS application stack
-version: 1.1.1
-=======
 name: kms-core
 description: A helm chart to distribute and deploy the Zama KMS core service.
 version: 1.2.0
->>>>>>> 61e017a9
 apiVersion: v2
 keywords:
   - kms-service
