--- conflicted
+++ resolved
@@ -1,10 +1,6 @@
 name: kms-service
 description: A helm chart to distribute and deploy the Zama KMS application stack
-<<<<<<< HEAD
-version: 1.0.11
-=======
 version: 1.1.0
->>>>>>> 6a9e7399
 apiVersion: v2
 keywords:
   - kms-service
