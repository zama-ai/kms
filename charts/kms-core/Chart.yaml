--- conflicted
+++ resolved
@@ -1,10 +1,6 @@
 name: kms-service
 description: A helm chart to distribute and deploy the Zama KMS application stack
-<<<<<<< HEAD
-version: 1.0.11
-=======
 version: 1.0.10
->>>>>>> 7fdc29ea
 apiVersion: v2
 keywords:
   - kms-service
