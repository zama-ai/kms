--- conflicted
+++ resolved
@@ -9,15 +9,10 @@
 
 #[tokio::main]
 async fn main() -> Result<(), Box<dyn std::error::Error>> {
-<<<<<<< HEAD
-    let addr = "[::1]:50051".parse()?;
+    let addr: std::net::SocketAddr = "0.0.0.0:50051".parse()?;
     let keys: KmsKeys = read_element(DEFAULT_KMS_KEY_PATH.to_string())?;
     let kms = SoftwareKms::new(keys.config, keys.fhe_sk, keys.sig_sk);
-=======
-    let addr: std::net::SocketAddr = "0.0.0.0:50051".parse()?;
-    let kms = DummyKms::default();
->>>>>>> 4d83271f
-
+    
     Server::builder()
         .add_service(KmsEndpointServer::new(kms))
         .serve(addr)
