--- conflicted
+++ resolved
@@ -12,11 +12,7 @@
     let addr: std::net::SocketAddr = "0.0.0.0:50051".parse()?;
     let keys: KmsKeys = read_element(DEFAULT_KMS_KEY_PATH.to_string())?;
     let kms = SoftwareKms::new(keys.config, keys.fhe_sk, keys.sig_sk);
-<<<<<<< HEAD
-
-=======
     
->>>>>>> e25e7633
     Server::builder()
         .add_service(KmsEndpointServer::new(kms))
         .serve(addr)
