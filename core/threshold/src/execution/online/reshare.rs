use crate::{
    algebra::{
        base_ring::{Z128, Z64},
        galois_rings::common::ResiduePoly,
        poly::Poly,
        structure_traits::{
            BaseRing, ErrorCorrect, Invert, Ring, RingWithExceptionalSequence, Syndrome, Zero,
        },
        syndrome::lagrange_numerators,
    },
    error::error_handler::anyhow_error_and_log,
    execution::{
        communication::broadcast::{Broadcast, SyncReliableBroadcast},
        config::BatchParams,
        online::preprocessing::BasePreprocessing,
        runtime::{party::Role, session::BaseSessionHandles},
        sharing::{
            open::{RobustOpen, SecureRobustOpen},
            shamir::ShamirSharings,
            share::Share,
        },
        tfhe_internals::{
            compression_decompression_key::CompressionPrivateKeyShares,
            glwe_key::GlweSecretKeyShare,
            lwe_key::LweSecretKeyShare,
            parameters::{DKGParams, DKGParamsBasics, DkgMode},
            private_keysets::{
                CompressionPrivateKeySharesEnum, GlweSecretKeyShareEnum, PrivateKeySet,
            },
        },
    },
    networking::value::{BroadcastValue, BroadcastValueInner},
};
use itertools::{izip, Itertools};
use std::collections::HashMap;
use tracing::instrument;
use zeroize::Zeroize;

pub struct ResharePreprocRequired {
    pub batch_params_128: BatchParams,
    pub batch_params_64: BatchParams,
}

impl ResharePreprocRequired {
    pub fn new_same_set(num_parties: usize, parameters: DKGParams) -> Self {
        let params = parameters.get_params_basics_handle();
        let mut num_randoms_128 = 0;
        let mut num_randoms_64 = 0;

        num_randoms_64 += params.lwe_hat_dimension().0;

        num_randoms_64 += params.lwe_dimension().0;

        match parameters.get_params_basics_handle().get_dkg_mode() {
            DkgMode::Z64 => {
                num_randoms_64 += params.glwe_sk_num_bits() + params.compression_sk_num_bits()
            }
            DkgMode::Z128 => {
                num_randoms_128 += params.glwe_sk_num_bits() + params.compression_sk_num_bits();
                if let DKGParams::WithSnS(p) = parameters {
                    num_randoms_128 += p.glwe_sk_num_bits_sns() + p.sns_compression_sk_num_bits();
                }
            }
        }

        num_randoms_128 *= num_parties;
        num_randoms_64 *= num_parties;

        ResharePreprocRequired {
            batch_params_128: BatchParams {
                triples: 0,
                randoms: num_randoms_128,
            },
            batch_params_64: BatchParams {
                triples: 0,
                randoms: num_randoms_64,
            },
        }
    }
}

// this is the L_i in the spec
fn make_lagrange_numerators<Z: BaseRing, const EXTENSION_DEGREE: usize>(
    sorted_roles: &[Role],
) -> anyhow::Result<Vec<Poly<ResiduePoly<Z, EXTENSION_DEGREE>>>>
where
    ResiduePoly<Z, EXTENSION_DEGREE>: Ring,
{
    // embed party IDs into the ring
    let parties: Vec<_> = sorted_roles
        .iter()
        .map(ResiduePoly::<Z, EXTENSION_DEGREE>::embed_role_to_exceptional_sequence)
        .collect::<Result<Vec<_>, _>>()?;

    // lagrange numerators from Eq.15
    let out = lagrange_numerators(&parties);
    Ok(out)
}

// Define delta_i(Z) = L_i(Z) / L_i(\alpha_i)
// where L_i(Z) = \Pi_{i \ne j} (Z - \alpha_i)
// This function evaluates delta_i(0)
fn delta0i<Z: BaseRing, const EXTENSION_DEGREE: usize>(
    lagrange_numerators: &[Poly<ResiduePoly<Z, EXTENSION_DEGREE>>],
    party_role: &Role,
) -> anyhow::Result<ResiduePoly<Z, EXTENSION_DEGREE>>
where
    ResiduePoly<Z, EXTENSION_DEGREE>: Ring + Invert,
{
    let zero = ResiduePoly::<Z, EXTENSION_DEGREE>::get_from_exceptional_sequence(0)?;
    let alphai =
        ResiduePoly::<Z, EXTENSION_DEGREE>::embed_role_to_exceptional_sequence(party_role)?;
    let denom = lagrange_numerators[party_role].eval(&alphai);
    let inv_denom = denom.invert()?;
    Ok(inv_denom * lagrange_numerators[party_role].eval(&zero))
}

#[instrument(
    name = "ReShare (same sets)",
    skip(preproc128, preproc64, session, input_share)
    fields(sid=?session.session_id(),my_role=?session.my_role())
)]
pub async fn reshare_sk_same_sets<
    Ses: BaseSessionHandles,
    P128: BasePreprocessing<ResiduePoly<Z128, EXTENSION_DEGREE>> + Send,
    P64: BasePreprocessing<ResiduePoly<Z64, EXTENSION_DEGREE>> + Send,
    const EXTENSION_DEGREE: usize,
>(
    preproc128: &mut P128,
    preproc64: &mut P64,
    session: &mut Ses,
    input_share: &mut Option<PrivateKeySet<EXTENSION_DEGREE>>,
    parameters: DKGParams,
) -> anyhow::Result<PrivateKeySet<EXTENSION_DEGREE>>
where
    ResiduePoly<Z64, EXTENSION_DEGREE>: ErrorCorrect + Invert + Syndrome,
    ResiduePoly<Z128, EXTENSION_DEGREE>: ErrorCorrect + Invert + Syndrome,
{
    // Reshare the GLWE sns key
    let glwe_secret_key_share_sns_as_lwe = if let DKGParams::WithSnS(sns_params) = parameters {
        let expected_key_size = sns_params.glwe_sk_num_bits_sns();
        let maybe_key = input_share.as_mut().and_then(|s| {
            s.glwe_secret_key_share_sns_as_lwe
                .as_mut()
                .map(|key| key.data.as_mut())
        });
        Some(LweSecretKeyShare {
            data: reshare_same_sets(preproc128, session, maybe_key, expected_key_size).await?,
        })
    } else {
        None
    };

    let basic_params_handle = parameters.get_params_basics_handle();

    // Reshare the LWE compute key
    let expected_key_size = basic_params_handle.lwe_dimension().0;
    let maybe_key = input_share
        .as_mut()
        .map(|s| s.lwe_compute_secret_key_share.data.as_mut());
    let lwe_compute_secret_key_share = LweSecretKeyShare {
        data: reshare_same_sets(preproc64, session, maybe_key, expected_key_size).await?,
    };

    // Reshare the LWE PKe key
    let expected_key_size = basic_params_handle.lwe_hat_dimension().0;
    let polynomial_size = basic_params_handle.polynomial_size();
    let maybe_key = input_share
        .as_mut()
        .map(|s| s.lwe_encryption_secret_key_share.data.as_mut());
    let lwe_encryption_secret_key_share = LweSecretKeyShare {
        data: reshare_same_sets(preproc64, session, maybe_key, expected_key_size).await?,
    };

    // Reshare the GLWE compute key
    let expected_key_size = basic_params_handle.glwe_sk_num_bits();
    let glwe_secret_key_share = match parameters.get_params_basics_handle().get_dkg_mode() {
        DkgMode::Z64 => {
            let maybe_key = input_share
                .as_mut()
                .map(|s| {
                    s.glwe_secret_key_share
                        .try_cast_mut_to_z64()
                        .map(|key| key.data.as_mut())
                })
                .transpose()
                .map_err(|e| anyhow_error_and_log(e.to_string()))?;
            GlweSecretKeyShareEnum::Z64(GlweSecretKeyShare {
                data: reshare_same_sets(preproc64, session, maybe_key, expected_key_size).await?,
                polynomial_size,
            })
        }
        DkgMode::Z128 => {
            let maybe_key = input_share
                .as_mut()
                .map(|s| {
                    s.glwe_secret_key_share
                        .try_cast_mut_to_z128()
                        .map(|key| key.data.as_mut())
                })
                .transpose()
                .map_err(|e| anyhow_error_and_log(e.to_string()))?;
            GlweSecretKeyShareEnum::Z128(GlweSecretKeyShare {
                data: reshare_same_sets(preproc128, session, maybe_key, expected_key_size).await?,
                polynomial_size,
            })
        }
    };

    // Reshare the GLWE compression key
    let glwe_secret_key_share_compression = if let Some(compression_params) =
        basic_params_handle.get_compression_decompression_params()
    {
        let polynomial_size = compression_params
            .raw_compression_parameters
            .packing_ks_polynomial_size;
        let expected_key_size = basic_params_handle.compression_sk_num_bits();
        Some(match parameters.get_params_basics_handle().get_dkg_mode() {
            DkgMode::Z64 => {
                // Extract the GLWE secret key share for the compression scheme if any
                let maybe_key = input_share
                    .as_mut()
                    .and_then(|s| {
                        s.glwe_secret_key_share_compression
                            .as_mut()
                            .map(|compression_sk_share| {
                                compression_sk_share
                                    .try_cast_mut_to_z64()
                                    .map(|key| key.post_packing_ks_key.data.as_mut())
                            })
                    })
                    .transpose()
                    .map_err(|e| anyhow_error_and_log(e.to_string()))?;
                CompressionPrivateKeySharesEnum::Z64(CompressionPrivateKeyShares {
                    post_packing_ks_key: GlweSecretKeyShare {
                        data: reshare_same_sets(preproc64, session, maybe_key, expected_key_size)
                            .await?,
                        polynomial_size,
                    },
                    params: compression_params.raw_compression_parameters,
                })
            }
            DkgMode::Z128 => {
                // Extract the GLWE secret key share for the compression scheme if any
                let maybe_key = input_share
                    .as_mut()
                    .and_then(|s| {
                        s.glwe_secret_key_share_compression
                            .as_mut()
                            .map(|compression_sk_share| {
                                compression_sk_share
                                    .try_cast_mut_to_z128()
                                    .map(|key| key.post_packing_ks_key.data.as_mut())
                            })
                    })
                    .transpose()
                    .map_err(|e| anyhow_error_and_log(e.to_string()))?;
                CompressionPrivateKeySharesEnum::Z128(CompressionPrivateKeyShares {
                    post_packing_ks_key: GlweSecretKeyShare {
                        data: reshare_same_sets(preproc128, session, maybe_key, expected_key_size)
                            .await?,
                        polynomial_size,
                    },
                    params: compression_params.raw_compression_parameters,
                })
            }
        })
    } else {
        None
    };

    // Reshare the GLWE sns compression key
    let glwe_sns_compression_key_as_lwe = match parameters {
        DKGParams::WithoutSnS(_) => None,
        DKGParams::WithSnS(params_sns) => {
            if params_sns.sns_compression_params.is_some() {
                let expected_key_size = params_sns.compression_sk_num_bits();
                let maybe_key = input_share.as_mut().and_then(|s| {
                    s.glwe_sns_compression_key_as_lwe
                        .as_mut()
                        .map(|key| key.data.as_mut())
                });
                Some(LweSecretKeyShare {
                    data: reshare_same_sets(preproc128, session, maybe_key, expected_key_size)
                        .await?,
                })
            } else {
                None
            }
        }
    };

    Ok(PrivateKeySet {
        lwe_encryption_secret_key_share,
        lwe_compute_secret_key_share,
        glwe_secret_key_share,
        glwe_secret_key_share_sns_as_lwe,
        parameters: basic_params_handle.to_classic_pbs_parameters(),
        glwe_secret_key_share_compression,
        glwe_sns_compression_key_as_lwe,
    })
}

pub async fn reshare_same_sets<
    Ses: BaseSessionHandles,
    P: BasePreprocessing<ResiduePoly<Z, EXTENSION_DEGREE>> + Send,
    Z: BaseRing + Zeroize,
    const EXTENSION_DEGREE: usize,
>(
    preproc: &mut P,
    session: &mut Ses,
    input_shares: Option<&mut Vec<Share<ResiduePoly<Z, EXTENSION_DEGREE>>>>,
    expected_input_len: usize,
) -> anyhow::Result<Vec<Share<ResiduePoly<Z, EXTENSION_DEGREE>>>>
where
    ResiduePoly<Z, EXTENSION_DEGREE>: ErrorCorrect + Invert + Syndrome,
{
    // we need share_count shares for every party in the initial set of size n1
    let n1 = session.num_parties();
    let mut all_roles_sorted = session.roles().iter().cloned().collect_vec();
    all_roles_sorted.sort();

    // setup r_{i,j} shares
    let mut rs_shares = HashMap::with_capacity(n1);
    for role in &all_roles_sorted {
        let v = preproc
            .next_random_vec(expected_input_len)?
            .into_iter()
            .map(|v| v.value())
            .collect_vec();
        rs_shares.insert(*role, v);
    }

    // open r_{i,j} to party j
    let my_role = session.my_role();
    //let mut opened = vec![]; // this will be zeroized later
    //for other_role in &all_roles_sorted {
    //    let rs_share = rs_shares
    //        .get(other_role)
    //        .ok_or_else(|| anyhow_error_and_log(format!("missing share for {:?}", other_role)))?
    //        .iter()
    //        .map(|x| x.value())
    //        .collect_vec();
    //    if let Some(res) =
    //        robust_opens_to(session, &rs_share, session.threshold() as usize, other_role).await?
    //    {
    //        opened.push(res)
    //    }
    //}

    //// only one r should be opened to us, which we call `rj`
    //if opened.len() != 1 {
    //    return Err(anyhow_error_and_log(format!(
    //        "expected to only receive exactly one opening but got {}",
    //        opened.len()
    //    )));
    //}

    let mut opened = if let Some(result) = SecureRobustOpen::default()
        .multi_robust_open_list_to(session, rs_shares.clone(), session.threshold() as usize)
        .await?
    {
        result
    } else {
        return Err(anyhow_error_and_log("Failed to robust open r_{i,j}"));
    };

    // opened[0] is r_j
    if opened.len() != expected_input_len {
        return Err(anyhow_error_and_log(format!(
            "Expected the amount of input shares; {}, and openings; {}, to be equal",
            expected_input_len,
            opened.len()
        )));
    }

    // Broadcast our part of the resharing if we have keys to reshare,
    // If we have nothing to reshare, we just broadcast Bot
    let broadcast_value = if let Some(input_shares) = input_shares {
        let vj = opened
            .iter()
            .zip_eq(input_shares.clone())
            .map(|(r, s)| *r + s.value())
            .collect_vec();

        // erase the memory of sk_share and rj
        for share in input_shares {
            share.zeroize();
        }
        for r in &mut opened {
            r.zeroize();
        }

        // We are resharing to the same set,
        // so we go straight to the sync-broadcast
        BroadcastValue::RingVector(vj)
    } else {
        BroadcastValue::Bot
    };

<<<<<<< HEAD
    // We are resharing to the same set,
    // so we go straight to the sync-broadcast
    let broadcast_value: BroadcastValue<ResiduePoly<Z, EXTENSION_DEGREE>> = vj.into();
=======
>>>>>>> 029888b4
    let broadcast_result = SyncReliableBroadcast::default()
        .broadcast_from_all(session, broadcast_value)
        .await?;

    // compute v_{i,j} - <r_{i,j}>^{S_2}_k, k = 0,1,...,n1-1
    let mut s_share_vec = vec![vec![]; expected_input_len];
    for (sender, msg) in broadcast_result {
<<<<<<< HEAD
        if let BroadcastValueInner::RingVector(vs) = msg.inner {
            let rs_share_iter = rs_shares
                .remove(&sender)
                .ok_or_else(|| anyhow_error_and_log(format!("missing share for {sender:?}")))?;
            if vs.len() != rs_share_iter.len() {
                return Err(anyhow_error_and_log(format!(
                    "Expected the amount of vs values; {}, and rs shares; {} to be equal",
=======
        let vs = if let BroadcastValue::RingVector(vs) = msg {
            vs
        } else if let BroadcastValue::Bot = msg {
            tracing::warn!("During resharing, received Bot from {}", sender);
            Vec::new()
        } else {
            // Any other variant is malicious behavior
            // since it's broadcast we can add it to malicious parties
            session.add_corrupt(sender);
            tracing::error!(
                "During resharing, unexpected broadcast. Adding {} to corrupt parties",
                sender
            );
            Vec::new()
        };

        let rs_share_iter = rs_shares
            .remove(&sender)
            .ok_or_else(|| anyhow_error_and_log(format!("missing share for {sender:?}")))?;

        // rs_share_iter length can be trusted as we generated it ourselves
        // Note: should be equal to expected_input_len
        if vs.len() != rs_share_iter.len() {
            tracing::warn!(
                    "Mistmatch in lengths during resharing: vs.len() = {}, rs_share_iter.len() = {}. Will pad with zeros.",
>>>>>>> 029888b4
                    vs.len(),
                    rs_share_iter.len()
                );
        }

        let mut s_share = Vec::with_capacity(expected_input_len);

        for (index, r) in rs_share_iter.into_iter().enumerate() {
            if let Some(v) = vs.get(index) {
                s_share.push(*v - r);
            } else {
                // pad with zero if we don't have enough values
                s_share.push(ResiduePoly::<Z, EXTENSION_DEGREE>::ZERO - r);
            }
        }

        // usually we'd do `s_vec.push((sender, s_share))`
        // but we want to transpose the result so we insert s_share
        // in a "tranposed way"
        // Note that `zip_eq` may panic, but it would imply a bug in this method
        for (v, s) in s_share_vec.iter_mut().zip_eq(s_share) {
            v.push(Share::new(sender, s));
        }
    }

    let lagrange_numerators = make_lagrange_numerators(&all_roles_sorted)?;
    let deltas = all_roles_sorted
        .iter()
        .map(|role| delta0i(&lagrange_numerators, role))
        .collect::<Result<Vec<_>, _>>()?;

    // To avoid calling robust open many times sequentially,
    // we first compute the syndrome shares and then put
    // all the syndrome shares into a n1*share_count vector and call robust open once
    // upon receiving the result we unpack the long vector into a 2D vector
    let mut all_shamir_shares = Vec::with_capacity(expected_input_len);
    let mut all_syndrome_poly_shares = Vec::with_capacity(expected_input_len * n1);
    for shares in s_share_vec {
        let shamir_sharing = ShamirSharings::create(shares);
        let syndrome_share = ResiduePoly::<Z, EXTENSION_DEGREE>::syndrome_compute(
            &shamir_sharing,
            session.threshold() as usize,
        )?;
        all_shamir_shares.push(shamir_sharing);
        all_syndrome_poly_shares.append(&mut syndrome_share.into_container());
    }

    let all_syndrome_polys = match SecureRobustOpen::default()
        .robust_open_list_to_all(
            session,
            all_syndrome_poly_shares,
            session.threshold() as usize,
        )
        .await?
    {
        Some(xs) => xs,
        None => {
            return Err(anyhow_error_and_log("missing opening".to_string()));
        }
    };

    // now we create chunks from the received syndrome polynomials
    // and create the secret key share
    let mut new_sk_share = Vec::with_capacity(expected_input_len);
    let syndrome_length = n1 - (session.threshold() as usize + 1);
    let chunks = all_syndrome_polys.chunks_exact(syndrome_length);
    if chunks.len() != all_shamir_shares.len() {
        return Err(anyhow_error_and_log(format!(
            "Expected the amount of syndrome chunks; {}, and shamir shares; {}, to be equal",
            chunks.len(),
            all_shamir_shares.len()
        )));
    }
    for (s, shamir_sharing) in chunks.zip_eq(all_shamir_shares) {
        let syndrome_poly = Poly::from_coefs(s.iter().copied().collect_vec());
        let opened_syndrome = ResiduePoly::<Z, EXTENSION_DEGREE>::syndrome_decode(
            syndrome_poly,
            &all_roles_sorted,
            session.threshold() as usize,
        )?;

        let res: ResiduePoly<Z, EXTENSION_DEGREE> =
            izip!(shamir_sharing.shares, &deltas, opened_syndrome)
                .map(|(s, d, e)| *d * (s.value() - e))
                .sum();
        new_sk_share.push(Share::new(my_role, res));
    }

    Ok(new_sk_share)
}

#[cfg(test)]
mod tests {
    use super::*;
    use crate::execution::online::preprocessing::memory::InMemoryBasePreprocessing;
    use crate::execution::online::preprocessing::RandomPreprocessing;
    use crate::execution::sharing::shamir::RevealOp;
    use crate::execution::tfhe_internals::parameters::{DKGParamsRegular, DKGParamsSnS};
    use crate::execution::tfhe_internals::test_feature::{
        keygen_all_party_shares_from_keyset, KeySet,
    };
    use crate::networking::NetworkMode;
    use crate::{
        algebra::structure_traits::Sample,
        error::error_handler::anyhow_error_and_log,
        execution::{
            constants::SMALL_TEST_KEY_PATH,
            online::preprocessing::dummy::DummyPreprocessing,
            runtime::{
                session::ParameterHandles,
                test_runtime::{generate_fixed_roles, DistributedTestRuntime},
            },
            sharing::shamir::InputOp,
        },
        file_handling::tests::read_element,
        session_id::SessionId,
    };
    use aes_prng::AesRng;
    use rand::SeedableRng;
    use std::{collections::HashMap, fmt::Display};
    use tfhe::boolean::prelude::GlweDimension;
    use tfhe::core_crypto::entities::GlweSecretKey;
    use tfhe::shortint::client_key::atomic_pattern::{
        AtomicPatternClientKey, StandardAtomicPatternClientKey,
    };
    use tfhe::shortint::noise_squashing::NoiseSquashingPrivateKey;
    use tfhe::shortint::prelude::ModulusSwitchType;
    use tfhe::shortint::PBSParameters;
    use tfhe::{core_crypto::entities::LweSecretKey, shortint::ClassicPBSParameters};
    use tokio::task::JoinSet;

    fn reconstruct_shares_to_scalar<Z: BaseRing + Display, const EXTENSION_DEGREE: usize>(
        shares: Vec<Vec<ResiduePoly<Z, EXTENSION_DEGREE>>>,
        threshold: usize,
        max_errors: usize,
    ) -> Vec<Z>
    where
        ResiduePoly<Z, EXTENSION_DEGREE>: Ring,
        ShamirSharings<ResiduePoly<Z, EXTENSION_DEGREE>>:
            RevealOp<ResiduePoly<Z, EXTENSION_DEGREE>>,
        ShamirSharings<ResiduePoly<Z, EXTENSION_DEGREE>>: InputOp<ResiduePoly<Z, EXTENSION_DEGREE>>,
    {
        let parties = shares.len();
        let mut out = Vec::with_capacity(shares[0].len());
        for j in 0..shares[0].len() {
            let mut bit_shares = Vec::with_capacity(parties);
            (0..parties).for_each(|i| {
                bit_shares.push(Share::new(
                    Role::indexed_from_zero(i),
                    *shares[i].get(j).unwrap(),
                ));
            });
            let first_bit_sharing = ShamirSharings::create(bit_shares);
            let rec = first_bit_sharing
                .err_reconstruct(threshold, max_errors)
                .unwrap();
            let inner_rec = rec.to_scalar().unwrap();
            out.push(inner_rec)
        }
        out
    }

    fn reconstruct_sk<const EXTENSION_DEGREE: usize>(
        shares: Vec<PrivateKeySet<EXTENSION_DEGREE>>,
        threshold: usize,
        max_errors: usize,
    ) -> (Vec<u128>, Vec<u64>, Vec<u64>)
    where
        ResiduePoly<Z128, EXTENSION_DEGREE>: ErrorCorrect,
        ResiduePoly<Z64, EXTENSION_DEGREE>: ErrorCorrect,
    {
        // reconstruct the 128-bit glwe_sns key
        let shares128 = shares
            .iter()
            .map(|x| {
                x.glwe_secret_key_share_sns_as_lwe
                    .clone()
                    .unwrap()
                    .data_as_raw_vec()
            })
            .collect_vec();
        let glwe_sns_sk128 = reconstruct_shares_to_scalar(shares128, threshold, max_errors)
            .into_iter()
            .map(|x| x.0)
            .collect_vec();

        // reconstruct the 64-bit lwe key
        let shares64 = shares
            .iter()
            .map(|x| x.lwe_compute_secret_key_share.clone().data_as_raw_vec())
            .collect_vec();
        let lwe_sk64 = reconstruct_shares_to_scalar(shares64, threshold, max_errors)
            .into_iter()
            .map(|x| x.0)
            .collect_vec();

        // reconstruct the glwe key, which may have 64-bit or 128-bit shares
        // so we need to this workaround to handle both cases
        let glwe_sk64 = match shares[0].glwe_secret_key_share {
            GlweSecretKeyShareEnum::Z64(_) => {
                let shares64 = shares
                    .iter()
                    .map(|x| {
                        x.glwe_secret_key_share
                            .clone()
                            .unsafe_cast_to_z64()
                            .data_as_raw_vec()
                    })
                    .collect_vec();
                reconstruct_shares_to_scalar(shares64, threshold, max_errors)
                    .into_iter()
                    .map(|x| x.0)
                    .collect_vec()
            }
            GlweSecretKeyShareEnum::Z128(_) => {
                let shares128 = shares
                    .iter()
                    .map(|x| {
                        x.glwe_secret_key_share
                            .clone()
                            .unsafe_cast_to_z128()
                            .data_as_raw_vec()
                    })
                    .collect_vec();
                reconstruct_shares_to_scalar(shares128, threshold, max_errors)
                    .into_iter()
                    .map(|x| x.0 as u64)
                    .collect_vec()
            }
        };

        (glwe_sns_sk128, lwe_sk64, glwe_sk64)
    }

    #[test]
    fn reshare_no_error_f4() -> anyhow::Result<()> {
        simulate_reshare::<4>(false, false)
    }

    #[test]
    fn reshare_with_error_f4() -> anyhow::Result<()> {
        simulate_reshare::<4>(true, false)
    }

    #[test]
    fn reshare_with_missing_f4() -> anyhow::Result<()> {
        simulate_reshare::<4>(false, true)
    }

    #[cfg(feature = "extension_degree_3")]
    #[test]
    fn reshare_no_error_f3() -> anyhow::Result<()> {
        simulate_reshare::<3>(false, false)
    }

    #[cfg(feature = "extension_degree_3")]
    #[test]
    fn reshare_with_error_f3() -> anyhow::Result<()> {
        simulate_reshare::<3>(true, false)
    }

    #[cfg(feature = "extension_degree_3")]
    #[test]
    fn reshare_with_missing_f3() -> anyhow::Result<()> {
        simulate_reshare::<3>(false, true)
    }

    #[cfg(feature = "extension_degree_5")]
    #[test]
    fn reshare_no_error_f5() -> anyhow::Result<()> {
        simulate_reshare::<5>(false, false)
    }

    #[cfg(feature = "extension_degree_5")]
    #[test]
    fn reshare_with_error_f5() -> anyhow::Result<()> {
        simulate_reshare::<5>(true, false)
    }

    #[cfg(feature = "extension_degree_5")]
    #[test]
    fn reshare_with_missing_f5() -> anyhow::Result<()> {
        simulate_reshare::<5>(false, true)
    }

    #[cfg(feature = "extension_degree_6")]
    #[test]
    fn reshare_no_error_f6() -> anyhow::Result<()> {
        simulate_reshare::<6>(false, false)
    }

    #[cfg(feature = "extension_degree_6")]
    #[test]
    fn reshare_with_error_f6() -> anyhow::Result<()> {
        simulate_reshare::<6>(true, false)
    }

    #[cfg(feature = "extension_degree_6")]
    #[test]
    fn reshare_with_missing_f6() -> anyhow::Result<()> {
        simulate_reshare::<6>(false, true)
    }

    #[cfg(feature = "extension_degree_7")]
    #[test]
    fn reshare_no_error_f7() -> anyhow::Result<()> {
        simulate_reshare::<7>(false, false)
    }

    #[cfg(feature = "extension_degree_7")]
    #[test]
    fn reshare_with_error_f7() -> anyhow::Result<()> {
        simulate_reshare::<7>(true, false)
    }

    #[cfg(feature = "extension_degree_7")]
    #[test]
    fn reshare_with_missing_f7() -> anyhow::Result<()> {
        simulate_reshare::<7>(false, true)
    }

    #[cfg(feature = "extension_degree_8")]
    #[test]
    fn reshare_no_error_f8() -> anyhow::Result<()> {
        simulate_reshare::<8>(false, false)
    }

    #[cfg(feature = "extension_degree_8")]
    #[test]
    fn reshare_with_error_f8() -> anyhow::Result<()> {
        simulate_reshare::<8>(true, false)
    }

    #[cfg(feature = "extension_degree_8")]
    #[test]
    fn reshare_with_missing_f8() -> anyhow::Result<()> {
        simulate_reshare::<8>(false, true)
    }

    fn simulate_reshare<const EXTENSION_DEGREE: usize>(
        add_error: bool,
        remove_share: bool,
    ) -> anyhow::Result<()>
    where
        ResiduePoly<Z128, EXTENSION_DEGREE>: ErrorCorrect + Invert + Syndrome,
        ResiduePoly<Z64, EXTENSION_DEGREE>: ErrorCorrect + Invert + Syndrome,
    {
        let num_parties = 7;
        let threshold = 2;

        let mut keyset: KeySet = read_element(std::path::Path::new(SMALL_TEST_KEY_PATH)).unwrap();

        // we make the shares shorter to make sure the test doesn't take too long
        let new_params = truncate_client_keys(&mut keyset);

        // generate the key shares
        let mut rng = AesRng::from_entropy();
        let mut key_shares = keygen_all_party_shares_from_keyset(
            &keyset,
            new_params
                .get_params_basics_handle()
                .to_classic_pbs_parameters(),
            &mut rng,
            num_parties,
            threshold,
        )
        .unwrap();

        let roles = generate_fixed_roles(num_parties);
        //Reshare assumes Sync network
        let mut runtime: DistributedTestRuntime<
            ResiduePoly<Z128, EXTENSION_DEGREE>,
            EXTENSION_DEGREE,
        > = DistributedTestRuntime::new(roles, threshold as u8, NetworkMode::Sync, None);
        if add_error {
            key_shares[0] = PrivateKeySet {
                lwe_compute_secret_key_share: LweSecretKeyShare {
                    data: vec![
                        Share::new(
                            Role::indexed_from_zero(0),
                            ResiduePoly::<Z64, EXTENSION_DEGREE>::sample(&mut rng)
                        );
                        key_shares[1].lwe_compute_secret_key_share.data.len()
                    ],
                },
                lwe_encryption_secret_key_share: LweSecretKeyShare {
                    data: vec![
                        Share::new(
                            Role::indexed_from_zero(0),
                            ResiduePoly::<Z64, EXTENSION_DEGREE>::sample(&mut rng)
                        );
                        key_shares[1].lwe_encryption_secret_key_share.data.len()
                    ],
                },
                glwe_secret_key_share: match key_shares[0].glwe_secret_key_share {
                    GlweSecretKeyShareEnum::Z64(_) => {
                        GlweSecretKeyShareEnum::Z64(GlweSecretKeyShare {
                            data: vec![
                                Share::new(
                                    Role::indexed_from_zero(0),
                                    ResiduePoly::<Z64, EXTENSION_DEGREE>::sample(&mut rng)
                                );
                                key_shares[1].glwe_secret_key_share.len()
                            ],
                            polynomial_size: key_shares[1].glwe_secret_key_share.polynomial_size(),
                        })
                    }
                    GlweSecretKeyShareEnum::Z128(_) => {
                        GlweSecretKeyShareEnum::Z128(GlweSecretKeyShare {
                            data: vec![
                                Share::new(
                                    Role::indexed_from_zero(0),
                                    ResiduePoly::<Z128, EXTENSION_DEGREE>::sample(&mut rng)
                                );
                                key_shares[1].glwe_secret_key_share.len()
                            ],
                            polynomial_size: key_shares[1].glwe_secret_key_share.polynomial_size(),
                        })
                    }
                },
                glwe_secret_key_share_sns_as_lwe: Some(LweSecretKeyShare {
                    data: vec![
                        Share::new(
                            Role::indexed_from_zero(0),
                            ResiduePoly::<Z128, EXTENSION_DEGREE>::sample(&mut rng)
                        );
                        key_shares[1]
                            .glwe_secret_key_share_sns_as_lwe
                            .clone()
                            .unwrap()
                            .data
                            .len()
                    ],
                }),
                parameters: key_shares[1].parameters,
                glwe_secret_key_share_compression: key_shares[0]
                    .glwe_secret_key_share_compression
                    .clone(),
                glwe_sns_compression_key_as_lwe: key_shares[0]
                    .glwe_sns_compression_key_as_lwe
                    .clone()
                    .map(|mut inner| {
                        inner.data[0] = Share::new(
                            Role::indexed_from_zero(0),
                            ResiduePoly::<Z128, EXTENSION_DEGREE>::sample(&mut rng),
                        );
                        inner
                    }),
            }
        }
        // sanity check that we can still reconstruct
        let expected_sk = (
            keyset
                .get_raw_glwe_client_sns_key_as_lwe()
                .unwrap()
                .into_container(),
            keyset.get_raw_lwe_client_key().to_owned().into_container(),
            keyset.get_raw_glwe_client_key().to_owned().into_container(),
        );
        // We have at most 1 error, the one we just added
        let rec_sk = reconstruct_sk(key_shares.clone(), threshold, 1);
        assert_eq!(rec_sk, expected_sk);

        runtime.setup_sks(key_shares);

        let session_id = SessionId::from(2);

        let rt = tokio::runtime::Runtime::new()?;
        let _guard = rt.enter();

        let mut set = JoinSet::new();
        for role in &runtime.roles {
            let party_keyshare = runtime
                .keyshares
                .clone()
                .map(|ks| ks[role.one_based() - 1].clone())
                .ok_or_else(|| {
                    anyhow_error_and_log("key share not set during decryption".to_string())
                })?;
            let mut session = runtime.large_session_for_party(session_id, *role);

            set.spawn(async move {
                let mut preproc128 =
                    DummyPreprocessing::<ResiduePoly<Z128, EXTENSION_DEGREE>>::new(42, &session);
                let mut preproc64 =
                    DummyPreprocessing::<ResiduePoly<Z64, EXTENSION_DEGREE>>::new(42, &session);

                //Testing ResharePreprocRequired
                let preproc_required =
                    ResharePreprocRequired::new_same_set(session.num_parties(), new_params);

                let mut new_preproc_64 = InMemoryBasePreprocessing {
                    available_triples: Vec::new(),
                    available_randoms: preproc64
                        .next_random_vec(preproc_required.batch_params_64.randoms)
                        .unwrap(),
                };

                let mut new_preproc_128 = InMemoryBasePreprocessing {
                    available_triples: Vec::new(),
                    available_randoms: preproc128
                        .next_random_vec(preproc_required.batch_params_128.randoms)
                        .unwrap(),
                };

                let mut my_contribution =
                    if session.my_role() == Role::indexed_from_zero(0) && remove_share {
                        // simulating a party that lost its key share
                        None
                    } else {
                        Some(party_keyshare)
                    };

                let out = reshare_sk_same_sets(
                    &mut new_preproc_128,
                    &mut new_preproc_64,
                    &mut session,
                    &mut my_contribution,
                    new_params,
                )
                .await
                .unwrap();

                //Making sure ResharPreprocRequired doesn't ask for too much preprocessing
                assert_eq!(new_preproc_64.available_randoms.len(), 0);
                assert_eq!(new_preproc_128.available_randoms.len(), 0);
                (session.my_role(), out, my_contribution)
            });
        }

        let mut results = rt
            .block_on(async {
                let mut results = HashMap::new();
                while let Some(v) = set.join_next().await {
                    let (role, new_share, old_share) = v.unwrap();
                    results.insert(
                        role,
                        (
                            new_share,
                            old_share.map(|osh| osh.glwe_secret_key_share_sns_as_lwe.unwrap()),
                        ),
                    );
                }
                results
            })
            .into_iter()
            .collect_vec();

        // we need to sort by identities and then reconstruct
        results.sort_by(|a, b| a.0.cmp(&(b.0)));
        let (new_shares, old_shares): (Vec<_>, Vec<_>) =
            results.into_iter().map(|(_, b)| b).unzip();
        let actual_sk = reconstruct_sk(new_shares.clone(), threshold, 0);

        // check results
        assert_eq!(actual_sk, expected_sk);

        // Also try to reconstruct with only some shares (including 0 as it's always the corrupt/missing one)
        let partial_shares = new_shares[0..=threshold].to_vec();
        let actual_sk = reconstruct_sk(partial_shares, threshold, 0);
        assert_eq!(actual_sk, expected_sk);

        // check old shares are zero
        for osh in old_shares.into_iter().flatten() {
            osh.data_as_raw_vec()
                .iter()
                .for_each(|x| assert!(x.is_zero()));
        }
        Ok(())
    }

    // We truncate the keys in the keyset to make the test faster
    // We return the params that correspond to the truncated keys
    fn truncate_client_keys(keyset: &mut KeySet) -> DKGParams {
        let (raw_sns_private_key, sns_params) = keyset
            .client_key
            .clone()
            .into_raw_parts()
            .3
            .unwrap()
            .into_raw_parts()
            .into_raw_parts();
        let sns_private_key_len = 8;
        let sns_poly_size = tfhe::shortint::prelude::PolynomialSize(1);
        let new_raw_sns_private_key = GlweSecretKey::from_container(
            raw_sns_private_key.into_container()[..sns_private_key_len].to_vec(),
            sns_poly_size,
        );
        let mut new_sns_params = sns_params;

        match &mut new_sns_params {
            tfhe::shortint::parameters::NoiseSquashingParameters::Classic(
                noise_squashing_classic_parameters,
            ) => {
                noise_squashing_classic_parameters.polynomial_size = sns_poly_size;
                noise_squashing_classic_parameters.glwe_dimension =
                    GlweDimension(sns_private_key_len);
            }
            tfhe::shortint::parameters::NoiseSquashingParameters::MultiBit(
                noise_squashing_multi_bit_parameters,
            ) => {
                noise_squashing_multi_bit_parameters.polynomial_size = sns_poly_size;
                noise_squashing_multi_bit_parameters.glwe_dimension =
                    GlweDimension(sns_private_key_len);
            }
        }
        let new_sns_private_key =
            tfhe::integer::noise_squashing::NoiseSquashingPrivateKey::from_raw_parts(
                NoiseSquashingPrivateKey::from_raw_parts(new_raw_sns_private_key, new_sns_params),
            );

        let (glwe_raw, lwe_raw, params, _) = match keyset
            .client_key
            .to_owned()
            .into_raw_parts()
            .0
            .into_raw_parts()
            .atomic_pattern
        {
            tfhe::shortint::client_key::atomic_pattern::AtomicPatternClientKey::Standard(
                standard_atomic_pattern_client_key,
            ) => standard_atomic_pattern_client_key.into_raw_parts(),
            tfhe::shortint::client_key::atomic_pattern::AtomicPatternClientKey::KeySwitch32(_) => {
                panic!("KeySwitch32 is not supported in this test")
            }
        };

        //We update the parameters to match with our truncated keys.
        //In particular we truncate the lwe_key by picking a new lwe_dimension
        //and the glwe_key by picking a new GlweDimension and PolynomialSize
        // and set modulus switch noise reduction to standard
        let test_lwe_dim = params.lwe_dimension().0.min(8);
        let test_glwe_dim = params.glwe_dimension().0.min(1);
        let test_poly_size = params.polynomial_size().0.min(10);
        let new_pbs_params = ClassicPBSParameters {
            lwe_dimension: tfhe::integer::parameters::LweDimension(test_lwe_dim),
            glwe_dimension: tfhe::integer::parameters::GlweDimension(test_glwe_dim),
            polynomial_size: tfhe::integer::parameters::PolynomialSize(test_poly_size),
            lwe_noise_distribution: params.lwe_noise_distribution(),
            glwe_noise_distribution: params.glwe_noise_distribution(),
            pbs_base_log: params.pbs_base_log(),
            pbs_level: params.pbs_level(),
            ks_base_log: params.ks_base_log(),
            ks_level: params.ks_level(),
            message_modulus: params.message_modulus(),
            carry_modulus: params.carry_modulus(),
            max_noise_level: params.max_noise_level(),
            // currently there's no getter for log2_p_fail, so we set it manually
            // doesn't matter what it is
            log2_p_fail: -80.,
            ciphertext_modulus: params.ciphertext_modulus(),
            encryption_key_choice: params.encryption_key_choice(),
            modulus_switch_noise_reduction_params: ModulusSwitchType::Standard,
        };

        let lwe_cont: Vec<u64> = lwe_raw.into_container();
        let con = lwe_cont[..test_lwe_dim].to_vec();
        let new_lwe_raw = LweSecretKey::from_container(con);
        let glwe_cont = glwe_raw.into_container();
        let con = glwe_cont[..test_poly_size * test_glwe_dim].to_vec();
        let new_glwe_raw = GlweSecretKey::from_container(
            con,
            tfhe::integer::parameters::PolynomialSize(test_poly_size),
        );

        let sck = StandardAtomicPatternClientKey::from_raw_parts(
            new_glwe_raw,
            new_lwe_raw,
            PBSParameters::PBS(new_pbs_params),
            None,
        );
        let sck = tfhe::shortint::ClientKey {
            atomic_pattern: AtomicPatternClientKey::Standard(sck),
        };
        let sck = tfhe::integer::ClientKey::from_raw_parts(sck);

        let ck = tfhe::ClientKey::from_raw_parts(
            sck,
            None,
            None,
            Some(new_sns_private_key),
            None,
            None,
            tfhe::Tag::default(),
        );
        keyset.client_key = ck;
        DKGParams::WithSnS(DKGParamsSnS {
            regular_params: DKGParamsRegular {
                dkg_mode: DkgMode::Z128,
                sec: 128,
                ciphertext_parameters: new_pbs_params,
                dedicated_compact_public_key_parameters: None,
                compression_decompression_parameters: None,
                cpk_re_randomization_ksk_params: None,
            },
            sns_params: new_sns_params,
            sns_compression_params: None,
        })
    }
}<|MERGE_RESOLUTION|>--- conflicted
+++ resolved
@@ -393,17 +393,11 @@
 
         // We are resharing to the same set,
         // so we go straight to the sync-broadcast
-        BroadcastValue::RingVector(vj)
+        vj.into()
     } else {
-        BroadcastValue::Bot
+        BroadcastValue::new(BroadcastValueInner::Bot)
     };
 
-<<<<<<< HEAD
-    // We are resharing to the same set,
-    // so we go straight to the sync-broadcast
-    let broadcast_value: BroadcastValue<ResiduePoly<Z, EXTENSION_DEGREE>> = vj.into();
-=======
->>>>>>> 029888b4
     let broadcast_result = SyncReliableBroadcast::default()
         .broadcast_from_all(session, broadcast_value)
         .await?;
@@ -411,18 +405,9 @@
     // compute v_{i,j} - <r_{i,j}>^{S_2}_k, k = 0,1,...,n1-1
     let mut s_share_vec = vec![vec![]; expected_input_len];
     for (sender, msg) in broadcast_result {
-<<<<<<< HEAD
-        if let BroadcastValueInner::RingVector(vs) = msg.inner {
-            let rs_share_iter = rs_shares
-                .remove(&sender)
-                .ok_or_else(|| anyhow_error_and_log(format!("missing share for {sender:?}")))?;
-            if vs.len() != rs_share_iter.len() {
-                return Err(anyhow_error_and_log(format!(
-                    "Expected the amount of vs values; {}, and rs shares; {} to be equal",
-=======
-        let vs = if let BroadcastValue::RingVector(vs) = msg {
+        let vs = if let BroadcastValueInner::RingVector(vs) = msg.inner {
             vs
-        } else if let BroadcastValue::Bot = msg {
+        } else if let BroadcastValueInner::Bot = msg.inner {
             tracing::warn!("During resharing, received Bot from {}", sender);
             Vec::new()
         } else {
@@ -445,7 +430,6 @@
         if vs.len() != rs_share_iter.len() {
             tracing::warn!(
                     "Mistmatch in lengths during resharing: vs.len() = {}, rs_share_iter.len() = {}. Will pad with zeros.",
->>>>>>> 029888b4
                     vs.len(),
                     rs_share_iter.len()
                 );
