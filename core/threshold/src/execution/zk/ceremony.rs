//! Implementation of the ceremony protocol for generating a CRS (Common Reference String)
//! that is used in our zero-knowledge proofs for proving plaintext knowledge.

use crate::{
    algebra::structure_traits::Ring,
    error::error_handler::anyhow_error_and_log,
    execution::{
        communication::broadcast::{Broadcast, SyncReliableBroadcast},
        runtime::session::BaseSessionHandles,
    },
    networking::value::BroadcastValue,
    session_id::SessionId,
};
use async_trait::async_trait;
use itertools::Itertools;
use rand::{CryptoRng, Rng};
use rayon::prelude::*;
use serde::{Deserialize, Serialize};
use std::{
    collections::HashSet,
    ops::{Add, Mul, Neg},
};
use tfhe::{
    core_crypto::{commons::math::random::RandomGenerator, prelude::LweCiphertextCount},
    prelude::CastInto,
    shortint::parameters::{CompactPublicKeyEncryptionParameters, SupportedCompactPkeZkScheme},
    zk::{
        CompactPkeCrs, CompactPkeZkScheme, ZkCompactPkeV1PublicParams, ZkCompactPkeV2PublicParams,
    },
};
use tfhe_csprng::{generators::SoftwareRandomGenerator, seeders::XofSeed};
use tfhe_zk_pok::curve_api::{bls12_446 as curve, CurveGroupOps};
use tracing::instrument;

use super::constants::{
    ZK_DEFAULT_MAX_NUM_BITS, ZK_DSEP_AGG, ZK_DSEP_CHI, ZK_DSEP_CRS_UPDA, ZK_DSEP_GAMMA,
    ZK_DSEP_HASH, ZK_DSEP_HASH_P, ZK_DSEP_LMAP, ZK_DSEP_PHI, ZK_DSEP_R, ZK_DSEP_T, ZK_DSEP_W,
    ZK_DSEP_XI, ZK_DSEP_Z,
};

pub type SecureCeremony = RealCeremony<SyncReliableBroadcast>;

#[derive(Serialize, Deserialize, Debug, Clone, Eq, PartialEq, Hash)]
pub struct PartialProof {
    h_pok: curve::Zp,
    s_pok: curve::Zp,
    pub new_pp: InternalPublicParameter,
}

impl PartialProof {
    pub fn validate_points(&self) -> anyhow::Result<()> {
        let (g_list_valid, g_hat_list_valid) = rayon::join(
            || {
                self.new_pp
                    .g1g2list
                    .g1s
                    .par_iter()
                    .all(curve::G1::validate_projective)
            },
            || {
                self.new_pp
                    .g1g2list
                    .g2s
                    .par_iter()
                    .all(curve::G2::validate_projective)
            },
        );
        if !(g_list_valid && g_hat_list_valid) {
            anyhow::bail!("some points are not valid")
        }
        Ok(())
    }
}

enum MetaParameter {
    V1(MetaParameterV1),
    V2(MetaParameterV2),
}

impl MetaParameter {
    fn n(&self) -> usize {
        match self {
            MetaParameter::V1(inner) => inner.n,
            MetaParameter::V2(inner) => inner.n,
        }
    }

    fn max_num_bits(&self) -> usize {
        match self {
            MetaParameter::V1(inner) => inner.max_num_bits,
            MetaParameter::V2(inner) => inner.max_num_bits,
        }
    }
}

/// These are the parameters except the g_list in ZkCompactPkeV1PublicParams.
struct MetaParameterV1 {
    big_d: usize,
    n: usize,
    d: usize,
    k: usize,
    b: u64,
    b_r: u64,
    q: u64,
    t: u64,
    msbs_zero_padding_bit_count: u64,
    max_num_bits: usize,
}

/// These are the parameters except the g_list in ZkCompactPkeV2PublicParams.
// we allow non_snake_case to be unified with tfhe-rs
#[allow(non_snake_case)]
struct MetaParameterV2 {
    n: usize,
    d: usize,
    k: usize,
    // We store the square of the bound to avoid rounding on sqrt operations
    B_inf: u64,
    q: u64,
    t: u64,
    msbs_zero_padding_bit_count: u64,
    bound_type: tfhe_zk_pok::proofs::pke_v2::Bound,
    max_num_bits: usize,
}

fn checked_sqr(x: u128) -> Option<u128> {
    x.checked_mul(x)
}

// we allow non_snake_case to be unified with tfhe-rs
#[allow(non_snake_case)]
fn inf_norm_bound_to_euclidean_squared(B_inf: u64, dim: usize) -> u128 {
    checked_sqr(B_inf as u128)
        .and_then(|norm_squared| norm_squared.checked_mul(dim as u128))
        .unwrap_or_else(|| panic!("Invalid parameters for zk_pok, B_inf: {B_inf}, d+k: {dim}"))
}

// Extract the maximum number of bits that can be encrypted from a CRS
pub fn max_num_bits_from_crs(crs: &CompactPkeCrs) -> usize {
    // NOTE: plaintext modulus t is carry_modulus * message_modulus * 2 due to padding
    let t = crs.plaintext_modulus();
    let max_num_messages = crs.max_num_messages().0;
    (t.ilog2() - 1) as usize * max_num_messages
}

pub fn max_num_messages(
    compact_encryption_parameters: &CompactPublicKeyEncryptionParameters,
    max_bit_size: usize,
) -> anyhow::Result<LweCiphertextCount> {
    if compact_encryption_parameters.carry_modulus.0
        < compact_encryption_parameters.message_modulus.0
    {
        anyhow::bail!(
            "In order to build a ZK-CRS for packed compact ciphertext list encryption, \
            parameters must have CarryModulus >= MessageModulus"
        );
    }

    let carry_and_message_bit_capacity = (compact_encryption_parameters.carry_modulus.0
        * compact_encryption_parameters.message_modulus.0)
        .ilog2() as usize;
    let max_num_message = max_bit_size.div_ceil(carry_and_message_bit_capacity);
    Ok(LweCiphertextCount(max_num_message))
}

// we allow non_snake_case to be unified with tfhe-rs
#[allow(non_snake_case)]
fn compute_meta_parameter(
    params: &CompactPublicKeyEncryptionParameters,
    max_num_bits: Option<usize>,
) -> anyhow::Result<MetaParameter> {
    let lwe_dim = params.encryption_lwe_dimension;
    let noise_distribution = params.encryption_noise_distribution;
    let mut plaintext_modulus = params.message_modulus.0 * params.carry_modulus.0;
    // Our plaintext modulus does not take into account the bit of padding
    plaintext_modulus *= 2;

    let max_bit_size = max_num_bits.unwrap_or(ZK_DEFAULT_MAX_NUM_BITS);
    let max_num_cleartext = max_num_messages(params, max_bit_size)?;

    let zk_scheme = match params.zk_scheme {
        SupportedCompactPkeZkScheme::ZkNotSupported => anyhow::bail!("zk is unsupported"),
        SupportedCompactPkeZkScheme::V1 => CompactPkeZkScheme::V1,
        SupportedCompactPkeZkScheme::V2 => CompactPkeZkScheme::V2,
    };

    let (d, k, b, q, t) = tfhe::zk::CompactPkeCrs::prepare_crs_parameters(
        lwe_dim,
        max_num_cleartext,
        noise_distribution,
        params.ciphertext_modulus,
        plaintext_modulus,
        zk_scheme,
    )?;

    let msbs_zero_padding_bit_count = 1u64;
    let meta_param = match zk_scheme {
        CompactPkeZkScheme::V1 => {
            let (n, big_d, b_r) =
                tfhe_zk_pok::proofs::pke::compute_crs_params(d.0, k.0, b, q, t, 1);
            debug_assert_eq!(k, max_num_cleartext);
            MetaParameter::V1(MetaParameterV1 {
                big_d,
                n,
                d: d.0,
                k: k.0,
                b,
                b_r,
                q,
                t,
                msbs_zero_padding_bit_count,
                max_num_bits: max_bit_size,
            })
        }
        CompactPkeZkScheme::V2 => {
            let bound_type = tfhe_zk_pok::proofs::pke_v2::Bound::CS;
            let B_inf = b.cast_into();
            let B_squared = inf_norm_bound_to_euclidean_squared(B_inf, d.0 + k.0);
            let (n, _D, _B_bound_squared, _) = tfhe_zk_pok::proofs::pke_v2::compute_crs_params(
                d.0, k.0, B_squared, t, 1, bound_type,
            );
            // useful for debugging
            // println!("d {}, k {}, B_inf {}, t {}, bound_type {:?}", d.0, k.0, B_inf, t, bound_type);
            MetaParameter::V2(MetaParameterV2 {
                n,
                d: d.0,
                k: k.0,
                B_inf,
                q,
                t,
                msbs_zero_padding_bit_count,
                bound_type,
                max_num_bits: max_bit_size,
            })
        }
    };

    Ok(meta_param)
}

/// Compute the witness dimension for the given parameters.
///
/// This corresponds to Step 2 of CRS.Gen from the NIST spec,
/// but the exact calculation are happening inside tfhe-rs.
pub fn compute_witness_dim(
    params: &CompactPublicKeyEncryptionParameters,
    max_num_bits: Option<usize>,
) -> anyhow::Result<usize> {
    let meta_params = compute_meta_parameter(params, max_num_bits)?;
    Ok(meta_params.n())
}

// TODO consider making this a wrapper around GroupElements,
// instead of our own WrappedG1G2s
#[derive(Serialize, Deserialize, Debug, Clone, Eq, PartialEq, Hash)]
pub struct InternalPublicParameter {
    round: u64,
    max_num_bits: usize,
    g1g2list: WrappedG1G2s,
    // we do not include the version number here because
    // players might cheat and change the version number
}

impl Default for InternalPublicParameter {
    fn default() -> Self {
        Self {
            round: 0,
            max_num_bits: 0,
            g1g2list: WrappedG1G2s::new(vec![], vec![]),
        }
    }
}

#[cfg(any(test, feature = "malicious_strategies"))]
impl InternalPublicParameter {
    pub(crate) fn new_insecure(round: u64, max_num_bits: usize, witness_dim: usize) -> Self {
        Self {
            round,
            max_num_bits,
            g1g2list: WrappedG1G2s::new(
                vec![curve::G1::GENERATOR; witness_dim * 2],
                vec![curve::G2::GENERATOR; witness_dim],
            ),
        }
    }
}

pub struct FinalizedInternalPublicParameter {
    pub inner: InternalPublicParameter,
    pub sid: SessionId,
}

impl FinalizedInternalPublicParameter {
    /// Convert the final internal public parameter, which is the result of the ceremony,
    /// into a [tfhe::zk::CompactPkeCrs] that can be used for zero-knowledge proofs in tfhe-rs.
    ///
    /// This is essentially the final step (Step 4) of CRS.Gen from the NIST spec.
    pub fn try_into_tfhe_zk_pok_pp(
        &self,
        params: &CompactPublicKeyEncryptionParameters,
        sid: SessionId,
    ) -> anyhow::Result<CompactPkeCrs> {
        self.inner.try_into_tfhe_zk_pok_pp(params, sid)
    }
}

// NOTE: we need to ensure `curve::G1`, `curve::G2` is stable.
#[derive(Debug, Clone, Serialize, Deserialize, Eq, PartialEq, Hash)]
struct WrappedG1G2s {
    g1s: Vec<curve::G1>,
    g2s: Vec<curve::G2>,
}

impl WrappedG1G2s {
    fn new(g1s: Vec<curve::G1>, g2s: Vec<curve::G2>) -> Self {
        Self { g1s, g2s }
    }
}

impl InternalPublicParameter {
    /// Convert the internal public parameter, which is the result of the ceremony,
    /// into a [tfhe::zk::CompactPkeCrs] that can be used for zero-knowledge proofs in tfhe-rs.
    ///
    /// This is essentially the final step (Step 4) of CRS.Gen from the NIST spec.
    fn try_into_tfhe_zk_pok_pp(
        &self,
        params: &CompactPublicKeyEncryptionParameters,
        sid: SessionId, // TODO(#2505) add sid to the from_vec functions
    ) -> anyhow::Result<CompactPkeCrs> {
        let g_list = self
            .g1g2list
            .g1s
            .clone()
            .into_iter()
            .map(|x| x.normalize())
            .collect_vec();
        let g_hat_list = self
            .g1g2list
            .g2s
            .clone()
            .into_iter()
            .map(|x| x.normalize())
            .collect_vec();

        let crs = match compute_meta_parameter(params, Some(self.max_num_bits))? {
            MetaParameter::V1(inner_v1) => {
                if g_list.len() != 2 * inner_v1.n || g_hat_list.len() != inner_v1.n {
                    anyhow::bail!(
                        "V1 InternalPublicParameter length does not match n in parameter g_list={}, h_hat_list={}, expected={}",
                        g_list.len(),
                        g_hat_list.len(),
                        inner_v1.n
                    );
                }
                CompactPkeCrs::PkeV1(ZkCompactPkeV1PublicParams::from_vec(
                    g_list,
                    g_hat_list,
                    inner_v1.big_d,
                    inner_v1.n,
                    inner_v1.d,
                    inner_v1.k,
                    inner_v1.b,
                    inner_v1.b_r,
                    inner_v1.q,
                    inner_v1.t,
                    inner_v1.msbs_zero_padding_bit_count,
                    sid.into(),
                    ZK_DSEP_HASH,
                    ZK_DSEP_T,
                    ZK_DSEP_AGG,
                    ZK_DSEP_LMAP,
                    ZK_DSEP_Z,
                    ZK_DSEP_W,
                    ZK_DSEP_GAMMA,
                ))
            }
            MetaParameter::V2(inner_v2) => {
                if g_list.len() != 2 * inner_v2.n || g_hat_list.len() != inner_v2.n {
                    anyhow::bail!(
                        "V2 InternalPublicParameter length does not match n in parameter g_list={}, h_hat_list={}, expected={}",
                        g_list.len(),
                        g_hat_list.len(),
                        inner_v2.n
                    );
                }
                CompactPkeCrs::PkeV2(ZkCompactPkeV2PublicParams::from_vec(
                    g_list,
                    g_hat_list,
                    inner_v2.d,
                    inner_v2.k,
                    inner_v2.B_inf,
                    inner_v2.q,
                    inner_v2.t,
                    inner_v2.msbs_zero_padding_bit_count,
                    inner_v2.bound_type,
                    sid.into(),
                    ZK_DSEP_HASH,
                    ZK_DSEP_R,
                    ZK_DSEP_T,
                    ZK_DSEP_W,
                    ZK_DSEP_AGG,
                    ZK_DSEP_LMAP,
                    ZK_DSEP_PHI,
                    ZK_DSEP_XI,
                    ZK_DSEP_Z,
                    ZK_DSEP_CHI,
                    ZK_DSEP_GAMMA,
                ))
            }
        };

        Ok(crs)
    }

    /// Create new PublicParameter for given witness dimension containing the generators
    ///
    /// This is the CRS-Gen.Init protocol from the NIST spec.
    pub fn new(witness_dim: usize, max_num_bits: Option<u32>) -> Self {
        let max_num_bits = max_num_bits.unwrap_or(ZK_DEFAULT_MAX_NUM_BITS as u32) as usize;
        InternalPublicParameter {
            round: 0,
            max_num_bits,
            g1g2list: WrappedG1G2s::new(
                vec![curve::G1::GENERATOR; witness_dim * 2],
                vec![curve::G2::GENERATOR; witness_dim],
            ),
        }
    }

    pub fn new_from_tfhe_param(
        params: &CompactPublicKeyEncryptionParameters,
        max_num_bits: Option<usize>,
    ) -> anyhow::Result<Self> {
        let meta_param = compute_meta_parameter(params, max_num_bits)?;
        let witness_dim = meta_param.n();
        let max_num_bits = meta_param.max_num_bits();
        Ok(InternalPublicParameter {
            round: 0,
            max_num_bits,
            g1g2list: WrappedG1G2s::new(
                vec![curve::G1::GENERATOR; witness_dim * 2],
                vec![curve::G2::GENERATOR; witness_dim],
            ),
        })
    }

    pub fn witness_dim(&self) -> usize {
        self.g1g2list.g2s.len()
    }

    // This is Hash' in the NIST spec
    fn hash_to_scalars(&self, n: usize, sid: SessionId) -> Vec<curve::Zp> {
        // 16 bytes for sid
        // 8 bytes for round
        // 8 bytes for inner.g1s length
        // (2*b1 - 1) * G1 point length (minus 1 since we skip the punctured element)
        // 8 bytes for inner.g2s length
        // b1 * G2 point length
        let capacity = 16
            + 8
            + 8
            + (self.g1g2list.g1s.len() - 1) * curve::G1::BYTE_SIZE
            + 8
            + self.g1g2list.g2s.len() * curve::G2::BYTE_SIZE;

        // NOTE: all the usize types need to be 8 bytes
        // independent of the architecture, so we convert them to u64
        // before serialization
        let mut buf = Vec::with_capacity(capacity);
        let sid_buf = sid.to_le_bytes();
        debug_assert_eq!(sid_buf.len(), 16);
        buf.extend(sid_buf);
        buf.extend(self.round.to_le_bytes());
        buf.extend((self.g1g2list.g1s.len() as u64 - 1).to_le_bytes());
        let b1 = self.witness_dim();
        for (i, elem) in self.g1g2list.g1s.iter().enumerate() {
            if i == b1 {
                // We skip the punctured element
                debug_assert!(elem == &curve::G1::ZERO);
                continue;
            }
            buf.extend(elem.to_le_bytes());
        }
        buf.extend((self.g1g2list.g2s.len() as u64).to_le_bytes());
        for elem in &self.g1g2list.g2s {
            buf.extend(elem.to_le_bytes());
        }
        debug_assert_eq!(buf.len(), capacity);
        let mut out = vec![curve::Zp::ZERO; n];
        // Add explicit domain separator
        curve::Zp::hash(&mut out, &[&ZK_DSEP_HASH_P, &buf]);
        out
    }
}

/// Compute a new proof round.
///
/// Note that this function is deterministic, i.e. the parameters `tau` and `r` (r_{pok, j}) must be generated freshly at random outside this function.
pub(crate) fn make_partial_proof_deterministic(
    current_pp: &InternalPublicParameter,
    tau: &curve::ZeroizeZp,
    round: u64,
    r: &curve::ZeroizeZp,
    sid: SessionId,
) -> PartialProof {
    let b1 = current_pp.witness_dim();

    // [tau_powers] should not be re-allocated (e.g., extended) because
    // zeroize does not guarantee that the deallocated memory is zeroed.
    //
    // we need \tau^1, ..., \tau^{2*b1} for the new CRS
    // but we do not use \tau^{b1 + 1}
    let tau_powers = (0..2 * b1)
        .scan(curve::ZeroizeZp::ONE, |acc, _| {
            *acc = acc.mul(tau);
            Some(acc.clone())
        })
        .collect_vec();

    // We need to set the round number instead of
    // using current_pp.round + 1 because
    // some rounds might be skipped when malicious parties
    // do not send a valid proof.
    //
    // This is Step 1 of CRS-Gen.Update from the NIST spec
    // where pp_j is computed.
    //
    // The scalar multiplication
    // with powers of tau is the most expensive step.
    let new_pp = InternalPublicParameter {
        round,
        max_num_bits: current_pp.max_num_bits,
        // Observe that `zip_eq` may panic, but this would imply a bug since `tau_powers` has been constructed based on `current_pp`
        g1g2list: WrappedG1G2s::new(
            current_pp
                .g1g2list
                .g1s
                .par_iter()
                .zip_eq(&tau_powers)
                .enumerate()
                .map(|(i, (g, t))| {
                    if i == b1 {
                        curve::G1::ZERO
                    } else {
                        g.mul_scalar_zeroize(t)
                    }
                })
                .collect(),
            current_pp
                .g1g2list
                .g2s
                .par_iter()
                .zip_eq(&tau_powers[..tau_powers.len() / 2])
                .map(|(g, t)| g.mul_scalar_zeroize(t))
                .collect(),
        ),
    };

    // This is Step 2 of CRS-Gen.Update from the NIST spec
    // where the contributor j runs NIZK to prove the knowledge of the discrete logarithm \tau.
    let g1_jm1 = current_pp.g1g2list.g1s[0]; // g_{1,j-1}
    let r_pok = g1_jm1.mul_scalar_zeroize(r); // R_{pok, j}
    let g1_j = new_pp.g1g2list.g1s[0]; // g_{1, j}
    let mut h_pok = vec![curve::Zp::ZERO; 1];
    // This is Hash from the NIST spec
    curve::Zp::hash(
        &mut h_pok,
        &[
            &ZK_DSEP_HASH, // Manually add domain separator
            &sid.to_le_bytes(),
            &round.to_le_bytes(),
            &g1_j.to_le_bytes(),
            &g1_jm1.to_le_bytes(),
            &r_pok.to_le_bytes(),
        ],
    );
    let h_pok = h_pok[0];
    let s_pok = h_pok * tau + r;

    PartialProof {
        h_pok,
        s_pok,
        new_pp,
    }
}

/// Make a new public parameter from the given TFHE parameters
/// without using any threshold protocol, so the caller must be
/// trusted to delete the toxic waste before returning the public parameter.
///
/// This is used in the centralized KMS as well as the insecure
/// version of the threshold KMS.
pub fn public_parameters_by_trusted_setup<R: Rng + CryptoRng>(
    params: &CompactPublicKeyEncryptionParameters,
    max_num_bits: Option<usize>,
    sid: SessionId,
    rng: &mut R,
) -> anyhow::Result<FinalizedInternalPublicParameter> {
    let pparam = InternalPublicParameter::new_from_tfhe_param(params, max_num_bits)?;

    let mut tau = curve::ZeroizeZp::ZERO;
    // ensure tau is random and non-zero
    while tau == curve::ZeroizeZp::ZERO {
        tau.rand_in_place(rng);
    }
    let mut r = curve::ZeroizeZp::ZERO;
    // ensure r is random and non-zero
    while r == curve::ZeroizeZp::ZERO {
        r.rand_in_place(rng);
    }

    let pproof = make_partial_proof_deterministic(&pparam, &tau, 1, &r, sid);

    Ok(FinalizedInternalPublicParameter {
        inner: pproof.new_pp,
        sid,
    })
}

// This function returns a custom error message
// for different types of error, so that we can
// test for different scenarios.
// But the error type should be swallowed when
// it is used in a public API.
fn verify_proof(
    current_pp: &InternalPublicParameter,
    partial_proof: &PartialProof,
    round: u64,
    sid: SessionId,
) -> anyhow::Result<InternalPublicParameter> {
    partial_proof.validate_points()?;

    if current_pp.round >= partial_proof.new_pp.round {
        return Err(anyhow_error_and_log("bad round number".to_string()));
    }

    let new_pp = partial_proof.new_pp.clone();
    let g1_jm1 = current_pp.g1g2list.g1s[0]; // g_{1,j-1}
    let g1_j = new_pp.g1g2list.g1s[0]; // g_{1, j}

    // Step 3 of CRS-Gen.Update from the NIST spec.
    //
    // verify the discrete log proof
    // this proof ensures that the prover
    // did not erase the previous CRS contribution
    verify_dlog_proof(
        partial_proof.s_pok,
        partial_proof.h_pok,
        &g1_jm1,
        &g1_j,
        round,
        sid,
    )?;

    // check g1_j is not zero (or 1 in multiplicative notation)
    // this is also a part of Step 3
    if g1_j == curve::G1::ZERO {
        return Err(anyhow_error_and_log(
            "non-degenerative check failed".to_string(),
        ));
    }

    // I (caller) need to make sure the lengths are correct
    // the point of reference is the current_pp
    let witness_dim = current_pp.witness_dim();
    if new_pp.g1g2list.g1s.len() != witness_dim * 2 {
        return Err(anyhow_error_and_log(
            "crs length check failed (g)".to_string(),
        ));
    }
    if new_pp.witness_dim() != witness_dim {
        return Err(anyhow_error_and_log(
            "crs length check failed (g_hat)".to_string(),
        ));
    }

    if new_pp.g1g2list.g1s[witness_dim] != curve::G1::ZERO {
        return Err(anyhow_error_and_log(
            "the list of G1s is not correctly punctured".to_string(),
        ));
    }

    // Step 4 of CRS-Gen.Update from the NIST spec.
    //
    // perform the well-formedness check
    // this check guarantees that the prover
    // is raising the elements in the CRS by the correct powers of tau
    verify_wellformedness(&new_pp, sid)?;

    Ok(new_pp)
}

fn verify_dlog_proof(
    s_pok: curve::Zp,
    h_pok: curve::Zp,
    g1_jm1: &curve::G1,
    g1_j: &curve::G1,
    round: u64,
    sid: SessionId,
) -> anyhow::Result<()> {
    let g1_to_s = g1_jm1.mul_scalar(s_pok);
    let g1_to_h = g1_j.mul_scalar(h_pok.neg());
    let h_pok_2 = {
        let tmp = g1_to_s.add(g1_to_h);
        let mut out = vec![curve::Zp::ZERO; 1];
        // This is Hash from the NIST spec
        curve::Zp::hash(
            &mut out,
            &[
                &ZK_DSEP_HASH, // Manually add domain separator
                &sid.to_le_bytes(),
                &round.to_le_bytes(),
                &g1_j.to_le_bytes(),
                &g1_jm1.to_le_bytes(),
                &tmp.to_le_bytes(),
            ],
        );
        out[0]
    };

    if h_pok_2 != h_pok {
        return Err(anyhow_error_and_log("dlog check failed".to_string()));
    }
    Ok(())
}

/// Step 4 of CRS-Gen.Update from the NIST spec
fn verify_wellformedness(new_pp: &InternalPublicParameter, sid: SessionId) -> anyhow::Result<()> {
    // verify the other parts of the new CRS
    let rhos = new_pp.hash_to_scalars(2, sid);
    let b1 = new_pp.witness_dim();
    debug_assert_eq!(new_pp.g1g2list.g1s.len(), b1 * 2);

    // e(\tau_j^{B1+2} [G1], [G2]) = e(\tau_j^{B1} [G1], \tau_j^2 [G2])
    let e = curve::Gt::pairing;
    if e(new_pp.g1g2list.g1s[b1 + 1], curve::G2::GENERATOR)
        != e(new_pp.g1g2list.g1s[b1 - 1], new_pp.g1g2list.g2s[1])
    {
        return Err(anyhow_error_and_log(
            "well-formedness check failed (1)".to_string(),
        ));
    }

    // powers of rho start at rho^0
    // this is because the spec uses \rho^{i - 1} for i starting at 1
    let rho1_powers = std::iter::once(curve::Zp::ONE)
        .chain((0..2 * b1 - 1).scan(curve::Zp::ONE, |acc, _| {
            *acc = acc.mul(rhos[0]);
            Some(*acc)
        }))
        .collect_vec();
    let rho2_powers = std::iter::once(curve::Zp::ONE)
        .chain((0..b1 - 1).scan(curve::Zp::ONE, |acc, _| {
            *acc = acc.mul(rhos[1]);
            Some(*acc)
        }))
        .collect_vec();

    // \prod_{i=1, i != b1+1, i!= b1+2}^{2*b1} g_{i,j}^{\rho_1^{i-1}}
    let lhs1 = new_pp
        .g1g2list
        .g1s
        .par_iter()
        .enumerate()
        .filter_map(|(i, g)| {
            // note that rho1_powers[i] is \rho_1^{i - 1} in the NIST spec
            if i == b1 || i == b1 + 1 {
                None
            } else {
                Some(g.mul_scalar(rho1_powers[i]))
            }
        })
        .sum::<curve::G1>();

    // \hat{g} \cdot \sum_{\ell = 1}^{b1 - 1} \hat{g}_{\ell,j}^{\rho_2^{\ell}}
    let lhs2 = new_pp
        .g1g2list
        .g2s
        .par_iter()
        .take(b1 - 1)
        .enumerate()
        .map(|(l, g_hat)| g_hat.mul_scalar(rho2_powers[l + 1]))
        .sum::<curve::G2>()
        .add(curve::G2::GENERATOR);

    debug_assert_eq!(new_pp.g1g2list.g1s.len(), b1 * 2);

    // g \cdot \prod_{i=1, i != b1, i!= b1+1}^{2*b1-1} g_{i,j}^{\rho_1^i}
    let rhs1 = new_pp
        .g1g2list
        .g1s
        .par_iter()
        .take(b1 * 2 - 1)
        .enumerate()
        .filter_map(|(i, g)| {
            // note that rho1_powers[i + 1] is \rho_1^i in the NIST spec
            if i == b1 - 1 || i == b1 {
                None
            } else {
                Some(g.mul_scalar(rho1_powers[i + 1]))
            }
        })
        .sum::<curve::G1>()
        .add(curve::G1::GENERATOR);

    // \prod_{l=1}^{b1} \hat{g}_{\ell,j}^{\rho_2^{\ell - 1}}
    let rhs2 = new_pp
        .g1g2list
        .g2s
        .par_iter()
        .enumerate()
        .map(|(l, g_hat)| g_hat.mul_scalar(rho2_powers[l]))
        .sum::<curve::G2>();

    if e(lhs1, lhs2) != e(rhs1, rhs2) {
        return Err(anyhow_error_and_log(
            "well-formedness check failed (2)".to_string(),
        ));
    }

    Ok(())
}

#[async_trait]
pub trait Ceremony: Send + Sync + Clone + Default {
    async fn execute<Z: Ring, S: BaseSessionHandles>(
        &self,
        session: &mut S,
        witness_dim: usize,
        max_num_pt_bits: Option<u32>,
    ) -> anyhow::Result<FinalizedInternalPublicParameter>;
}

#[derive(Default, Clone)]
pub struct RealCeremony<BCast: Broadcast + Default> {
    broadcast: BCast,
}

#[async_trait]
impl<BCast: Broadcast + Default> Ceremony for RealCeremony<BCast> {
    #[instrument(name = "CRS-Ceremony", skip_all, fields(sid=?session.session_id(),my_role=?session.my_role()))]
    async fn execute<Z: Ring, S: BaseSessionHandles>(
        &self,
        session: &mut S,
        witness_dim: usize,
        max_num_pt_bits: Option<u32>,
    ) -> anyhow::Result<FinalizedInternalPublicParameter> {
        // the parties need to execute the protocol in a deterministic order
        // so we sort the roles to fix this order
        // even if the adversary can pick the order, it does not affect the security
        let mut all_roles_sorted = session.roles().iter().cloned().collect_vec();
        all_roles_sorted.sort();
        let my_role = session.my_role();

        let mut pp = InternalPublicParameter::new(witness_dim, max_num_pt_bits);
        let sid = session.session_id();
        tracing::info!(
            "Role {my_role} starting CRS ceremony in session {}",
            session.session_id()
        );

        for (round, role) in all_roles_sorted.iter().enumerate() {
            // we use u64 since the round number is defined by the number of participants
            // i.e., Role, and internally Role stores u64
            let round = round as u64 + 1; // round starts at 1, round 0 is the trivial CRS, i.e., pp_0
            if *role == my_role {
                let mut xof = RandomGenerator::<SoftwareRandomGenerator>::new(XofSeed::new_u128(
                    session.rng().gen::<u128>(),
                    ZK_DSEP_CRS_UPDA,
                ));

                // tau and r will be zeroized automatically on drop. However they should not be
                // moved into other variables or passed by value as this might leave non-zeroized
                // copies.
                let mut tau = curve::ZeroizeZp::ZERO;
                tau.rand_in_place(&mut xof);
                let mut r = curve::ZeroizeZp::ZERO;
                r.rand_in_place(&mut xof);

                // We use the rayon's threadpool for handling CPU-intensive tasks
                // like creating the CRS. This is recommended over tokio::task::spawn_blocking
                // since the tokio threadpool has a very high default upper limit.
                // More info: https://ryhl.io/blog/async-what-is-blocking/
                let (send, recv) = tokio::sync::oneshot::channel();
                rayon::spawn_fifo(move || {
                    let partial_proof = make_partial_proof_deterministic(&pp, &tau, round, &r, sid);
                    let _ = send.send(partial_proof);
                });

                let proof = recv.await?;
                let vi = BroadcastValue::PartialProof::<Z>(proof.clone());

                // nobody else should be broadcasting so we do not process results
                // since I know I'm honest, this step should never fail since
                // we're running a robust protocol
                let _ = self
                    .broadcast
                    .broadcast_w_corrupt_set_update(session, HashSet::from([my_role]), Some(vi))
                    .await?;

                // update our pp
                pp = proof.new_pp;

                tracing::info!(
                    "Role {my_role} finished my turn in CRS ceremony for session {}",
                    session.session_id()
                );
            } else {
                // do the following if it is not my turn to contribute
                match self
                    .broadcast
                    .broadcast_w_corrupt_set_update::<Z, _>(session, HashSet::from([*role]), None)
                    .await
                {
                    Ok(res) => {
                        // reliable broadcast finished, we need to check the proof
                        // check that it is from the correct sender
                        for (sender, msg) in res {
                            if sender == *role {
                                if let BroadcastValue::PartialProof(proof) = msg {
                                    // We move pp and then let the blocking thread return it to pp_tmp
                                    // this will avoid cloning the whole pp which is just two vectors.
                                    // The rayon threadpool is used again (see comment above).
                                    let (send, recv) = tokio::sync::oneshot::channel();
                                    rayon::spawn_fifo(move || {
                                        let res = verify_proof(&pp, &proof, round, sid);
                                        let _ = send.send((res, pp));
                                    });
                                    let (ver, pp_tmp) = recv.await?;
                                    pp = pp_tmp;

                                    // Step 5 of CRS-Gen.Update from the NIST spec
                                    // where we receive the proof and update the public parameter if the proof is valid.
                                    match ver {
                                        // verification succeeded, we can update pp with the new value
                                        Ok(new_pp) => pp = new_pp,
                                        Err(e) => {
                                            tracing::warn!(
                                                "proof verification failed in crs ceremony with error {e}"
                                            );
                                        }
                                    }
                                } else {
                                    tracing::error!(
                                        "unexpected message type {} in crs ceremony from {sender}",
                                        msg.type_name()
                                    );
                                }
                            } else {
                                // ignore the messages from other parties but warn
                                tracing::warn!(
                                    "unexpected sender in crs ceremony, expect {role} got {sender}"
                                );
                            }
                        }
                    }
                    Err(e) => {
                        // if an error happens in reliable broadcast
                        // then we log the error and continue to the next round
                        tracing::warn!("failed to receive broadcast result with error {}", e);
                    }
                }
            }
        }

        Ok(FinalizedInternalPublicParameter { inner: pp, sid })
    }
}

#[cfg(test)]
mod tests {
    use super::*;
    use crate::{
        algebra::galois_rings::degree_4::ResiduePolyF4Z64,
        execution::{
            runtime::{
                session::{LargeSession, ParameterHandles},
                test_runtime::{generate_fixed_roles, DistributedTestRuntime},
            },
            tfhe_internals::parameters::BC_PARAMS_NO_SNS,
        },
        malicious_execution::zk::ceremony::InsecureCeremony,
        networking::NetworkMode,
        session_id::SessionId,
        tests::helper::tests::{
            execute_protocol_large_w_disputes_and_malicious, TestingParameters,
        },
    };
    use aes_prng::AesRng;
    use rand::SeedableRng;
    use rstest::rstest;
    use std::collections::HashMap;
    use tfhe_zk_pok::{curve_api::Bls12_446, proofs, proofs::LEGACY_HASH_DS_LEN_BYTES};
    use tokio::task::JoinSet;

    #[test]
    #[serial_test::serial]
    fn test_honest_crs_ceremony_secure() {
        test_honest_crs_ceremony(SecureCeremony::default)
    }

    #[test]
    #[serial_test::serial]
    fn test_honest_crs_ceremony_insecure() {
        test_honest_crs_ceremony(InsecureCeremony::default)
    }

    fn test_honest_crs_ceremony<F, C>(ceremony_f: F)
    where
        F: Fn() -> C,
        C: Ceremony + 'static,
    {
        let threshold = 1usize;
        let num_parties = 4usize;
        let witness_dim = 10usize;
        let roles = generate_fixed_roles(num_parties);
        //CRS generation is round robin, so Sync by nature
        let runtime: DistributedTestRuntime<
            ResiduePolyF4Z64,
            { ResiduePolyF4Z64::EXTENSION_DEGREE },
        > = DistributedTestRuntime::new(roles, threshold as u8, NetworkMode::Sync, None);

        let session_id = SessionId::from(2);

        let rt = tokio::runtime::Runtime::new().unwrap();
        let _guard = rt.enter();

        let mut set = JoinSet::new();
        for role in &runtime.roles {
            let mut session = runtime.large_session_for_party(session_id, *role);
            let ceremony = ceremony_f();
            set.spawn(async move {
                let out = ceremony
                    .execute::<ResiduePolyF4Z64, _>(&mut session, witness_dim, Some(1))
                    .await
                    .unwrap();
                (session.my_role(), out)
            });
        }

        let results = rt
            .block_on(async {
                let mut results = HashMap::new();
                while let Some(v) = set.join_next().await {
                    let (role, pp) = v.unwrap();
                    results.insert(role, pp);
                }
                results
            })
            .into_iter()
            .collect_vec();

        let pp = results.first().unwrap().1.inner.clone();
        assert_eq!(pp.round, num_parties as u64);
        for (_, p) in results {
            assert_eq!(p.inner, pp);
        }

        // check that we can use pp to make a proof
        let mut rng = AesRng::from_entropy();
        let g_list = pp
            .g1g2list
            .g1s
            .clone()
            .into_iter()
            .map(|x| x.normalize())
            .collect_vec();

        let g_hat_list = pp
            .g1g2list
            .g2s
            .clone()
            .into_iter()
            .map(|x| x.normalize())
            .collect_vec();

        const DUMMY_DSEP_HASH_PADDED: &[u8; LEGACY_HASH_DS_LEN_BYTES] =
            &[1; LEGACY_HASH_DS_LEN_BYTES];
        const DUMMY_DSEP_S_PADDED: &[u8; LEGACY_HASH_DS_LEN_BYTES] = &[2; LEGACY_HASH_DS_LEN_BYTES];
        const DUMMY_DSEP_T_PADDED: &[u8; LEGACY_HASH_DS_LEN_BYTES] = &[3; LEGACY_HASH_DS_LEN_BYTES];
        const DUMMY_DSEP_AGG_PADDED: &[u8; LEGACY_HASH_DS_LEN_BYTES] =
            &[4; LEGACY_HASH_DS_LEN_BYTES];

        // We use a range proof here to simplify the testing as pke and pkev2 proofs are harder to setup
        let public_params = proofs::range::PublicParams::<Bls12_446>::from_vec(
            g_list,
            g_hat_list,
            *DUMMY_DSEP_HASH_PADDED,
            *DUMMY_DSEP_S_PADDED,
            *DUMMY_DSEP_T_PADDED,
            *DUMMY_DSEP_AGG_PADDED,
        );
        let l = 6;
        let x = rng.gen::<u64>() % (1 << l);
        let (public_commit, private_commit) = proofs::range::commit(x, l, &public_params, &mut rng);
        let proof =
            proofs::range::prove((&public_params, &public_commit), &private_commit, &mut rng);
        let verify = proofs::range::verify(&proof, (&public_params, &public_commit));
        assert!(verify.is_ok());
    }

    /// create all-zero public parameters
    fn make_degenerative_pp(n: usize) -> InternalPublicParameter {
        InternalPublicParameter {
            round: 0,
            max_num_bits: 1,
            g1g2list: WrappedG1G2s::new(vec![curve::G1::ZERO; 2 * n], vec![curve::G2::ZERO; n]),
        }
    }

    #[derive(Clone, Default)]
    struct BadProofCeremony<BCast: Broadcast> {
        broadcast: BCast,
    }

    #[async_trait]
    impl<BCast: Broadcast + Default> Ceremony for BadProofCeremony<BCast> {
        async fn execute<Z: Ring, S: BaseSessionHandles>(
            &self,
            session: &mut S,
            witness_dim: usize,
            max_num_bits: Option<u32>,
        ) -> anyhow::Result<FinalizedInternalPublicParameter> {
            let mut all_roles_sorted = session.roles().iter().cloned().collect_vec();
            all_roles_sorted.sort();
            let my_role = session.my_role();

            let mut pp = InternalPublicParameter::new(witness_dim, max_num_bits);

            let sid = session.session_id();
            for (round, role) in all_roles_sorted.iter().enumerate() {
                let round = round as u64;
                if role == &my_role {
                    let mut tau = curve::ZeroizeZp::ZERO;
                    tau.rand_in_place(&mut session.rng());
                    let mut r = curve::ZeroizeZp::ZERO;
                    r.rand_in_place(&mut session.rng());
                    // make a bad proof
                    let mut proof: PartialProof =
                        make_partial_proof_deterministic(&pp, &tau, round + 1, &r, sid);
                    proof.h_pok += curve::Zp::ONE;
                    let vi = BroadcastValue::PartialProof::<Z>(proof.clone());

                    let _ = self
                        .broadcast
                        .broadcast_w_corrupt_set_update(session, HashSet::from([my_role]), Some(vi))
                        .await?;
                    pp = proof.new_pp;
                } else {
                    let hm = self
                        .broadcast
                        .broadcast_w_corrupt_set_update::<Z, _>(
                            session,
                            HashSet::from([*role]),
                            None,
                        )
                        .await
                        .unwrap();
                    let msg = hm.get(role).unwrap();
                    if let BroadcastValue::PartialProof(proof) = msg {
                        pp = proof.new_pp.clone();
                    }
                }
            }

            Ok(FinalizedInternalPublicParameter {
                inner: pp,
                sid: session.session_id(),
            })
        }
    }

    async fn test_ceremony_strategies_large<
        C: Ceremony + 'static,
        Z: Ring,
        const EXTENSION_DEGREE: usize,
    >(
        params: TestingParameters,
        witness_dim: usize,
        malicious_party: C,
    ) {
        let mut task_honest = |mut session: LargeSession| async move {
            let real_ceremony = SecureCeremony::default();
            (
                real_ceremony
                    .execute::<Z, _>(&mut session, witness_dim, Some(1))
                    .await
                    .unwrap(),
                session.corrupt_roles().clone(),
            )
        };

        let mut task_malicious = |mut session: LargeSession, malicious_party: C| async move {
            malicious_party
                .execute::<Z, _>(&mut session, witness_dim, Some(1))
                .await
        };

        //CRS generation is round robin, so Sync by nature
        let (results_honest, _) =
            execute_protocol_large_w_disputes_and_malicious::<_, _, _, _, _, Z, EXTENSION_DEGREE>(
                &params,
                &[],
                &params.malicious_roles,
                malicious_party,
                NetworkMode::Sync,
                None,
                &mut task_honest,
                &mut task_malicious,
            )
            .await;

        // the honest results should be a valid crs and not the initial one
        let honest_pp = results_honest.values().map(|(pp, _)| pp).collect_vec();
        let pp = honest_pp[0];
        // make sure we're not using the initial pp
        assert_ne!(pp.inner.g1g2list.g1s[0], pp.inner.g1g2list.g1s[1]);
        assert_ne!(pp.inner.g1g2list.g2s[0], pp.inner.g1g2list.g2s[1]);
        for other in honest_pp {
            assert_eq!(pp.inner, other.inner);
        }
    }

    #[rstest]
<<<<<<< HEAD
    #[serial_test::serial]
=======
    #[tokio::test(flavor = "multi_thread", worker_threads = 8)]
>>>>>>> b7f6af25
    #[case(TestingParameters::init(4,1,&[1],&[],&[],false,None), 4)]
    #[case(TestingParameters::init(4,1,&[0],&[],&[],false,None), 4)]
    #[serial_test::serial]
    async fn test_dropping_ceremony(#[case] params: TestingParameters, #[case] witness_dim: usize) {
        use crate::malicious_execution::zk::ceremony::DroppingCeremony;

        let malicious_party = DroppingCeremony;
        test_ceremony_strategies_large::<_, ResiduePolyF4Z64, { ResiduePolyF4Z64::EXTENSION_DEGREE }>(
            params.clone(),
            witness_dim,
            malicious_party.clone(),
        ).await;
    }

    #[rstest]
<<<<<<< HEAD
    #[serial_test::serial]
=======
    #[tokio::test(flavor = "multi_thread", worker_threads = 8)]
>>>>>>> b7f6af25
    #[case(TestingParameters::init(4,1,&[1],&[],&[],false,None), 4)]
    #[case(TestingParameters::init(4,1,&[0],&[],&[],false,None), 4)]
    #[serial_test::serial]
    async fn test_bad_proof_ceremony<BCast: Broadcast + Default + 'static>(
        #[case] params: TestingParameters,
        #[case] witness_dim: usize,
        #[values(SyncReliableBroadcast::default())] broadcast_strategy: BCast,
    ) {
        let malicious_party = BadProofCeremony {
            broadcast: broadcast_strategy,
        };
        test_ceremony_strategies_large::<_, ResiduePolyF4Z64, { ResiduePolyF4Z64::EXTENSION_DEGREE }>(
            params.clone(),
            witness_dim,
            malicious_party.clone(),
        ).await;
    }

    #[rstest]
<<<<<<< HEAD
    #[serial_test::serial]
=======
    #[tokio::test(flavor = "multi_thread", worker_threads = 8)]
>>>>>>> b7f6af25
    #[case(TestingParameters::init(4,1,&[1],&[],&[],false,None), 4)]
    #[case(TestingParameters::init(4,1,&[0],&[],&[],false,None), 4)]
    #[serial_test::serial]
    async fn test_rushing_ceremony<BCast: Broadcast + Default + 'static>(
        #[case] params: TestingParameters,
        #[case] witness_dim: usize,
        #[values(SyncReliableBroadcast::default())] broadcast_strategy: BCast,
    ) {
        use crate::malicious_execution::zk::ceremony::RushingCeremony;

        let malicious_party = RushingCeremony {
            broadcast: broadcast_strategy,
        };
        test_ceremony_strategies_large::<_, ResiduePolyF4Z64, { ResiduePolyF4Z64::EXTENSION_DEGREE }>(
            params.clone(),
            witness_dim,
            malicious_party.clone(),
        ).await;
    }

    #[test]
    fn test_pairing() {
        // sanity check for the pairing operation
        let mut rng = AesRng::seed_from_u64(42);
        let mut tau = curve::ZeroizeZp::ZERO;
        tau.rand_in_place(&mut rng);
        let mut r = curve::ZeroizeZp::ZERO;
        r.rand_in_place(&mut rng);
        let tau_powers = (0..2 * 2)
            .scan(curve::ZeroizeZp::ONE, |acc, _| {
                *acc = acc.mul(&tau);
                Some(acc.clone())
            })
            .collect_vec();

        let e = curve::Gt::pairing;
        assert_eq!(
            e(
                curve::G1::GENERATOR.mul_scalar_zeroize(&tau_powers[3]),
                curve::G2::GENERATOR
            ),
            e(
                curve::G1::GENERATOR.mul_scalar_zeroize(&tau_powers[1]),
                curve::G2::GENERATOR.mul_scalar_zeroize(&tau_powers[1])
            )
        );

        let sid = SessionId::from(1);
        let pp = InternalPublicParameter::new(2, Some(1));
        let proof = make_partial_proof_deterministic(&pp, &tau, 0, &r, sid);
        assert_eq!(
            proof.new_pp.g1g2list.g1s[3],
            curve::G1::GENERATOR.mul_scalar_zeroize(&tau_powers[3])
        );
        assert_eq!(
            proof.new_pp.g1g2list.g1s[1],
            curve::G1::GENERATOR.mul_scalar_zeroize(&tau_powers[1])
        );
        assert_eq!(
            proof.new_pp.g1g2list.g2s[1],
            curve::G2::GENERATOR.mul_scalar_zeroize(&tau_powers[1])
        );
    }

    #[test]
    fn test_intermediate_proof() {
        let n = 4usize;
        let mut rng = AesRng::seed_from_u64(42);
        let pp1 = InternalPublicParameter::new(n, Some(1));
        let mut tau1 = curve::ZeroizeZp::ZERO;
        tau1.rand_in_place(&mut rng);
        let mut r = curve::ZeroizeZp::ZERO;
        r.rand_in_place(&mut rng);
        let sid = SessionId::from(1);

        assert_eq!(pp1.g1g2list.g1s.len(), n * 2);
        assert_eq!(pp1.g1g2list.g2s.len(), n);

        {
            // first round
            let proof1 = make_partial_proof_deterministic(&pp1, &tau1, 1, &r, sid);
            assert!(verify_proof(&pp1, &proof1, 1, sid).is_ok());

            // second round
            let pp2 = proof1.new_pp;
            let mut tau2 = curve::ZeroizeZp::ZERO;
            tau2.rand_in_place(&mut rng);
            let proof2 = make_partial_proof_deterministic(&pp2, &tau2, 2, &r, sid);
            assert!(verify_proof(&pp2, &proof2, 2, sid).is_ok());
        }
        {
            let proof1 = make_partial_proof_deterministic(&pp1, &tau1, 1, &r, sid);
            let bad_sid = SessionId::from(2); // originally it was 1

            // dlog check failed because input to Hash has the wrong session ID
            assert!(verify_proof(&pp1, &proof1, 1, bad_sid)
                .unwrap_err()
                .to_string()
                .contains("dlog check failed"));
        }
        {
            let proof1 = make_partial_proof_deterministic(&pp1, &tau1, 1, &r, sid);

            // dlog check failed because input to Hash has the wrong round number
            assert!(verify_proof(&pp1, &proof1, 11, sid)
                .unwrap_err()
                .to_string()
                .contains("dlog check failed"));
        }
        {
            let proof = make_partial_proof_deterministic(&pp1, &tau1, 0, &r, sid);
            assert!(verify_proof(&pp1, &proof, 0, sid)
                .unwrap_err()
                .to_string()
                .contains("bad round number"));
        }
        {
            let mut proof = make_partial_proof_deterministic(&pp1, &tau1, 1, &r, sid);
            proof.h_pok += curve::Zp::ONE;
            assert!(verify_proof(&pp1, &proof, 1, sid)
                .unwrap_err()
                .to_string()
                .contains("dlog check failed"));
        }
        {
            let mut proof = make_partial_proof_deterministic(&pp1, &tau1, 1, &r, sid);
            proof.s_pok += curve::Zp::ONE;
            assert!(verify_proof(&pp1, &proof, 1, sid)
                .unwrap_err()
                .to_string()
                .contains("dlog check failed"));
        }
        {
            // note that tau=0
            let proof = make_partial_proof_deterministic(&pp1, &curve::ZeroizeZp::ZERO, 1, &r, sid);
            assert!(verify_proof(&pp1, &proof, 1, sid)
                .unwrap_err()
                .to_string()
                .contains("non-degenerative check failed"));
        }
        {
            let pp1 = make_degenerative_pp(n);
            let proof = make_partial_proof_deterministic(&pp1, &tau1, 1, &r, sid);
            assert!(verify_proof(&pp1, &proof, 1, sid)
                .unwrap_err()
                .to_string()
                .contains("non-degenerative check failed"));
        }
        {
            let mut proof = make_partial_proof_deterministic(&pp1, &tau1, 1, &r, sid);
            proof.new_pp.g1g2list.g1s.push(curve::G1::GENERATOR);
            assert!(verify_proof(&pp1, &proof, 1, sid)
                .unwrap_err()
                .to_string()
                .contains("crs length check failed (g)"));
        }
        {
            let mut proof = make_partial_proof_deterministic(&pp1, &tau1, 1, &r, sid);
            proof.new_pp.g1g2list.g2s.push(curve::G2::GENERATOR);
            assert!(verify_proof(&pp1, &proof, 1, sid)
                .unwrap_err()
                .to_string()
                .contains("crs length check failed (g_hat)"));
        }
        {
            let mut proof = make_partial_proof_deterministic(&pp1, &tau1, 1, &r, sid);
            proof.new_pp.g1g2list.g1s[n + 1] += curve::G1::GENERATOR;
            assert!(verify_proof(&pp1, &proof, 1, sid)
                .unwrap_err()
                .to_string()
                .contains("well-formedness check failed (1)"));
        }
        {
            let mut proof = make_partial_proof_deterministic(&pp1, &tau1, 1, &r, sid);
            proof.new_pp.g1g2list.g1s[n - 1] += curve::G1::GENERATOR;
            assert!(verify_proof(&pp1, &proof, 1, sid)
                .unwrap_err()
                .to_string()
                .contains("well-formedness check failed (1)"));
        }
        {
            let mut proof = make_partial_proof_deterministic(&pp1, &tau1, 1, &r, sid);
            proof.new_pp.g1g2list.g2s[1] += curve::G2::GENERATOR;
            assert!(verify_proof(&pp1, &proof, 1, sid)
                .unwrap_err()
                .to_string()
                .contains("well-formedness check failed (1)"));
        }
        {
            let mut proof = make_partial_proof_deterministic(&pp1, &tau1, 1, &r, sid);
            proof.new_pp.g1g2list.g1s[2] += curve::G1::GENERATOR;
            assert!(verify_proof(&pp1, &proof, 1, sid)
                .unwrap_err()
                .to_string()
                .contains("well-formedness check failed (2)"));
        }
        {
            let mut proof = make_partial_proof_deterministic(&pp1, &tau1, 1, &r, sid);
            proof.new_pp.g1g2list.g1s[2 * n - 1] += curve::G1::GENERATOR;
            assert!(verify_proof(&pp1, &proof, 1, sid)
                .unwrap_err()
                .to_string()
                .contains("well-formedness check failed (2)"));
        }
        {
            let mut proof = make_partial_proof_deterministic(&pp1, &tau1, 1, &r, sid);
            proof.new_pp.g1g2list.g2s[2] += curve::G2::GENERATOR;
            assert!(verify_proof(&pp1, &proof, 1, sid)
                .unwrap_err()
                .to_string()
                .contains("well-formedness check failed (2)"));
        }
        {
            let mut proof = make_partial_proof_deterministic(&pp1, &tau1, 1, &r, sid);
            proof.new_pp.g1g2list.g2s[n - 1] += curve::G2::GENERATOR;
            assert!(verify_proof(&pp1, &proof, 1, sid)
                .unwrap_err()
                .to_string()
                .contains("well-formedness check failed (2)"));
        }
        {
            let mut proof = make_partial_proof_deterministic(&pp1, &tau1, 1, &r, sid);
            proof.new_pp.g1g2list.g1s[n] = curve::G1::GENERATOR;
            assert!(verify_proof(&pp1, &proof, 1, sid)
                .unwrap_err()
                .to_string()
                .contains("the list of G1s is not correctly punctured"));
        }
    }

    #[test]
    fn test_param_computation() {
        // need number need to be consistent with what tfhe-rs gives us
        // a simple script can be used to obtain these numbers such as
        // ```
        // let params = tfhe::shortint::parameters::PARAM_MESSAGE_2_CARRY_2_KS_PBS_TUNIFORM_2M64;
        // let cpk_params = tfhe::shortint::parameters::v0_11::compact_public_key_only::p_fail_2_minus_64::ks_pbs::V0_11_PARAM_PKE_MESSAGE_2_CARRY_2_KS_PBS_TUNIFORM_2M64;
        // let casting_params = tfhe::shortint::parameters::v0_11::key_switching::p_fail_2_minus_64::ks_pbs::V0_11_PARAM_KEYSWITCH_MESSAGE_2_CARRY_2_KS_PBS_TUNIFORM_2M64;
        // let config = tfhe::ConfigBuilder::with_custom_parameters(params)
        //     .use_dedicated_compact_public_key_parameters((cpk_params, casting_params))
        //     .build();

        // let max_bit_size = 64;
        // let crs = CompactPkeCrs::from_config(config, max_bit_size).unwrap();
        // match crs {
        //     CompactPkeCrs::PkeV1(ref public_params) => {
        //         println!("v1 n: {}", public_params.n);
        //     }
        //     CompactPkeCrs::PkeV2(ref public_params) => {
        //         println!("v2 n: {}", public_params.n);
        //     }
        // }
        // ```

        let max_bit_size = 64;

        let param_v0_11_zkv1 = tfhe::shortint::parameters::v0_11::compact_public_key_only::p_fail_2_minus_64::ks_pbs::V0_11_PARAM_PKE_TO_SMALL_MESSAGE_2_CARRY_2_KS_PBS_TUNIFORM_2M64_ZKV1;
        assert_eq!(
            58289,
            compute_witness_dim(&param_v0_11_zkv1, Some(max_bit_size)).unwrap()
        );

        let param_v0_11_zkv2 = tfhe::shortint::parameters::v0_11::compact_public_key_only::p_fail_2_minus_64::ks_pbs::V0_11_PARAM_PKE_MESSAGE_2_CARRY_2_KS_PBS_TUNIFORM_2M64;
        assert_eq!(
            5952,
            compute_witness_dim(&param_v0_11_zkv2, Some(max_bit_size)).unwrap()
        );

        let param_v1_zkv2 = BC_PARAMS_NO_SNS
            .get_params_basics_handle()
            .get_compact_pk_enc_params();
        assert_eq!(
            5952,
            compute_witness_dim(&param_v1_zkv2, Some(max_bit_size)).unwrap()
        );
    }
}<|MERGE_RESOLUTION|>--- conflicted
+++ resolved
@@ -1222,11 +1222,7 @@
     }
 
     #[rstest]
-<<<<<<< HEAD
-    #[serial_test::serial]
-=======
     #[tokio::test(flavor = "multi_thread", worker_threads = 8)]
->>>>>>> b7f6af25
     #[case(TestingParameters::init(4,1,&[1],&[],&[],false,None), 4)]
     #[case(TestingParameters::init(4,1,&[0],&[],&[],false,None), 4)]
     #[serial_test::serial]
@@ -1242,11 +1238,7 @@
     }
 
     #[rstest]
-<<<<<<< HEAD
-    #[serial_test::serial]
-=======
     #[tokio::test(flavor = "multi_thread", worker_threads = 8)]
->>>>>>> b7f6af25
     #[case(TestingParameters::init(4,1,&[1],&[],&[],false,None), 4)]
     #[case(TestingParameters::init(4,1,&[0],&[],&[],false,None), 4)]
     #[serial_test::serial]
@@ -1266,11 +1258,7 @@
     }
 
     #[rstest]
-<<<<<<< HEAD
-    #[serial_test::serial]
-=======
     #[tokio::test(flavor = "multi_thread", worker_threads = 8)]
->>>>>>> b7f6af25
     #[case(TestingParameters::init(4,1,&[1],&[],&[],false,None), 4)]
     #[case(TestingParameters::init(4,1,&[0],&[],&[],false,None), 4)]
     #[serial_test::serial]
