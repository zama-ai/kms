[package]
name = "kms"
version.workspace = true
edition.workspace = true
publish.workspace = true
authors.workspace = true
license.workspace = true

[lib] # Central KMS
name = "kms_lib"
path = "src/lib.rs"
crate-type = ["lib", "cdylib"]

[[bin]] # Bin to generate keys
name = "kms-gen-keys"
path = "src/bin/kms-gen-keys.rs"
required-features = ["testing"]

[[bin]] # Bin to generate TLS certificates for the service
name = "kms-gen-tls-certs"
path = "src/bin/kms-gen-tls-certs.rs"

[[bin]] # Bin to run the gRPC server
name = "kms-server"
path = "src/bin/kms-server.rs"

[[bin]] # Bin to initialize the threshold KMS cluster after all nodes are up and running.
name = "kms-init"
path = "src/bin/kms-init.rs"

[[bin]] # Bin for the custodians to generate keys and help in recovery
name = "kms-custodian"
path = "src/bin/kms-custodian.rs"

[dependencies]
# ⚠️ IMPORTANT: Add new dependencies to workspace root Cargo.toml, NOT here!
# Use .workspace = true to reference workspace dependencies
# Maintain alphabetical order
aes.workspace = true
aes-gcm.workspace = true
aes-gcm-siv.workspace = true
aes-prng.workspace = true
alloy-dyn-abi.workspace = true
alloy-primitives = { workspace = true, features = ["k256"] }
alloy-signer.workspace = true
alloy-signer-local.workspace = true
alloy-sol-types = { workspace = true, features = ["eip712-serde"] }
anyhow.workspace = true
<<<<<<< HEAD
aws-config = { version = "=1.5.9", optional = true }
aws-nitro-enclaves-nsm-api = { version = "=0.4.0", optional = true }
aws-sdk-kms = { version = "=1.50.0", optional = true }
aws-sdk-s3 = { version = "=1.62.0", optional = true }
aws-smithy-runtime = { version = "=1.7.3", features = [
    "client",
    "connector-hyper-0-14-x",
], optional = true }
aws-smithy-runtime-api = { version = "=1.7.3", optional = true }
aws-smithy-types = { version = "=1.2.9", optional = true }
bincode.workspace = true
# Needed for seed phrase generation for custodian backup. Project by "rust-bitcoin" that also make package `secp256k1` we use.
# Package used by 6k+ projects, and project itself has 10+ developers, has CI enabled, but no statements regarding security.
bip39 = { version = "=2.2.0", features = ["alloc"] }
=======
async_cell.workspace = true
aws-config = { workspace = true, optional = true }
aws-nitro-enclaves-nsm-api = { workspace = true, optional = true }
aws-sdk-kms = { workspace = true, optional = true }
aws-sdk-s3 = { workspace = true, optional = true }
aws-smithy-runtime = { workspace = true, optional = true }
aws-smithy-runtime-api = { workspace = true, optional = true }
aws-smithy-types = { workspace = true, optional = true }
>>>>>>> ad5a2759
bc2wrap.workspace = true
bincode.workspace = true
bip39.workspace = true
cbc.workspace = true
cfg-if.workspace = true
clap = { workspace = true, features = ["derive"] }
console_error_panic_hook.workspace = true
enum_dispatch.workspace = true
futures-util.workspace = true
hex.workspace = true
http-legacy.workspace = true
hyper-rustls = { workspace = true, optional = true }
itertools.workspace = true
k256.workspace = true
kms-grpc = { workspace = true, default-features = false }
lazy_static.workspace = true
ml-kem.workspace = true
nom.workspace = true
observability = { workspace = true, optional = true }
ordermap.workspace = true
rand = { workspace = true, features = ["std", "std_rng"] }
rasn.workspace = true
rasn-cms.workspace = true
rayon.workspace = true
rcgen = { workspace = true, optional = true }
rsa.workspace = true
serde = { workspace = true, features = ["derive", "rc"] }
serde-wasm-bindgen.workspace = true
signature.workspace = true
strum.workspace = true
strum_macros.workspace = true
tfhe = { workspace = true, features = [
    "boolean",
    "shortint",
    "integer",
    "zk-pok",
    "experimental-force_fft_algo_dif4",
    "extended-types",
] }
tfhe-versionable.workspace = true
thiserror.workspace = true
threshold-fhe = { workspace = true, default-features = false, features = [
    "extension_degree_4",
] }
tokio = { workspace = true, features = [
    "macros",
    "rt-multi-thread",
], optional = true }
tokio-rustls = { workspace = true, optional = true }
tokio-util.workspace = true
tonic = { workspace = true, optional = true }
tonic-health = { workspace = true, optional = true }
tonic-tls = { workspace = true, optional = true }
tower = { workspace = true, features = ["retry", "timeout"], optional = true }
tower-http = { workspace = true, features = ["trace"], optional = true }
tracing = { workspace = true, features = ["log"] }
trait-variant.workspace = true
url.workspace = true
validator.workspace = true
wasm-bindgen.workspace = true
x509-parser = { workspace = true, optional = true }
zeroize.workspace = true

[dev-dependencies]
# ⚠️ IMPORTANT: Add new dependencies to workspace root Cargo.toml, NOT here!
# Use .workspace = true to reference workspace dependencies
# Maintain alphabetical order
assert_cmd.workspace = true
backward-compatibility = { workspace = true, features = ["load", "tests"] }
proptest.workspace = true
rstest.workspace = true
serial_test.workspace = true
sysinfo.workspace = true
tempfile.workspace = true
tests-utils = { path = "./tests-utils" }
threshold-fhe = { workspace = true, default-features = false, features = [
    "testing", "malicious_strategies",
] }
tracing-test.workspace = true

[features]
default = ["non-wasm"]
testing = []
non-wasm = [
    "threshold-fhe/non-wasm",
    "threshold-fhe/testing", # this is needed to build CLI for generating testing keys
    "kms-grpc/non-wasm",
    "dep:aws-config",
    "dep:aws-nitro-enclaves-nsm-api",
    "dep:aws-sdk-kms",
    "dep:aws-sdk-s3",
    "dep:aws-smithy-runtime",
    "dep:aws-smithy-runtime-api",
    "dep:aws-smithy-types",
    "dep:hyper-rustls",
    "dep:observability",
    "dep:rcgen",
    "dep:tokio",
    "dep:tokio-rustls",
    "dep:tonic",
    "dep:tonic-health",
    "dep:tonic-tls",
    "dep:tower",
    "dep:tower-http",
    "dep:x509-parser",
]
slow_tests = ["testing"]
wasm_tests = ["testing"]
s3_tests = ["testing"]
insecure = ["kms-grpc/insecure"]<|MERGE_RESOLUTION|>--- conflicted
+++ resolved
@@ -46,22 +46,6 @@
 alloy-signer-local.workspace = true
 alloy-sol-types = { workspace = true, features = ["eip712-serde"] }
 anyhow.workspace = true
-<<<<<<< HEAD
-aws-config = { version = "=1.5.9", optional = true }
-aws-nitro-enclaves-nsm-api = { version = "=0.4.0", optional = true }
-aws-sdk-kms = { version = "=1.50.0", optional = true }
-aws-sdk-s3 = { version = "=1.62.0", optional = true }
-aws-smithy-runtime = { version = "=1.7.3", features = [
-    "client",
-    "connector-hyper-0-14-x",
-], optional = true }
-aws-smithy-runtime-api = { version = "=1.7.3", optional = true }
-aws-smithy-types = { version = "=1.2.9", optional = true }
-bincode.workspace = true
-# Needed for seed phrase generation for custodian backup. Project by "rust-bitcoin" that also make package `secp256k1` we use.
-# Package used by 6k+ projects, and project itself has 10+ developers, has CI enabled, but no statements regarding security.
-bip39 = { version = "=2.2.0", features = ["alloc"] }
-=======
 async_cell.workspace = true
 aws-config = { workspace = true, optional = true }
 aws-nitro-enclaves-nsm-api = { workspace = true, optional = true }
@@ -70,7 +54,6 @@
 aws-smithy-runtime = { workspace = true, optional = true }
 aws-smithy-runtime-api = { workspace = true, optional = true }
 aws-smithy-types = { workspace = true, optional = true }
->>>>>>> ad5a2759
 bc2wrap.workspace = true
 bincode.workspace = true
 bip39.workspace = true
