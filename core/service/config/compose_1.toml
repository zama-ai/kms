--- conflicted
+++ resolved
@@ -45,48 +45,32 @@
 address = "abcd.dev-kms-core-1.com"
 mpc_identity = "dev-kms-core-1.com"
 port = 50001
-<<<<<<< HEAD
+service_port = 50100
 tls_cert.path = "certs/cert_dev-kms-core-1.com.pem"
-=======
-service_port = 50100
-tls_cert.path = "certs/cert_dev-kms-core-1.pem"
->>>>>>> 0faf4a0d
 
 [[threshold.peers]]
 party_id = 2
 address = "abcd.dev-kms-core-2.com"
 mpc_identity = "dev-kms-core-2.com"
 port = 50002
-<<<<<<< HEAD
+service_port = 50200
 tls_cert.path = "certs/cert_dev-kms-core-2.com.pem"
-=======
-service_port = 50200
-tls_cert.path = "certs/cert_dev-kms-core-2.pem"
->>>>>>> 0faf4a0d
 
 [[threshold.peers]]
 party_id = 3
 address = "abcd.dev-kms-core-3.com"
 mpc_identity = "dev-kms-core-3.com"
 port = 50003
-<<<<<<< HEAD
+service_port = 50300
 tls_cert.path = "certs/cert_dev-kms-core-3.com.pem"
-=======
-service_port = 50300
-tls_cert.path = "certs/cert_dev-kms-core-3.pem"
->>>>>>> 0faf4a0d
 
 [[threshold.peers]]
 party_id = 4
 address = "abcd.dev-kms-core-4.com"
 mpc_identity = "dev-kms-core-4.com"
 port = 50004
-<<<<<<< HEAD
+service_port = 50400
 tls_cert.path = "certs/cert_dev-kms-core-4.com.pem"
-=======
-service_port = 50400
-tls_cert.path = "certs/cert_dev-kms-core-4.pem"
->>>>>>> 0faf4a0d
 
 [threshold.core_to_core_net]
 message_limit = 70
