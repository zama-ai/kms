--- conflicted
+++ resolved
@@ -596,7 +596,6 @@
     }
 }
 
-<<<<<<< HEAD
 fn test_context_info(
     dir: &Path,
     test: &ContextInfoTest,
@@ -706,9 +705,7 @@
     }
 }
 
-=======
 #[allow(dead_code)]
->>>>>>> 967eff5f
 fn test_recovery_material(
     dir: &Path,
     test: &RecoveryValidationMaterialTest,
