--- conflicted
+++ resolved
@@ -19,10 +19,7 @@
             internal_verify_sig, recover_address_from_ext_signature, PublicSigKey, Signature,
         },
     },
-<<<<<<< HEAD
     engine::compute_user_decrypt_message,
-=======
->>>>>>> 15bdde00
     some_or_err,
 };
 
@@ -444,7 +441,6 @@
             },
         },
         dummy_domain,
-<<<<<<< HEAD
         engine::{
             compute_external_user_decrypt_signature,
             validation_wasm::{
@@ -452,11 +448,6 @@
                 ERR_VALIDATE_USER_DECRYPTION_ID_NOT_FOUND,
                 ERR_VALIDATE_USER_DECRYPTION_WRONG_ADDRESS,
             },
-=======
-        engine::validation_wasm::{
-            ERR_EXT_USER_DECRYPTION_SIG_VERIFICATION_FAILURE,
-            ERR_VALIDATE_USER_DECRYPTION_ID_NOT_FOUND, ERR_VALIDATE_USER_DECRYPTION_WRONG_ADDRESS,
->>>>>>> 15bdde00
         },
     };
 
