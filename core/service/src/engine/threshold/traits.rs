use kms_grpc::kms::v1::*;
use tonic::{Request, Response, Status};

#[tonic::async_trait]
pub trait Initiator {
    async fn init(&self, request: Request<InitRequest>) -> Result<Response<Empty>, Status>;
}

#[tonic::async_trait]
pub trait UserDecryptor {
    async fn user_decrypt(
        &self,
        request: Request<UserDecryptionRequest>,
    ) -> Result<Response<Empty>, Status>;
    async fn get_result(
        &self,
        request: Request<RequestId>,
    ) -> Result<Response<UserDecryptionResponse>, Status>;
}

#[tonic::async_trait]
pub trait PublicDecryptor {
    async fn public_decrypt(
        &self,
        request: Request<PublicDecryptionRequest>,
    ) -> Result<Response<Empty>, Status>;
    async fn get_result(
        &self,
        request: Request<RequestId>,
    ) -> Result<Response<PublicDecryptionResponse>, Status>;
}

#[tonic::async_trait]
pub trait KeyGenerator {
    async fn key_gen(&self, request: Request<KeyGenRequest>) -> Result<Response<Empty>, Status>;
    async fn get_result(
        &self,
        request: Request<RequestId>,
    ) -> Result<Response<KeyGenResult>, Status>;
}

#[cfg(feature = "insecure")]
#[tonic::async_trait]
pub trait InsecureKeyGenerator {
    async fn insecure_key_gen(
        &self,
        request: Request<KeyGenRequest>,
    ) -> Result<Response<Empty>, Status>;
    async fn get_result(
        &self,
        request: Request<RequestId>,
    ) -> Result<Response<KeyGenResult>, Status>;
}

#[tonic::async_trait]
pub trait KeyGenPreprocessor {
    async fn key_gen_preproc(
        &self,
        request: Request<KeyGenPreprocRequest>,
    ) -> Result<Response<Empty>, Status>;
    async fn get_result(
        &self,
        request: Request<RequestId>,
    ) -> Result<Response<KeyGenPreprocResult>, Status>;
    async fn get_all_preprocessing_ids(&self) -> Result<Vec<String>, Status>;
}

#[tonic::async_trait]
pub trait CrsGenerator {
    async fn crs_gen(&self, request: Request<CrsGenRequest>) -> Result<Response<Empty>, Status>;
    async fn get_result(
        &self,
        request: Request<RequestId>,
    ) -> Result<Response<CrsGenResult>, Status>;
}

#[cfg(feature = "insecure")]
#[tonic::async_trait]
pub trait InsecureCrsGenerator {
    async fn insecure_crs_gen(
        &self,
        request: Request<CrsGenRequest>,
    ) -> Result<Response<Empty>, Status>;
    async fn get_result(
        &self,
        request: Request<RequestId>,
    ) -> Result<Response<CrsGenResult>, Status>;
<<<<<<< HEAD
=======
}

#[tonic::async_trait]
pub trait ContextManager {
    async fn new_kms_context(
        &self,
        request: Request<NewKmsContextRequest>,
    ) -> Result<Response<Empty>, Status>;

    async fn destroy_kms_context(
        &self,
        request: Request<DestroyKmsContextRequest>,
    ) -> Result<Response<Empty>, Status>;

    async fn new_custodian_context(
        &self,
        request: Request<NewCustodianContextRequest>,
    ) -> Result<Response<Empty>, Status>;

    async fn destroy_custodian_context(
        &self,
        request: Request<DestroyCustodianContextRequest>,
    ) -> Result<Response<Empty>, Status>;
}

#[tonic::async_trait]
pub trait BackupOperator {
    async fn get_operator_public_key(
        &self,
        request: Request<Empty>,
    ) -> Result<Response<OperatorPublicKey>, Status>;

    async fn custodian_backup_recovery(
        &self,
        request: Request<BackupRecoveryRequest>,
    ) -> Result<Response<Empty>, Status>;

    async fn backup_restore(&self, request: Request<Empty>) -> Result<Response<Empty>, Status>;

    async fn get_key_material_availability(
        &self,
        request: Request<Empty>,
    ) -> Result<Response<KeyMaterialAvailabilityResponse>, Status>;
>>>>>>> f2eaf522
}<|MERGE_RESOLUTION|>--- conflicted
+++ resolved
@@ -85,50 +85,4 @@
         &self,
         request: Request<RequestId>,
     ) -> Result<Response<CrsGenResult>, Status>;
-<<<<<<< HEAD
-=======
-}
-
-#[tonic::async_trait]
-pub trait ContextManager {
-    async fn new_kms_context(
-        &self,
-        request: Request<NewKmsContextRequest>,
-    ) -> Result<Response<Empty>, Status>;
-
-    async fn destroy_kms_context(
-        &self,
-        request: Request<DestroyKmsContextRequest>,
-    ) -> Result<Response<Empty>, Status>;
-
-    async fn new_custodian_context(
-        &self,
-        request: Request<NewCustodianContextRequest>,
-    ) -> Result<Response<Empty>, Status>;
-
-    async fn destroy_custodian_context(
-        &self,
-        request: Request<DestroyCustodianContextRequest>,
-    ) -> Result<Response<Empty>, Status>;
-}
-
-#[tonic::async_trait]
-pub trait BackupOperator {
-    async fn get_operator_public_key(
-        &self,
-        request: Request<Empty>,
-    ) -> Result<Response<OperatorPublicKey>, Status>;
-
-    async fn custodian_backup_recovery(
-        &self,
-        request: Request<BackupRecoveryRequest>,
-    ) -> Result<Response<Empty>, Status>;
-
-    async fn backup_restore(&self, request: Request<Empty>) -> Result<Response<Empty>, Status>;
-
-    async fn get_key_material_availability(
-        &self,
-        request: Request<Empty>,
-    ) -> Result<Response<KeyMaterialAvailabilityResponse>, Status>;
->>>>>>> f2eaf522
 }