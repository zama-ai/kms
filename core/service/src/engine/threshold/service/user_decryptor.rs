// === Standard Library ===
use std::{
    collections::HashMap,
    ops::DerefMut,
    sync::{Arc, Mutex},
};

// === External Crates ===
use anyhow::anyhow;
use kms_grpc::{
    identifiers::ContextId,
    kms::v1::{
        self, Empty, TypedCiphertext, TypedPlaintext, TypedSigncryptedCiphertext,
        UserDecryptionRequest, UserDecryptionResponse, UserDecryptionResponsePayload,
    },
<<<<<<< HEAD
    IdentifierError, RequestId,
=======
    utils::tonic_result::BoxedStatus,
    RequestId,
>>>>>>> 376b6c1b
};
use observability::{
    metrics,
    metrics_names::{
        ERR_USER_DECRYPTION_FAILED, ERR_WITH_META_STORAGE, OP_USER_DECRYPT_INNER,
        OP_USER_DECRYPT_REQUEST, TAG_KEY_ID, TAG_PARTY_ID, TAG_PUBLIC_DECRYPTION_KIND,
        TAG_TFHE_TYPE,
    },
};
use rand::{CryptoRng, RngCore};
use threshold_fhe::{
    algebra::{
        base_ring::Z128,
        galois_rings::{
            common::{pack_residue_poly, ResiduePoly},
            degree_4::ResiduePolyF4Z128,
        },
        structure_traits::{ErrorCorrect, Invert, Ring, Solve},
    },
    execution::{
        endpoints::decryption::{
            partial_decrypt_using_noiseflooding, secure_partial_decrypt_using_bitdec,
            DecryptionMode, LowLevelCiphertext, OfflineNoiseFloodSession,
            SmallOfflineNoiseFloodSession,
        },
        runtime::session::SmallSession,
        tfhe_internals::private_keysets::PrivateKeySet,
    },
    thread_handles::spawn_compute_bound,
};
use tokio::sync::{OwnedRwLockReadGuard, RwLock};
use tokio_util::task::TaskTracker;
use tonic::{Request, Response, Status};
use tracing::Instrument;

// === Internal Crate ===
use crate::{
    anyhow_error_and_log,
    consts::DEFAULT_MPC_CONTEXT,
    cryptography::{
        internal_crypto_types::{PrivateSigKey, UnifiedPublicEncKey},
        signcryption::{signcrypt, SigncryptionPayload},
    },
    engine::{
        base::{
            compute_external_user_decrypt_signature, deserialize_to_low_level, BaseKmsStruct,
            UserDecryptCallValues,
        },
        threshold::{service::session::SessionPreparerGetter, traits::UserDecryptor},
        traits::BaseKms,
        validation::{
            parse_proto_request_id, validate_user_decrypt_req, RequestIdParsingErr,
            DSEP_USER_DECRYPTION,
        },
    },
    ok_or_tonic_abort,
    util::{
        meta_store::{handle_res_mapping, MetaStore},
        rate_limiter::RateLimiter,
    },
    vault::storage::{crypto_material::ThresholdCryptoMaterialStorage, Storage},
};

// === Current Module Imports ===
use super::{session::SessionPreparer, ThresholdFheKeys};

#[tonic::async_trait]
pub trait NoiseFloodPartialDecryptor: Send + Sync {
    type Prep: OfflineNoiseFloodSession<{ ResiduePolyF4Z128::EXTENSION_DEGREE }> + Send;
    async fn partial_decrypt(
        noiseflood_session: &mut Self::Prep,
        server_key: Arc<tfhe::integer::ServerKey>,
        ck: Arc<tfhe::integer::noise_squashing::NoiseSquashingKey>,
        ct: LowLevelCiphertext,
        secret_key_share: &PrivateKeySet<{ ResiduePolyF4Z128::EXTENSION_DEGREE }>,
    ) -> anyhow::Result<(
        HashMap<String, Vec<ResiduePoly<Z128, { ResiduePolyF4Z128::EXTENSION_DEGREE }>>>,
        u32,
        std::time::Duration,
    )>
    where
        ResiduePoly<Z128, { ResiduePolyF4Z128::EXTENSION_DEGREE }>: ErrorCorrect + Invert + Solve;
}

pub struct SecureNoiseFloodPartialDecryptor;

#[tonic::async_trait]
impl NoiseFloodPartialDecryptor for SecureNoiseFloodPartialDecryptor {
    type Prep = SmallOfflineNoiseFloodSession<
        { ResiduePolyF4Z128::EXTENSION_DEGREE },
        SmallSession<ResiduePolyF4Z128>,
    >;

    async fn partial_decrypt(
        noiseflood_session: &mut Self::Prep,
        server_key: Arc<tfhe::integer::ServerKey>,
        ck: Arc<tfhe::integer::noise_squashing::NoiseSquashingKey>,
        ct: LowLevelCiphertext,
        secret_key_share: &PrivateKeySet<{ ResiduePolyF4Z128::EXTENSION_DEGREE }>,
    ) -> anyhow::Result<(
        HashMap<String, Vec<ResiduePoly<Z128, { ResiduePolyF4Z128::EXTENSION_DEGREE }>>>,
        u32,
        std::time::Duration,
    )>
    where
        ResiduePoly<Z128, { ResiduePolyF4Z128::EXTENSION_DEGREE }>: ErrorCorrect + Invert + Solve,
    {
        partial_decrypt_using_noiseflooding(
            noiseflood_session,
            server_key,
            ck,
            ct,
            secret_key_share,
        )
        .await
    }
}

pub struct RealUserDecryptor<
    PubS: Storage + Send + Sync + 'static,
    PrivS: Storage + Send + Sync + 'static,
    Dec: NoiseFloodPartialDecryptor<
            Prep = SmallOfflineNoiseFloodSession<
                { ResiduePolyF4Z128::EXTENSION_DEGREE },
                SmallSession<ResiduePolyF4Z128>,
            >,
        > + 'static,
> {
    pub base_kms: BaseKmsStruct,
    pub crypto_storage: ThresholdCryptoMaterialStorage<PubS, PrivS>,
    pub user_decrypt_meta_store: Arc<RwLock<MetaStore<UserDecryptCallValues>>>,
    pub session_preparer_getter: SessionPreparerGetter,
    pub tracker: Arc<TaskTracker>,
    pub rate_limiter: RateLimiter,
    pub decryption_mode: DecryptionMode,
    pub(crate) _dec: std::marker::PhantomData<Dec>,
}

impl<
        PubS: Storage + Send + Sync + 'static,
        PrivS: Storage + Send + Sync + 'static,
        Dec: NoiseFloodPartialDecryptor<
                Prep = SmallOfflineNoiseFloodSession<
                    { ResiduePolyF4Z128::EXTENSION_DEGREE },
                    SmallSession<ResiduePolyF4Z128>,
                >,
            > + 'static,
    > RealUserDecryptor<PubS, PrivS, Dec>
{
    /// Helper method for user decryption which carries out the actual threshold decryption using noise
    /// flooding or bit-decomposition.
    ///
    /// This function does not perform user decryption in a background thread.
    /// The return type should be [UserDecryptCallValues] except the final item in the tuple
    #[allow(clippy::too_many_arguments)]
    async fn inner_user_decrypt(
        req_id: &RequestId,
        session_prep: Arc<SessionPreparer>,
<<<<<<< HEAD
        context_id: ContextId,
        rng: &mut (impl CryptoRng + RngCore),
        typed_ciphertexts: &[TypedCiphertext],
=======
        rng: impl CryptoRng + RngCore + Send + 'static,
        typed_ciphertexts: Vec<TypedCiphertext>,
>>>>>>> 376b6c1b
        link: Vec<u8>,
        client_enc_key: UnifiedPublicEncKey,
        client_address: alloy_primitives::Address,
        sig_key: Arc<PrivateSigKey>,
        fhe_keys: OwnedRwLockReadGuard<HashMap<RequestId, ThresholdFheKeys>, ThresholdFheKeys>,
        server_verf_key: Vec<u8>,
        dec_mode: DecryptionMode,
        domain: &alloy_sol_types::Eip712Domain,
        metric_tags: Vec<(&'static str, String)>,
    ) -> anyhow::Result<(UserDecryptionResponsePayload, Vec<u8>, Vec<u8>)> {
        let keys = fhe_keys;

        let mut all_signcrypted_cts = vec![];

        let rng = Arc::new(Mutex::new(rng));
        let client_enc_key = Arc::new(client_enc_key);
        let client_address = Arc::new(client_address);

        // TODO: Each iteration of this loop should probably happen
        // inside its own tokio task
        for (ctr, typed_ciphertext) in typed_ciphertexts.into_iter().enumerate() {
            // Create and start a the timer, it'll be dropped and thus
            // exported at the end of the iteration
            let mut inner_timer = metrics::METRICS
                .time_operation(OP_USER_DECRYPT_INNER)
                .tags(metric_tags.clone())
                .start();
            let fhe_type = typed_ciphertext.fhe_type()?;
            let fhe_type_str = typed_ciphertext.fhe_type_string();
            inner_timer.tag(TAG_TFHE_TYPE, fhe_type_str);
            let ct_format = typed_ciphertext.ciphertext_format();
            let external_handle = typed_ciphertext.external_handle.clone();
            let ct = typed_ciphertext.ciphertext;
            let session_id = req_id.derive_session_id_with_counter(ctr as u64)?;

            let hex_req_id = hex::encode(req_id.as_bytes());
            let decimal_req_id: u128 = (*req_id).try_into().unwrap_or(0);
            tracing::info!(
                request_id = hex_req_id,
                request_id_decimal = decimal_req_id,
                "User Decrypt Request: Decrypting ciphertext #{ctr} with internal session ID: {session_id} and context ID: {context_id}. Handle: {}",
                hex::encode(&typed_ciphertext.external_handle)
            );

            let decomp_key = keys.decompression_key.clone();
            let low_level_ct = spawn_compute_bound(move || {
                deserialize_to_low_level(fhe_type, ct_format, &ct, decomp_key.as_deref())
            })
            .await??;

            let pdec: Result<(Vec<u8>, u32, std::time::Duration), anyhow::Error> = match dec_mode {
                DecryptionMode::NoiseFloodSmall => {
                    let session = ok_or_tonic_abort(
                        session_prep
                            .make_small_session_z128(session_id, context_id)
                            .await,
                        "Could not prepare ddec data for noiseflood decryption".to_string(),
                    )?;
                    let mut noiseflood_session = Dec::Prep::new(session);

                    let pdec = Dec::partial_decrypt(
                        &mut noiseflood_session,
                        keys.integer_server_key.clone(),
                        keys.sns_key
                            .clone()
                            .ok_or_else(|| anyhow::anyhow!("missing sns key"))?,
                        low_level_ct,
                        &keys.private_keys,
                    )
                    .await;

                    let res = match pdec {
                        Ok((partial_dec_map, packing_factor, time)) => {
                            let pdec_serialized = match partial_dec_map.get(&session_id.to_string())
                            {
                                Some(partial_dec) => {
                                    let partial_dec = pack_residue_poly(partial_dec);
                                    bc2wrap::serialize(&partial_dec)?
                                }
                                None => {
                                    return Err(anyhow!(
                                        "User decryption with session ID {} could not be retrived for {dec_mode}",
                                        session_id.to_string()
                                    ))
                                }
                            };

                            (pdec_serialized, packing_factor, time)
                        }
                        Err(e) => {
                            return Err(anyhow!("Failed user decryption with noiseflooding: {e}"))
                        }
                    };
                    Ok(res)
                }
                DecryptionMode::BitDecSmall => {
                    let mut session = ok_or_tonic_abort(
                        session_prep
                            .make_small_session_z64(session_id, context_id)
                            .await,
                        "Could not prepare ddec data for bitdec decryption".to_string(),
                    )?;

                    let pdec = secure_partial_decrypt_using_bitdec(
                        &mut session,
                        &low_level_ct.try_get_small_ct()?,
                        &keys.private_keys,
                        keys.get_key_switching_key()?,
                    )
                    .await;

                    let res = match pdec {
                        Ok((partial_dec_map, time)) => {
                            let pdec_serialized = match partial_dec_map.get(&session_id.to_string())
                            {
                                Some(partial_dec) => {
                                    // let partial_dec = pack_residue_poly(partial_dec); // TODO use more compact packing for bitdec?
                                    bc2wrap::serialize(&partial_dec)?
                                }
                                None => {
                                    return Err(anyhow!(
                                        "User decryption with session ID {} could not be retrived for {dec_mode}",
                                        session_id.to_string()
                                    ))
                                }
                            };

                            // packing factor is always 1 with bitdec for now
                            // we may optionally pack it later
                            (pdec_serialized, 1, time)
                        }
                        Err(e) => return Err(anyhow!("Failed user decryption with bitdec: {e}")),
                    };
                    Ok(res)
                }
                mode => {
                    return Err(anyhow_error_and_log(format!(
                        "Unsupported Decryption Mode for user_decrypt: {mode}"
                    )));
                }
            };

            let (partial_signcryption, packing_factor) = match pdec {
                Ok((pdec_serialized, packing_factor, time)) => {
                    let signcryption_msg = SigncryptionPayload {
                        plaintext: TypedPlaintext::from_bytes(pdec_serialized, fhe_type),
                        link: link.clone(),
                    };

                    let rng = rng.clone();
                    let sig_key = sig_key.clone();
                    let client_enc_key = client_enc_key.clone();
                    let client_address = client_address.clone();

                    let enc_res = spawn_compute_bound(move || {
                        let mut rng = rng
                            .lock()
                            .map_err(|_| anyhow_error_and_log("Poisoned mutex guard"))?;
                        signcrypt(
                            rng.deref_mut(),
                            &DSEP_USER_DECRYPTION,
                            &bc2wrap::serialize(&signcryption_msg)?,
                            &client_enc_key,
                            &client_address,
                            &sig_key,
                        )
                    })
                    .await??;
                    let res = bc2wrap::serialize(&enc_res)?;

                    tracing::info!(
                        "User decryption completed for type {:?}. Inner thread took {:?} ms",
                        fhe_type,
                        time.as_millis()
                    );
                    (res, packing_factor)
                }
                Err(e) => return Err(anyhow!("Failed user decryption: {e}")),
            };
            all_signcrypted_cts.push(TypedSigncryptedCiphertext {
                fhe_type: fhe_type as i32,
                signcrypted_ciphertext: partial_signcryption,
                external_handle,
                packing_factor,
            });
            //Explicitly drop the timer to record it
            drop(inner_timer);
        }

        let payload = UserDecryptionResponsePayload {
            signcrypted_ciphertexts: all_signcrypted_cts,
            digest: link,
            verification_key: server_verf_key,
            party_id: session_prep.my_role()?.one_based() as u32,
            degree: session_prep.threshold()? as u32,
        };

        // NOTE: extra_data is not used in the current implementation
        let extra_data = vec![];
        let external_signature = compute_external_user_decrypt_signature(
            &sig_key,
            &payload,
            domain,
            &client_enc_key,
            extra_data.clone(),
        )?;
        Ok((payload, external_signature, extra_data))
    }

    #[cfg(test)]
    async fn init_test(
        base_kms: BaseKmsStruct,
        pub_storage: PubS,
        priv_storage: PrivS,
        session_preparer_getter: SessionPreparerGetter,
    ) -> Self {
        let crypto_storage = ThresholdCryptoMaterialStorage::new(
            pub_storage,
            priv_storage,
            None,
            HashMap::new(),
            HashMap::new(),
        );

        let tracker = Arc::new(TaskTracker::new());
        let rate_limiter = RateLimiter::default();

        Self {
            base_kms,
            crypto_storage,
            user_decrypt_meta_store: Arc::new(RwLock::new(MetaStore::new_unlimited())),
            session_preparer_getter,
            tracker,
            rate_limiter,
            decryption_mode: DecryptionMode::NoiseFloodSmall,
            _dec: std::marker::PhantomData,
        }
    }

    #[cfg(test)]
    fn set_bucket_size(&mut self, bucket_size: usize) {
        let config = crate::util::rate_limiter::RateLimiterConfig {
            bucket_size,
            ..Default::default()
        };
        self.rate_limiter = RateLimiter::new(config);
    }
}

// We want most of the metadata but not the actual ciphertexts
fn format_user_request(request: &UserDecryptionRequest) -> String {
    format!(
        "UserDecryptionRequest {{ request_id: {:?}, key_id: {:?}, client_address: {:?}, enc_key: {:?}, domain: {:?}, typed_ciphertexts_count: {} }}",
        request.request_id, request.key_id, request.client_address, hex::encode(&request.enc_key), request.domain, request.typed_ciphertexts.len(),
    )
}

#[tonic::async_trait]
impl<
        PubS: Storage + Send + Sync + 'static,
        PrivS: Storage + Send + Sync + 'static,
        Dec: NoiseFloodPartialDecryptor<
                Prep = SmallOfflineNoiseFloodSession<
                    { ResiduePolyF4Z128::EXTENSION_DEGREE },
                    SmallSession<ResiduePolyF4Z128>,
                >,
            > + 'static,
    > UserDecryptor for RealUserDecryptor<PubS, PrivS, Dec>
{
    async fn user_decrypt(
        &self,
        request: Request<UserDecryptionRequest>,
    ) -> Result<Response<Empty>, Status> {
        let inner = Arc::new(request.into_inner());
        tracing::info!(
            request_id = ?inner.request_id,
            "Received a new user decryption request",
        );

        // TODO(zama-ai/kms-internal/issues/2758)
        // remove the default context when all of context is ready
        let context_id: ContextId = match &inner.context_id {
            Some(c) => c
                .try_into()
                .map_err(|e: IdentifierError| tonic::Status::invalid_argument(e.to_string()))?,
            None => *DEFAULT_MPC_CONTEXT,
        };
        let session_preparer = Arc::new(
            self.session_preparer_getter
                .get(&context_id)
                .await
                .map_err(|e| tonic::Status::new(tonic::Code::Internal, e.to_string()))?,
        );

        // Start timing and counting before any operations
        let mut timer = metrics::METRICS
            .time_operation(OP_USER_DECRYPT_REQUEST)
            .tag(
                TAG_PARTY_ID,
                session_preparer
                    .my_role()
                    .map_err(|e| tonic::Status::new(tonic::Code::Internal, e.to_string()))?
                    .to_string(),
            )
            .start();

        let permit = self.rate_limiter.start_user_decrypt().await?;

        let (typed_ciphertexts, link, client_enc_key, client_address, key_id, req_id, domain) = {
            let inner = inner.clone();
            spawn_compute_bound(move || validate_user_decrypt_req(inner.as_ref()))
                .await
                .map_err(|_| {
                    BoxedStatus::from(tonic::Status::new(
                        tonic::Code::Internal,
                        "Error delegating validate_user_decrypt_req to rayon".to_string(),
                    ))
                })?
        }
        .inspect_err(|e| {
            tracing::error!(
                error = ?e,
                request_id = ?inner.request_id,
                "Failed to validate decrypt request {}",
                format_user_request(inner.as_ref())
            );
        })?;

        timer.tags([(TAG_KEY_ID, key_id.as_str())]);

        let meta_store = Arc::clone(&self.user_decrypt_meta_store);
        let crypto_storage = self.crypto_storage.clone();
        let rng = self.base_kms.new_rng().await;
        let sig_key = Arc::clone(&self.base_kms.sig_key);

        // Do some checks before we start modifying the database
        {
            let guarded_meta_store = self.user_decrypt_meta_store.read().await;

            if guarded_meta_store.exists(&req_id) {
                return Err(Status::already_exists(format!(
                    "User decryption request with ID {req_id} already exists"
                )));
            }

            if !ok_or_tonic_abort(
                crypto_storage.threshold_fhe_keys_exists(&key_id).await,
                "Could not check threshold fhe key existance".to_string(),
            )? {
                return Err(Status::not_found(format!(
                    "Threshold FHE keys with key ID {key_id} not found"
                )));
            }
        }

        // Below we write to the meta-store.
        // After writing, the the meta-store on this [req_id] will be in the "Started" state
        // So we need to update it everytime something bad happens,
        // or put all the code that may error before the first write to the meta-store,
        // otherwise it'll be in the "Started" state forever.
        {
            let mut guarded_meta_store = self.user_decrypt_meta_store.write().await;
            ok_or_tonic_abort(
                guarded_meta_store.insert(&req_id),
                "Could not insert user decryption request".to_string(),
            )?;
        }

        ok_or_tonic_abort(
            crypto_storage.refresh_threshold_fhe_keys(&key_id).await,
            format!("Cannot find threshold keys with key ID {key_id}"),
        )?;

        let prep = Arc::clone(&session_preparer);
        let dec_mode = self.decryption_mode;

        let metric_tags = vec![
            (TAG_PARTY_ID, prep.my_role_string_unchecked()),
            (TAG_KEY_ID, key_id.as_str()),
            (
                TAG_PUBLIC_DECRYPTION_KIND,
                dec_mode.as_str_name().to_string(),
            ),
        ];

        let server_verf_key = self.base_kms.get_serialized_verf_key();

        // the result of the computation is tracked the tracker
        self.tracker.spawn(
            async move {
                // Capture the timer, it is stopped when it's dropped
                let _timer = timer;
                // explicitly move the rate limiter context
                let _permit = permit;
                // Note that we'll hold a read lock for some time
                // but this should be ok since write locks
                // happen rarely as keygen is a rare event.
                let fhe_keys_rlock = crypto_storage
                    .read_guarded_threshold_fhe_keys_from_cache(&key_id)
                    .await;
                let tmp = match fhe_keys_rlock {
                    Ok(k) => {
                        Self::inner_user_decrypt(
                            &req_id,
                            prep,
<<<<<<< HEAD
                            context_id,
                            &mut rng,
                            &typed_ciphertexts,
=======
                            rng,
                            typed_ciphertexts,
>>>>>>> 376b6c1b
                            link.clone(),
                            client_enc_key,
                            client_address,
                            sig_key,
                            k,
                            server_verf_key,
                            dec_mode,
                            &domain,
                            metric_tags,
                        )
                        .await
                    }
                    Err(e) => Err(e),
                };
                let mut guarded_meta_store = meta_store.write().await;
                match tmp {
                    Ok((payload, sig, extra_data)) => {
                        // We cannot do much if updating the storage fails at this point...
                        let _ = guarded_meta_store
                            .update(&req_id, Ok((payload, sig, extra_data)))
                            .inspect_err(|_| {
                                metrics::METRICS.increment_error_counter(
                                    OP_USER_DECRYPT_REQUEST,
                                    ERR_WITH_META_STORAGE,
                                );
                            });
                    }
                    Result::Err(e) => {
                        metrics::METRICS.increment_error_counter(
                            OP_USER_DECRYPT_REQUEST,
                            ERR_USER_DECRYPTION_FAILED,
                        );
                        // We cannot do much if updating the storage fails at this point...
                        let _ = guarded_meta_store
                            .update(&req_id, Err(format!("Failed decryption: {e}")));
                    }
                }
            }
            .instrument(tracing::Span::current()),
        );
        Ok(Response::new(Empty {}))
    }

    async fn get_result(
        &self,
        request: Request<v1::RequestId>,
    ) -> Result<Response<UserDecryptionResponse>, Status> {
        let request_id =
            parse_proto_request_id(&request.into_inner(), RequestIdParsingErr::UserDecResponse)?;

        // Retrieve the UserDecryptMetaStore object
        let status = {
            let guarded_meta_store = self.user_decrypt_meta_store.read().await;
            guarded_meta_store.retrieve(&request_id)
        };
        let (payload, external_signature, extra_data) =
            handle_res_mapping(status, &request_id, "UserDecryption").await?;

        let sig_payload_vec = ok_or_tonic_abort(
            bc2wrap::serialize(&payload),
            format!("Could not convert payload to bytes {payload:?}"),
        )?;

        let sig = ok_or_tonic_abort(
            self.base_kms.sign(&DSEP_USER_DECRYPTION, &sig_payload_vec),
            format!("Could not sign payload {payload:?}"),
        )?;
        Ok(Response::new(UserDecryptionResponse {
            signature: sig.sig.to_vec(),
            external_signature,
            payload: Some(payload),
            extra_data,
        }))
    }
}

#[cfg(test)]
mod tests {
    use aes_prng::AesRng;
    use kms_grpc::{kms::v1::CiphertextFormat, rpc_types::alloy_to_protobuf_domain};
    use rand::SeedableRng;
    use tfhe::FheTypes;
    use threshold_fhe::execution::{
        runtime::session::ParameterHandles, small_execution::prss::PRSSSetup,
        tfhe_internals::utils::expanded_encrypt,
    };

    use crate::{
        consts::{SAFE_SER_SIZE_LIMIT, TEST_PARAM},
        cryptography::{
            internal_crypto_types::gen_sig_keys, signcryption::ephemeral_encryption_key_generation,
        },
        dummy_domain,
        engine::base::{compute_info_standard_keygen, DSEP_PUBDATA_KEY},
        engine::threshold::service::session::SessionPreparerManager,
        vault::storage::ram,
    };

    use super::*;

    struct DummyNoiseFloodPartialDecryptor;

    #[tonic::async_trait]
    impl NoiseFloodPartialDecryptor for DummyNoiseFloodPartialDecryptor {
        type Prep = SmallOfflineNoiseFloodSession<
            { ResiduePolyF4Z128::EXTENSION_DEGREE },
            threshold_fhe::execution::runtime::session::SmallSession<ResiduePolyF4Z128>,
        >;

        async fn partial_decrypt(
            noiseflood_session: &mut Self::Prep,
            _server_key: Arc<tfhe::integer::ServerKey>,
            _ck: Arc<tfhe::integer::noise_squashing::NoiseSquashingKey>,
            _ct: LowLevelCiphertext,
            _secret_key_share: &PrivateKeySet<{ ResiduePolyF4Z128::EXTENSION_DEGREE }>,
        ) -> anyhow::Result<(
            HashMap<String, Vec<ResiduePoly<Z128, { ResiduePolyF4Z128::EXTENSION_DEGREE }>>>,
            u32,
            std::time::Duration,
        )> {
            let session = noiseflood_session.get_mut_base_session();
            let sid: u128 = session.session_id().into();
            Ok((
                HashMap::from_iter([(format!("{sid}"), vec![])]),
                1,
                std::time::Duration::from_millis(100),
            ))
        }
    }

    impl RealUserDecryptor<ram::RamStorage, ram::RamStorage, DummyNoiseFloodPartialDecryptor> {
        pub async fn init_test_dummy_decryptor(
            base_kms: BaseKmsStruct,
            session_preparer_getter: SessionPreparerGetter,
        ) -> Self {
            let pub_storage = ram::RamStorage::new();
            let priv_storage = ram::RamStorage::new();
            Self::init_test(base_kms, pub_storage, priv_storage, session_preparer_getter).await
        }
    }

    fn make_dummy_enc_pk(rng: &mut AesRng) -> Vec<u8> {
        let (enc_pk, _enc_sk) = ephemeral_encryption_key_generation::<ml_kem::MlKem512>(rng);
        let mut enc_key_buf = Vec::new();
        // The key is freshly generated, so we can safely unwrap the serialization
        tfhe::safe_serialization::safe_serialize(
            &UnifiedPublicEncKey::MlKem512(enc_pk.clone()),
            &mut enc_key_buf,
            SAFE_SER_SIZE_LIMIT,
        )
        .expect("Failed to serialize ephemeral encryption key");
        enc_key_buf
    }

    async fn setup_user_decryptor(
        rng: &mut AesRng,
    ) -> (
        RequestId,
        Vec<u8>,
        RealUserDecryptor<ram::RamStorage, ram::RamStorage, DummyNoiseFloodPartialDecryptor>,
    ) {
        let (_pk, sk) = gen_sig_keys(rng);
        let param = TEST_PARAM;
        let base_kms = BaseKmsStruct::new(sk.clone()).unwrap();
        let session_preparer_manager = SessionPreparerManager::new_test_session();

        let prss_setup_z128 = Arc::new(RwLock::new(Some(PRSSSetup::new_testing_prss(
            vec![],
            vec![],
        ))));
        let prss_setup_z64 = Arc::new(RwLock::new(Some(PRSSSetup::new_testing_prss(
            vec![],
            vec![],
        ))));

        let session_preparer = SessionPreparer::new_test_session(
            base_kms.new_instance().await,
            prss_setup_z128,
            prss_setup_z64,
        );
        session_preparer_manager
            .insert(*DEFAULT_MPC_CONTEXT, session_preparer)
            .await;
        let user_decryptor = RealUserDecryptor::init_test_dummy_decryptor(
            base_kms,
            session_preparer_manager.make_getter(),
        )
        .await;

        let key_id = RequestId::new_random(rng);

        // make a dummy private keyset
        let (threshold_fhe_keys, fhe_key_set) = ThresholdFheKeys::init_dummy(param, rng);

        // Not a huge deal if we clone this server key since we only use small/test parameters
        tfhe::set_server_key(fhe_key_set.server_key.clone());
        let ct: tfhe::FheUint8 = expanded_encrypt(&fhe_key_set.public_key, 255u8, 8).unwrap();
        let mut ct_buf = Vec::new();
        tfhe::safe_serialization::safe_serialize(
            &ct,
            &mut ct_buf,
            crate::consts::SAFE_SER_SIZE_LIMIT,
        )
        .unwrap();

        let dummy_prep_id = RequestId::new_random(rng);
        let info = compute_info_standard_keygen(
            &sk,
            &DSEP_PUBDATA_KEY,
            &dummy_prep_id,
            &key_id,
            &fhe_key_set,
            &dummy_domain(),
        )
        .unwrap();

        let dummy_meta_store = Arc::new(RwLock::new(MetaStore::new_unlimited()));
        {
            // initialize the dummy meta store
            let meta_store = dummy_meta_store.clone();
            let mut guard = meta_store.write().await;
            guard.insert(&key_id).unwrap();
        }
        user_decryptor
            .crypto_storage
            .write_threshold_keys_with_meta_store(
                &key_id,
                threshold_fhe_keys,
                fhe_key_set,
                info,
                dummy_meta_store,
            )
            .await;

        {
            // check existance
            let _guard = user_decryptor
                .crypto_storage
                .read_guarded_threshold_fhe_keys_from_cache(&key_id)
                .await
                .unwrap();
        }

        (key_id, ct_buf, user_decryptor)
    }

    #[tokio::test]
    async fn invalid_argument() {
        let mut rng = AesRng::seed_from_u64(1123);
        let (key_id, ct_buf, user_decryptor) = setup_user_decryptor(&mut rng).await;

        let client_address = alloy_primitives::address!("d8da6bf26964af9d7eed9e03e53415d37aa96045");
        let domain = dummy_domain();

        {
            let bad_req_id = kms_grpc::kms::v1::RequestId {
                request_id: "invalid_id".to_string(),
            };
            let request = Request::new(UserDecryptionRequest {
                enc_key: make_dummy_enc_pk(&mut rng),
                typed_ciphertexts: vec![TypedCiphertext {
                    ciphertext: ct_buf.clone(),
                    fhe_type: FheTypes::Uint8 as i32,
                    external_handle: vec![],
                    ciphertext_format: CiphertextFormat::BigExpanded as i32,
                }],
                key_id: Some(key_id.into()),
                domain: Some(alloy_to_protobuf_domain(&domain).unwrap()),
                request_id: Some(bad_req_id),
                client_address: client_address.to_checksum(None),
                extra_data: vec![],
                context_id: Some((*DEFAULT_MPC_CONTEXT).into()),
                epoch_id: None,
            });
            assert_eq!(
                user_decryptor
                    .user_decrypt(request)
                    .await
                    .unwrap_err()
                    .code(),
                tonic::Code::InvalidArgument
            );
        }
        {
            // empty typed ciphertexts
            let req_id = RequestId::new_random(&mut rng);
            let request = Request::new(UserDecryptionRequest {
                enc_key: make_dummy_enc_pk(&mut rng),
                typed_ciphertexts: vec![],
                key_id: Some(key_id.into()),
                domain: Some(alloy_to_protobuf_domain(&domain).unwrap()),
                request_id: Some(req_id.into()),
                client_address: client_address.to_checksum(None),
                extra_data: vec![],
                context_id: Some((*DEFAULT_MPC_CONTEXT).into()),
                epoch_id: None,
            });
            assert_eq!(
                user_decryptor
                    .user_decrypt(request)
                    .await
                    .unwrap_err()
                    .code(),
                tonic::Code::InvalidArgument
            );
        }
        {
            // missing domain
            let req_id = RequestId::new_random(&mut rng);
            let request = Request::new(UserDecryptionRequest {
                enc_key: make_dummy_enc_pk(&mut rng),
                typed_ciphertexts: vec![TypedCiphertext {
                    ciphertext: ct_buf.clone(),
                    fhe_type: FheTypes::Uint8 as i32,
                    external_handle: vec![],
                    ciphertext_format: CiphertextFormat::BigExpanded as i32,
                }],
                key_id: Some(key_id.into()),
                domain: None,
                request_id: Some(req_id.into()),
                client_address: client_address.to_checksum(None),
                extra_data: vec![],
                context_id: Some((*DEFAULT_MPC_CONTEXT).into()),
                epoch_id: None,
            });
            assert_eq!(
                user_decryptor
                    .user_decrypt(request)
                    .await
                    .unwrap_err()
                    .code(),
                tonic::Code::InvalidArgument
            );
        }
        {
            // bad client address
            let req_id = RequestId::new_random(&mut rng);
            let request = Request::new(UserDecryptionRequest {
                enc_key: make_dummy_enc_pk(&mut rng),
                typed_ciphertexts: vec![TypedCiphertext {
                    ciphertext: ct_buf.clone(),
                    fhe_type: FheTypes::Uint8 as i32,
                    external_handle: vec![],
                    ciphertext_format: CiphertextFormat::BigExpanded as i32,
                }],
                key_id: Some(key_id.into()),
                domain: Some(alloy_to_protobuf_domain(&domain).unwrap()),
                request_id: Some(req_id.into()),
                client_address: "bad client address".to_string(),
                extra_data: vec![],
                context_id: Some((*DEFAULT_MPC_CONTEXT).into()),
                epoch_id: None,
            });
            assert_eq!(
                user_decryptor
                    .user_decrypt(request)
                    .await
                    .unwrap_err()
                    .code(),
                tonic::Code::InvalidArgument
            );
        }
        {
            let bad_req_id = kms_grpc::kms::v1::RequestId {
                request_id: "invalid_id".to_string(),
            };
            assert_eq!(
                user_decryptor
                    .get_result(Request::new(bad_req_id))
                    .await
                    .unwrap_err()
                    .code(),
                tonic::Code::InvalidArgument
            );
        }
        // Invalid decryption key id
        {
            let req_id = RequestId::new_random(&mut rng);
            let bad_key_id = kms_grpc::kms::v1::RequestId {
                request_id: "invalid_key_id".to_string(),
            };
            let request = Request::new(UserDecryptionRequest {
                enc_key: make_dummy_enc_pk(&mut rng),
                typed_ciphertexts: vec![TypedCiphertext {
                    ciphertext: ct_buf.clone(),
                    fhe_type: FheTypes::Uint8 as i32,
                    external_handle: vec![],
                    ciphertext_format: CiphertextFormat::BigExpanded as i32,
                }],
                key_id: Some(bad_key_id),
                domain: Some(alloy_to_protobuf_domain(&domain).unwrap()),
                request_id: Some(req_id.into()),
                client_address: client_address.to_checksum(None),
                extra_data: vec![],
                context_id: Some((*DEFAULT_MPC_CONTEXT).into()),
                epoch_id: None,
            });
            assert_eq!(
                user_decryptor
                    .user_decrypt(request)
                    .await
                    .unwrap_err()
                    .code(),
                tonic::Code::InvalidArgument
            );
        }
    }

    #[tokio::test]
    async fn resource_exhausted() {
        let mut rng = AesRng::seed_from_u64(123);
        let (key_id, ct_buf, mut user_decryptor) = setup_user_decryptor(&mut rng).await;
        let client_address = alloy_primitives::address!("d8da6bf26964af9d7eed9e03e53415d37aa96045");
        let domain = dummy_domain();
        // `ResourceExhausted` - If the KMS is currently busy with too many requests.
        // Set bucket size to zero, so no operations are allowed
        user_decryptor.set_bucket_size(0);

        let req_id = RequestId::new_random(&mut rng);
        let request = Request::new(UserDecryptionRequest {
            enc_key: make_dummy_enc_pk(&mut rng),
            typed_ciphertexts: vec![TypedCiphertext {
                ciphertext: ct_buf.clone(),
                fhe_type: FheTypes::Uint8 as i32,
                external_handle: vec![],
                ciphertext_format: CiphertextFormat::BigExpanded as i32,
            }],
            key_id: Some(key_id.into()),
            domain: Some(alloy_to_protobuf_domain(&domain).unwrap()),
            request_id: Some(req_id.into()),
            client_address: client_address.to_checksum(None),
            extra_data: vec![],
            context_id: Some((*DEFAULT_MPC_CONTEXT).into()),
            epoch_id: None,
        });
        assert_eq!(
            user_decryptor
                .user_decrypt(request)
                .await
                .unwrap_err()
                .code(),
            tonic::Code::ResourceExhausted
        );

        // finally reset the bucket size to a non-zero value
        user_decryptor.set_bucket_size(100);
    }

    #[tokio::test]
    async fn not_found() {
        let mut rng = AesRng::seed_from_u64(123);
        let (_key_id, ct_buf, user_decryptor) = setup_user_decryptor(&mut rng).await;
        let client_address = alloy_primitives::address!("d8da6bf26964af9d7eed9e03e53415d37aa96045");
        let domain = dummy_domain();

        let req_id = RequestId::new_random(&mut rng);
        let bad_key_id = RequestId::new_random(&mut rng);
        let request = Request::new(UserDecryptionRequest {
            enc_key: make_dummy_enc_pk(&mut rng),
            typed_ciphertexts: vec![TypedCiphertext {
                ciphertext: ct_buf.clone(),
                fhe_type: FheTypes::Uint8 as i32,
                external_handle: vec![],
                ciphertext_format: CiphertextFormat::BigExpanded as i32,
            }],
            key_id: Some(bad_key_id.into()),
            domain: Some(alloy_to_protobuf_domain(&domain).unwrap()),
            request_id: Some(req_id.into()),
            client_address: client_address.to_checksum(None),
            extra_data: vec![],
            context_id: Some((*DEFAULT_MPC_CONTEXT).into()),
            epoch_id: None,
        });
        assert_eq!(
            user_decryptor
                .user_decrypt(request)
                .await
                .unwrap_err()
                .code(),
            tonic::Code::NotFound
        );

        let another_req_id = RequestId::new_random(&mut rng);
        assert_eq!(
            user_decryptor
                .get_result(Request::new(another_req_id.into()))
                .await
                .unwrap_err()
                .code(),
            tonic::Code::NotFound
        );
    }

    #[tokio::test]
    async fn already_exists() {
        let mut rng = AesRng::seed_from_u64(123);
        let (key_id, ct_buf, user_decryptor) = setup_user_decryptor(&mut rng).await;
        let client_address = alloy_primitives::address!("d8da6bf26964af9d7eed9e03e53415d37aa96045");
        let domain = dummy_domain();

        let req_id = RequestId::new_random(&mut rng);
        let request = UserDecryptionRequest {
            enc_key: make_dummy_enc_pk(&mut rng),
            typed_ciphertexts: vec![TypedCiphertext {
                ciphertext: ct_buf.clone(),
                fhe_type: FheTypes::Uint8 as i32,
                external_handle: vec![],
                ciphertext_format: CiphertextFormat::BigExpanded as i32,
            }],
            key_id: Some(key_id.into()),
            domain: Some(alloy_to_protobuf_domain(&domain).unwrap()),
            request_id: Some(req_id.into()),
            client_address: client_address.to_checksum(None),
            extra_data: vec![],
            context_id: Some((*DEFAULT_MPC_CONTEXT).into()),
            epoch_id: None,
        };
        user_decryptor
            .user_decrypt(Request::new(request.clone()))
            .await
            .unwrap();

        // try sending the same request again
        assert_eq!(
            user_decryptor
                .user_decrypt(Request::new(request))
                .await
                .unwrap_err()
                .code(),
            tonic::Code::AlreadyExists
        );
    }

    #[tokio::test]
    async fn sunshine() {
        let mut rng = AesRng::seed_from_u64(123);
        let (key_id, ct_buf, user_decryptor) = setup_user_decryptor(&mut rng).await;
        let client_address = alloy_primitives::address!("d8da6bf26964af9d7eed9e03e53415d37aa96045");
        let domain = dummy_domain();

        // finally everything is ok
        let req_id = RequestId::new_random(&mut rng);
        let request = Request::new(UserDecryptionRequest {
            enc_key: make_dummy_enc_pk(&mut rng),
            typed_ciphertexts: vec![TypedCiphertext {
                ciphertext: ct_buf.clone(),
                fhe_type: FheTypes::Uint8 as i32,
                external_handle: vec![],
                // NOTE: because the way [setup_user_decryptor] is implemented,
                // the ciphertext format must be SmallExpanded for the dummy decryptor to work
                ciphertext_format: CiphertextFormat::SmallExpanded as i32,
            }],
            key_id: Some(key_id.into()),
            domain: Some(alloy_to_protobuf_domain(&domain).unwrap()),
            request_id: Some(req_id.into()),
            client_address: client_address.to_checksum(None),
            extra_data: vec![],
            context_id: Some((*DEFAULT_MPC_CONTEXT).into()),
            epoch_id: None,
        });
        user_decryptor.user_decrypt(request).await.unwrap();
        user_decryptor
            .get_result(Request::new(req_id.into()))
            .await
            .unwrap();
    }
}<|MERGE_RESOLUTION|>--- conflicted
+++ resolved
@@ -13,12 +13,8 @@
         self, Empty, TypedCiphertext, TypedPlaintext, TypedSigncryptedCiphertext,
         UserDecryptionRequest, UserDecryptionResponse, UserDecryptionResponsePayload,
     },
-<<<<<<< HEAD
+    utils::tonic_result::BoxedStatus,
     IdentifierError, RequestId,
-=======
-    utils::tonic_result::BoxedStatus,
-    RequestId,
->>>>>>> 376b6c1b
 };
 use observability::{
     metrics,
@@ -177,14 +173,9 @@
     async fn inner_user_decrypt(
         req_id: &RequestId,
         session_prep: Arc<SessionPreparer>,
-<<<<<<< HEAD
         context_id: ContextId,
-        rng: &mut (impl CryptoRng + RngCore),
-        typed_ciphertexts: &[TypedCiphertext],
-=======
         rng: impl CryptoRng + RngCore + Send + 'static,
         typed_ciphertexts: Vec<TypedCiphertext>,
->>>>>>> 376b6c1b
         link: Vec<u8>,
         client_enc_key: UnifiedPublicEncKey,
         client_address: alloy_primitives::Address,
@@ -590,14 +581,9 @@
                         Self::inner_user_decrypt(
                             &req_id,
                             prep,
-<<<<<<< HEAD
                             context_id,
-                            &mut rng,
-                            &typed_ciphertexts,
-=======
                             rng,
                             typed_ciphertexts,
->>>>>>> 376b6c1b
                             link.clone(),
                             client_enc_key,
                             client_address,
