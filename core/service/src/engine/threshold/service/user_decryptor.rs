// === Standard Library ===
use std::{
    collections::HashMap,
    ops::DerefMut,
    sync::{Arc, Mutex},
};

// === External Crates ===
use anyhow::anyhow;
use kms_grpc::{
    identifiers::{ContextId, EpochId},
    kms::v1::{
        self, Empty, TypedCiphertext, TypedSigncryptedCiphertext, UserDecryptionRequest,
        UserDecryptionResponse, UserDecryptionResponsePayload,
    },
    utils::tonic_result::BoxedStatus,
    IdentifierError, RequestId,
};
use observability::{
    metrics,
    metrics_names::{
        ERR_USER_DECRYPTION_FAILED, ERR_WITH_META_STORAGE, OP_USER_DECRYPT_INNER,
        OP_USER_DECRYPT_REQUEST, TAG_KEY_ID, TAG_PARTY_ID, TAG_PUBLIC_DECRYPTION_KIND,
        TAG_TFHE_TYPE,
    },
};
use rand::{CryptoRng, RngCore};
use threshold_fhe::{
    algebra::{
        base_ring::Z128,
        galois_rings::{
            common::{pack_residue_poly, ResiduePoly},
            degree_4::ResiduePolyF4Z128,
        },
        structure_traits::{ErrorCorrect, Invert, Ring, Solve},
    },
    execution::{
        endpoints::decryption::{
            partial_decrypt_using_noiseflooding, secure_partial_decrypt_using_bitdec,
            DecryptionMode, LowLevelCiphertext, OfflineNoiseFloodSession,
            SmallOfflineNoiseFloodSession,
        },
        runtime::session::SmallSession,
        tfhe_internals::private_keysets::PrivateKeySet,
    },
    thread_handles::spawn_compute_bound,
};
use tokio::sync::{OwnedRwLockReadGuard, RwLock};
use tokio_util::task::TaskTracker;
use tonic::{Request, Response, Status};
use tracing::Instrument;

// === Internal Crate ===
use crate::{
    anyhow_error_and_log,
    consts::{DEFAULT_MPC_CONTEXT, PRSS_INIT_REQ_ID},
    cryptography::{
        error::CryptographyError,
        signcryption::{SigncryptFHEPlaintext, UnifiedSigncryptionKeyOwned},
    },
    engine::{
        base::{
            compute_external_user_decrypt_signature, deserialize_to_low_level, BaseKmsStruct,
            UserDecryptCallValues,
        },
        threshold::{service::session::ImmutableSessionMaker, traits::UserDecryptor},
        traits::BaseKms,
        validation::{
            parse_proto_request_id, validate_user_decrypt_req, RequestIdParsingErr,
            DSEP_USER_DECRYPTION,
        },
    },
    ok_or_tonic_abort,
    util::{
        meta_store::{handle_res_mapping, MetaStore},
        rate_limiter::RateLimiter,
    },
    vault::storage::{crypto_material::ThresholdCryptoMaterialStorage, Storage},
};

// === Current Module Imports ===
use super::ThresholdFheKeys;

#[tonic::async_trait]
pub trait NoiseFloodPartialDecryptor: Send + Sync {
    type Prep: OfflineNoiseFloodSession<{ ResiduePolyF4Z128::EXTENSION_DEGREE }> + Send;
    async fn partial_decrypt(
        noiseflood_session: &mut Self::Prep,
        server_key: Arc<tfhe::integer::ServerKey>,
        ck: Arc<tfhe::integer::noise_squashing::NoiseSquashingKey>,
        ct: LowLevelCiphertext,
        secret_key_share: &PrivateKeySet<{ ResiduePolyF4Z128::EXTENSION_DEGREE }>,
    ) -> anyhow::Result<(
        HashMap<String, Vec<ResiduePoly<Z128, { ResiduePolyF4Z128::EXTENSION_DEGREE }>>>,
        u32,
        std::time::Duration,
    )>
    where
        ResiduePoly<Z128, { ResiduePolyF4Z128::EXTENSION_DEGREE }>: ErrorCorrect + Invert + Solve;
}

pub struct SecureNoiseFloodPartialDecryptor;

#[tonic::async_trait]
impl NoiseFloodPartialDecryptor for SecureNoiseFloodPartialDecryptor {
    type Prep = SmallOfflineNoiseFloodSession<
        { ResiduePolyF4Z128::EXTENSION_DEGREE },
        SmallSession<ResiduePolyF4Z128>,
    >;

    async fn partial_decrypt(
        noiseflood_session: &mut Self::Prep,
        server_key: Arc<tfhe::integer::ServerKey>,
        ck: Arc<tfhe::integer::noise_squashing::NoiseSquashingKey>,
        ct: LowLevelCiphertext,
        secret_key_share: &PrivateKeySet<{ ResiduePolyF4Z128::EXTENSION_DEGREE }>,
    ) -> anyhow::Result<(
        HashMap<String, Vec<ResiduePoly<Z128, { ResiduePolyF4Z128::EXTENSION_DEGREE }>>>,
        u32,
        std::time::Duration,
    )>
    where
        ResiduePoly<Z128, { ResiduePolyF4Z128::EXTENSION_DEGREE }>: ErrorCorrect + Invert + Solve,
    {
        partial_decrypt_using_noiseflooding(
            noiseflood_session,
            server_key,
            ck,
            ct,
            secret_key_share,
        )
        .await
    }
}

pub struct RealUserDecryptor<
    PubS: Storage + Send + Sync + 'static,
    PrivS: Storage + Send + Sync + 'static,
    Dec: NoiseFloodPartialDecryptor<
            Prep = SmallOfflineNoiseFloodSession<
                { ResiduePolyF4Z128::EXTENSION_DEGREE },
                SmallSession<ResiduePolyF4Z128>,
            >,
        > + 'static,
> {
    pub base_kms: BaseKmsStruct,
    pub crypto_storage: ThresholdCryptoMaterialStorage<PubS, PrivS>,
    pub user_decrypt_meta_store: Arc<RwLock<MetaStore<UserDecryptCallValues>>>,
    pub(crate) session_maker: ImmutableSessionMaker,
    pub tracker: Arc<TaskTracker>,
    pub rate_limiter: RateLimiter,
    pub decryption_mode: DecryptionMode,
    pub(crate) _dec: std::marker::PhantomData<Dec>,
}

impl<
        PubS: Storage + Send + Sync + 'static,
        PrivS: Storage + Send + Sync + 'static,
        Dec: NoiseFloodPartialDecryptor<
                Prep = SmallOfflineNoiseFloodSession<
                    { ResiduePolyF4Z128::EXTENSION_DEGREE },
                    SmallSession<ResiduePolyF4Z128>,
                >,
            > + 'static,
    > RealUserDecryptor<PubS, PrivS, Dec>
{
    /// Helper method for user decryption which carries out the actual threshold decryption using noise
    /// flooding or bit-decomposition.
    ///
    /// This function does not perform user decryption in a background thread.
    /// The return type should be [UserDecryptCallValues] except the final item in the tuple
    #[allow(clippy::too_many_arguments)]
    async fn inner_user_decrypt(
        req_id: &RequestId,
        session_maker: ImmutableSessionMaker,
        context_id: ContextId,
        epoch_id: EpochId,
        rng: impl CryptoRng + RngCore + Send + 'static,
        typed_ciphertexts: Vec<TypedCiphertext>,
        link: Vec<u8>,
        signcryption_key: Arc<UnifiedSigncryptionKeyOwned>,
        fhe_keys: OwnedRwLockReadGuard<HashMap<RequestId, ThresholdFheKeys>, ThresholdFheKeys>,
        dec_mode: DecryptionMode,
        domain: &alloy_sol_types::Eip712Domain,
        metric_tags: Vec<(&'static str, String)>,
    ) -> anyhow::Result<(UserDecryptionResponsePayload, Vec<u8>, Vec<u8>)> {
        let keys = fhe_keys;

        let mut all_signcrypted_cts = vec![];

        let rng = Arc::new(Mutex::new(rng));
        // TODO: Each iteration of this loop should probably happen
        // inside its own tokio task
        for (ctr, typed_ciphertext) in typed_ciphertexts.into_iter().enumerate() {
            // Create and start a the timer, it'll be dropped and thus
            // exported at the end of the iteration
            let mut inner_timer = metrics::METRICS
                .time_operation(OP_USER_DECRYPT_INNER)
                .tags(metric_tags.clone())
                .start();
            let fhe_type = typed_ciphertext.fhe_type()?;
            let fhe_type_str = typed_ciphertext.fhe_type_string();
            inner_timer.tag(TAG_TFHE_TYPE, fhe_type_str);
            let ct_format = typed_ciphertext.ciphertext_format();
            let external_handle = typed_ciphertext.external_handle.clone();
            let ct = typed_ciphertext.ciphertext;
            let session_id = req_id.derive_session_id_with_counter(ctr as u64)?;

            let hex_req_id = hex::encode(req_id.as_bytes());
            let decimal_req_id: u128 = (*req_id).try_into().unwrap_or(0);
            tracing::info!(
                request_id = hex_req_id,
                request_id_decimal = decimal_req_id,
                "User Decrypt Request: Decrypting ciphertext #{ctr} with internal session ID: {session_id} and context ID: {context_id}. Handle: {}",
                hex::encode(&typed_ciphertext.external_handle)
            );

            let decomp_key = keys.decompression_key.clone();
            let low_level_ct = spawn_compute_bound(move || {
                deserialize_to_low_level(fhe_type, ct_format, &ct, decomp_key.as_deref())
            })
            .await??;

            let pdec: Result<(Vec<u8>, u32, std::time::Duration), anyhow::Error> = match dec_mode {
                DecryptionMode::NoiseFloodSmall => {
                    let session = ok_or_tonic_abort(
                        session_maker
                            .make_small_async_session_z128(session_id, context_id, epoch_id)
                            .await,
                        "Could not prepare ddec data for noiseflood decryption".to_string(),
                    )?;
                    let mut noiseflood_session = Dec::Prep::new(session);

                    let pdec = Dec::partial_decrypt(
                        &mut noiseflood_session,
                        keys.integer_server_key.clone(),
                        keys.sns_key
                            .clone()
                            .ok_or_else(|| anyhow::anyhow!("missing sns key"))?,
                        low_level_ct,
                        &keys.private_keys,
                    )
                    .await;

                    let res = match pdec {
                        Ok((partial_dec_map, packing_factor, time)) => {
                            let pdec_serialized = match partial_dec_map.get(&session_id.to_string())
                            {
                                Some(partial_dec) => {
                                    let partial_dec = pack_residue_poly(partial_dec);
                                    bc2wrap::serialize(&partial_dec)?
                                }
                                None => {
                                    return Err(anyhow!(
                                        "User decryption with session ID {} could not be retrived for {dec_mode}",
                                        session_id.to_string()
                                    ))
                                }
                            };

                            (pdec_serialized, packing_factor, time)
                        }
                        Err(e) => {
                            return Err(anyhow!("Failed user decryption with noiseflooding: {e}"))
                        }
                    };
                    Ok(res)
                }
                DecryptionMode::BitDecSmall => {
                    let mut session = ok_or_tonic_abort(
                        session_maker
                            .make_small_async_session_z64(session_id, context_id, epoch_id)
                            .await,
                        "Could not prepare ddec data for bitdec decryption".to_string(),
                    )?;

                    let pdec = secure_partial_decrypt_using_bitdec(
                        &mut session,
                        &low_level_ct.try_get_small_ct()?,
                        &keys.private_keys,
                        keys.get_key_switching_key()?,
                    )
                    .await;

                    let res = match pdec {
                        Ok((partial_dec_map, time)) => {
                            let pdec_serialized = match partial_dec_map.get(&session_id.to_string())
                            {
                                Some(partial_dec) => {
                                    // let partial_dec = pack_residue_poly(partial_dec); // TODO use more compact packing for bitdec?
                                    bc2wrap::serialize(&partial_dec)?
                                }
                                None => {
                                    return Err(anyhow!(
                                        "User decryption with session ID {} could not be retrived for {dec_mode}",
                                        session_id.to_string()
                                    ))
                                }
                            };

                            // packing factor is always 1 with bitdec for now
                            // we may optionally pack it later
                            (pdec_serialized, 1, time)
                        }
                        Err(e) => return Err(anyhow!("Failed user decryption with bitdec: {e}")),
                    };
                    Ok(res)
                }
                mode => {
                    return Err(anyhow_error_and_log(format!(
                        "Unsupported Decryption Mode for user_decrypt: {mode}"
                    )));
                }
            };

            let (partial_signcryption, packing_factor) = match pdec {
                Ok((pdec_serialized, packing_factor, time)) => {
                    let rng = rng.clone();
                    let signcryption_key_clone = Arc::clone(&signcryption_key);
                    let link_clone = link.clone();

                    let enc_res = spawn_compute_bound(move || {
                        let mut rng = rng.lock().map_err(|_| {
                            CryptographyError::Other("Poisoned mutex guard".to_string())
                        })?;
                        signcryption_key_clone.signcrypt_plaintext(
                            rng.deref_mut(),
                            &DSEP_USER_DECRYPTION,
                            &pdec_serialized,
                            fhe_type,
                            &link_clone,
                        )
                    })
                    .await??;

                    tracing::info!(
                        "User decryption completed for type {:?}. Inner thread took {:?} ms",
                        fhe_type,
                        time.as_millis()
                    );
                    // LEGACY: for legacy reasons we return the inner payload only
                    (enc_res.payload, packing_factor)
                }
                Err(e) => return Err(anyhow!("Failed user decryption: {e}")),
            };
            all_signcrypted_cts.push(TypedSigncryptedCiphertext {
                fhe_type: fhe_type as i32,
                signcrypted_ciphertext: partial_signcryption,
                external_handle,
                packing_factor,
            });
            //Explicitly drop the timer to record it
            drop(inner_timer);
        }

<<<<<<< HEAD
        #[allow(deprecated)]
=======
        let my_role = session_maker
            .my_role(&context_id)
            .await
            .map_err(|e| anyhow::anyhow!("Could not get my role: {e}"))?;
        let threshold = session_maker
            .threshold(&context_id)
            .await
            .map_err(|e| anyhow::anyhow!("Could not get threshold: {e}"))?;
>>>>>>> 95b51e49
        let payload = UserDecryptionResponsePayload {
            signcrypted_ciphertexts: all_signcrypted_cts,
            digest: link,
            verification_key: signcryption_key
                .signing_key
                .verf_key()
                .get_serialized_verf_key()?,
            party_id: my_role.one_based() as u32,
            degree: threshold as u32,
        };

        // NOTE: extra_data is not used in the current implementation
        let extra_data = vec![];
        let external_signature = compute_external_user_decrypt_signature(
            &signcryption_key.signing_key,
            &payload,
            domain,
            &signcryption_key.receiver_enc_key,
            extra_data.clone(),
        )?;
        Ok((payload, external_signature, extra_data))
    }

    #[cfg(test)]
    async fn init_test(
        base_kms: BaseKmsStruct,
        pub_storage: PubS,
        priv_storage: PrivS,
        session_maker: ImmutableSessionMaker,
    ) -> Self {
        let crypto_storage = ThresholdCryptoMaterialStorage::new(
            pub_storage,
            priv_storage,
            None,
            HashMap::new(),
            HashMap::new(),
        );

        let tracker = Arc::new(TaskTracker::new());
        let rate_limiter = RateLimiter::default();

        Self {
            base_kms,
            crypto_storage,
            user_decrypt_meta_store: Arc::new(RwLock::new(MetaStore::new_unlimited())),
            session_maker,
            tracker,
            rate_limiter,
            decryption_mode: DecryptionMode::NoiseFloodSmall,
            _dec: std::marker::PhantomData,
        }
    }

    #[cfg(test)]
    fn set_bucket_size(&mut self, bucket_size: usize) {
        let config = crate::util::rate_limiter::RateLimiterConfig {
            bucket_size,
            ..Default::default()
        };
        self.rate_limiter = RateLimiter::new(config);
    }
}

// We want most of the metadata but not the actual ciphertexts
fn format_user_request(request: &UserDecryptionRequest) -> String {
    format!(
        "UserDecryptionRequest {{ request_id: {:?}, key_id: {:?}, client_address: {:?}, enc_key: {:?}, domain: {:?}, typed_ciphertexts_count: {} }}",
        request.request_id, request.key_id, request.client_address, hex::encode(&request.enc_key), request.domain, request.typed_ciphertexts.len(),
    )
}

#[tonic::async_trait]
impl<
        PubS: Storage + Send + Sync + 'static,
        PrivS: Storage + Send + Sync + 'static,
        Dec: NoiseFloodPartialDecryptor<
                Prep = SmallOfflineNoiseFloodSession<
                    { ResiduePolyF4Z128::EXTENSION_DEGREE },
                    SmallSession<ResiduePolyF4Z128>,
                >,
            > + 'static,
    > UserDecryptor for RealUserDecryptor<PubS, PrivS, Dec>
{
    async fn user_decrypt(
        &self,
        request: Request<UserDecryptionRequest>,
    ) -> Result<Response<Empty>, Status> {
        let inner = Arc::new(request.into_inner());
        tracing::info!(
            request_id = ?inner.request_id,
            "Received a new user decryption request",
        );

        // TODO(zama-ai/kms-internal/issues/2758)
        // remove the default context when all of context is ready
        let context_id: ContextId = match &inner.context_id {
            Some(c) => c
                .try_into()
                .map_err(|e: IdentifierError| tonic::Status::invalid_argument(e.to_string()))?,
            None => *DEFAULT_MPC_CONTEXT,
        };
        let epoch_id: EpochId = match &inner.epoch_id {
            Some(c) => c
                .try_into()
                .map_err(|e: IdentifierError| tonic::Status::invalid_argument(e.to_string()))?,
            None => EpochId::try_from(PRSS_INIT_REQ_ID).unwrap(), // safe unwrap since `PRSS_INIT_REQ_ID` is valid
        };
        let my_role = self.session_maker.my_role(&context_id).await.map_err(|e| {
            tonic::Status::not_found(format!(
                "Could not get my role for context {context_id}: {e}"
            ))
        })?;

        // Start timing and counting before any operations
        let mut timer = metrics::METRICS
            .time_operation(OP_USER_DECRYPT_REQUEST)
            .tag(TAG_PARTY_ID, my_role.to_string())
            .start();

        let (typed_ciphertexts, link, client_enc_key, client_address, key_id, req_id, domain) = {
            let inner = inner.clone();
            spawn_compute_bound(move || validate_user_decrypt_req(inner.as_ref()))
                .await
                .map_err(|_| {
                    BoxedStatus::from(tonic::Status::new(
                        tonic::Code::Internal,
                        "Error delegating validate_user_decrypt_req to rayon".to_string(),
                    ))
                })?
        }
        .inspect_err(|e| {
            tracing::error!(
                error = ?e,
                request_id = ?inner.request_id,
                "Failed to validate decrypt request {}",
                format_user_request(inner.as_ref())
            );
        })?;

        // Check for resource exhaustion once all the other checks are ok
        // because resource exhaustion can be recovered by sending the exact same request
        // but the errors above cannot be tried again.
        let permit = self.rate_limiter.start_user_decrypt().await?;

        // Do some checks before we start modifying the database
        {
            let guarded_meta_store = self.user_decrypt_meta_store.read().await;

            if guarded_meta_store.exists(&req_id) {
                return Err(Status::already_exists(format!(
                    "User decryption request with ID {req_id} already exists"
                )));
            }
        }

        timer.tags([(TAG_KEY_ID, key_id.as_str())]);

        let meta_store = Arc::clone(&self.user_decrypt_meta_store);
        let crypto_storage = self.crypto_storage.clone();
        let rng = self.base_kms.new_rng().await;

        self.crypto_storage
            .refresh_threshold_fhe_keys(&key_id)
            .await
            .map_err(|e| {
                tracing::warn!(error=?e, key_id=?key_id, "Failed to refresh threshold FHE keys");
                Status::not_found(format!("Threshold FHE keys with key ID {key_id} not found"))
            })?;

        // Below we write to the meta-store.
        // After writing, the the meta-store on this [req_id] will be in the "Started" state
        // So we need to update it everytime something bad happens,
        // or put all the code that may error before the first write to the meta-store,
        // otherwise it'll be in the "Started" state forever.
        {
            let mut guarded_meta_store = self.user_decrypt_meta_store.write().await;
            ok_or_tonic_abort(
                guarded_meta_store.insert(&req_id),
                "Could not insert user decryption request".to_string(),
            )?;
        }

        let dec_mode = self.decryption_mode;

        let metric_tags = vec![
            (TAG_PARTY_ID, my_role.to_string()),
            (TAG_KEY_ID, key_id.as_str()),
            (
                TAG_PUBLIC_DECRYPTION_KIND,
                dec_mode.as_str_name().to_string(),
            ),
        ];

        let signcryption_key = Arc::new(UnifiedSigncryptionKeyOwned::new(
            (*self.base_kms.sig_key).clone(),
            client_enc_key,
            client_address.to_vec(),
        ));
        // the result of the computation is tracked the tracker
        let session_maker = self.session_maker.clone();
        self.tracker.spawn(
            async move {
                // Capture the timer, it is stopped when it's dropped
                let _timer = timer;
                // explicitly move the rate limiter context
                let _permit = permit;

                // Note that we'll hold a read lock for some time
                // but this should be ok since write locks
                // happen rarely as keygen is a rare event.
                let fhe_keys_rlock = crypto_storage
                    .read_guarded_threshold_fhe_keys_from_cache(&key_id)
                    .await;
                let tmp = match fhe_keys_rlock {
                    Ok(k) => {
                        Self::inner_user_decrypt(
                            &req_id,
                            session_maker,
                            context_id,
                            epoch_id,
                            rng,
                            typed_ciphertexts,
                            link,
                            signcryption_key,
                            k,
                            dec_mode,
                            &domain,
                            metric_tags,
                        )
                        .await
                    }
                    Err(e) => Err(e),
                };
                let mut guarded_meta_store = meta_store.write().await;
                match tmp {
                    Ok((payload, sig, extra_data)) => {
                        // We cannot do much if updating the storage fails at this point...
                        let _ = guarded_meta_store
                            .update(&req_id, Ok((payload, sig, extra_data)))
                            .inspect_err(|_| {
                                metrics::METRICS.increment_error_counter(
                                    OP_USER_DECRYPT_REQUEST,
                                    ERR_WITH_META_STORAGE,
                                );
                            });
                    }
                    Result::Err(e) => {
                        metrics::METRICS.increment_error_counter(
                            OP_USER_DECRYPT_REQUEST,
                            ERR_USER_DECRYPTION_FAILED,
                        );
                        // We cannot do much if updating the storage fails at this point...
                        let _ = guarded_meta_store
                            .update(&req_id, Err(format!("Failed decryption: {e}")));
                    }
                }
            }
            .instrument(tracing::Span::current()),
        );
        Ok(Response::new(Empty {}))
    }

    async fn get_result(
        &self,
        request: Request<v1::RequestId>,
    ) -> Result<Response<UserDecryptionResponse>, Status> {
        let request_id =
            parse_proto_request_id(&request.into_inner(), RequestIdParsingErr::UserDecResponse)?;

        // Retrieve the UserDecryptMetaStore object
        let status = {
            let guarded_meta_store = self.user_decrypt_meta_store.read().await;
            guarded_meta_store.retrieve(&request_id)
        };
        let (payload, external_signature, extra_data) =
            handle_res_mapping(status, &request_id, "UserDecryption").await?;

        let sig_payload_vec = ok_or_tonic_abort(
            bc2wrap::serialize(&payload),
            format!("Could not convert payload to bytes {payload:?}"),
        )?;

        let sig = ok_or_tonic_abort(
            self.base_kms.sign(&DSEP_USER_DECRYPTION, &sig_payload_vec),
            format!("Could not sign payload {payload:?}"),
        )?;
        Ok(Response::new(UserDecryptionResponse {
            signature: sig.sig.to_vec(),
            external_signature,
            payload: Some(payload),
            extra_data,
        }))
    }
}

#[cfg(test)]
mod tests {
    use aes_prng::AesRng;
    use kms_grpc::{
        kms::v1::CiphertextFormat,
        rpc_types::{alloy_to_protobuf_domain, KMSType},
    };
    use rand::SeedableRng;
    use tfhe::FheTypes;
    use threshold_fhe::execution::{
        runtime::session::ParameterHandles, small_execution::prss::PRSSSetup,
        tfhe_internals::utils::expanded_encrypt,
    };

    use crate::{
        consts::{SAFE_SER_SIZE_LIMIT, TEST_PARAM},
        cryptography::{
            encryption::{Encryption, PkeScheme, PkeSchemeType},
            signatures::gen_sig_keys,
        },
        dummy_domain,
        engine::{
            base::{compute_info_standard_keygen, DSEP_PUBDATA_KEY},
            threshold::service::session::SessionMaker,
        },
        vault::storage::ram,
    };

    use super::*;

    struct DummyNoiseFloodPartialDecryptor;

    #[tonic::async_trait]
    impl NoiseFloodPartialDecryptor for DummyNoiseFloodPartialDecryptor {
        type Prep = SmallOfflineNoiseFloodSession<
            { ResiduePolyF4Z128::EXTENSION_DEGREE },
            threshold_fhe::execution::runtime::session::SmallSession<ResiduePolyF4Z128>,
        >;

        async fn partial_decrypt(
            noiseflood_session: &mut Self::Prep,
            _server_key: Arc<tfhe::integer::ServerKey>,
            _ck: Arc<tfhe::integer::noise_squashing::NoiseSquashingKey>,
            _ct: LowLevelCiphertext,
            _secret_key_share: &PrivateKeySet<{ ResiduePolyF4Z128::EXTENSION_DEGREE }>,
        ) -> anyhow::Result<(
            HashMap<String, Vec<ResiduePoly<Z128, { ResiduePolyF4Z128::EXTENSION_DEGREE }>>>,
            u32,
            std::time::Duration,
        )> {
            let session = noiseflood_session.get_mut_base_session();
            let sid: u128 = session.session_id().into();
            Ok((
                HashMap::from_iter([(format!("{sid}"), vec![])]),
                1,
                std::time::Duration::from_millis(100),
            ))
        }
    }

    impl RealUserDecryptor<ram::RamStorage, ram::RamStorage, DummyNoiseFloodPartialDecryptor> {
        pub async fn init_test_dummy_decryptor(
            base_kms: BaseKmsStruct,
            session_maker: ImmutableSessionMaker,
        ) -> Self {
            let pub_storage = ram::RamStorage::new();
            let priv_storage = ram::RamStorage::new();
            Self::init_test(base_kms, pub_storage, priv_storage, session_maker).await
        }
    }

    fn make_dummy_enc_pk(rng: &mut AesRng) -> Vec<u8> {
        let mut encryption = Encryption::new(PkeSchemeType::MlKem512, rng);
        let (_enc_sk, enc_pk) = encryption.keygen().unwrap();
        let mut enc_key_buf = Vec::new();
        // The key is freshly generated, so we can safely unwrap the serialization
        tfhe::safe_serialization::safe_serialize(&enc_pk, &mut enc_key_buf, SAFE_SER_SIZE_LIMIT)
            .expect("Failed to serialize ephemeral encryption key");
        enc_key_buf
    }

    async fn setup_user_decryptor(
        rng: &mut AesRng,
    ) -> (
        RequestId,
        Vec<u8>,
        RealUserDecryptor<ram::RamStorage, ram::RamStorage, DummyNoiseFloodPartialDecryptor>,
    ) {
        let (_pk, sk) = gen_sig_keys(rng);
        let param = TEST_PARAM;
        let base_kms = BaseKmsStruct::new(KMSType::Threshold, sk.clone()).unwrap();

        let prss_setup_z128 = Some(PRSSSetup::new_testing_prss(vec![], vec![]));
        let prss_setup_z64 = Some(PRSSSetup::new_testing_prss(vec![], vec![]));

        let session_maker = SessionMaker::four_party_dummy_session(
            prss_setup_z128,
            prss_setup_z64,
            base_kms.rng.clone(),
        );
        let user_decryptor =
            RealUserDecryptor::init_test_dummy_decryptor(base_kms, session_maker.make_immutable())
                .await;

        let key_id = RequestId::new_random(rng);

        // make a dummy private keyset
        let (threshold_fhe_keys, fhe_key_set) =
            ThresholdFheKeys::init_dummy(param, key_id.into(), rng);

        // Not a huge deal if we clone this server key since we only use small/test parameters
        tfhe::set_server_key(fhe_key_set.server_key.clone());
        let ct: tfhe::FheUint8 = expanded_encrypt(&fhe_key_set.public_key, 255u8, 8).unwrap();
        let mut ct_buf = Vec::new();
        tfhe::safe_serialization::safe_serialize(
            &ct,
            &mut ct_buf,
            crate::consts::SAFE_SER_SIZE_LIMIT,
        )
        .unwrap();

        let dummy_prep_id = RequestId::new_random(rng);
        let info = compute_info_standard_keygen(
            &sk,
            &DSEP_PUBDATA_KEY,
            &dummy_prep_id,
            &key_id,
            &fhe_key_set,
            &dummy_domain(),
        )
        .unwrap();

        let dummy_meta_store = Arc::new(RwLock::new(MetaStore::new_unlimited()));
        {
            // initialize the dummy meta store
            let meta_store = dummy_meta_store.clone();
            let mut guard = meta_store.write().await;
            guard.insert(&key_id).unwrap();
        }
        user_decryptor
            .crypto_storage
            .write_threshold_keys_with_dkg_meta_store(
                &key_id,
                threshold_fhe_keys,
                fhe_key_set,
                info,
                dummy_meta_store,
            )
            .await;

        {
            // check existance
            let _guard = user_decryptor
                .crypto_storage
                .read_guarded_threshold_fhe_keys_from_cache(&key_id)
                .await
                .unwrap();
        }

        (key_id, ct_buf, user_decryptor)
    }

    #[tokio::test]
    async fn invalid_argument() {
        let mut rng = AesRng::seed_from_u64(1123);
        let (key_id, ct_buf, user_decryptor) = setup_user_decryptor(&mut rng).await;

        let client_address = alloy_primitives::address!("d8da6bf26964af9d7eed9e03e53415d37aa96045");
        let domain = dummy_domain();

        {
            let bad_req_id = kms_grpc::kms::v1::RequestId {
                request_id: "invalid_id".to_string(),
            };
            let request = Request::new(UserDecryptionRequest {
                enc_key: make_dummy_enc_pk(&mut rng),
                typed_ciphertexts: vec![TypedCiphertext {
                    ciphertext: ct_buf.clone(),
                    fhe_type: FheTypes::Uint8 as i32,
                    external_handle: vec![],
                    ciphertext_format: CiphertextFormat::BigExpanded as i32,
                }],
                key_id: Some(key_id.into()),
                domain: Some(alloy_to_protobuf_domain(&domain).unwrap()),
                request_id: Some(bad_req_id),
                client_address: client_address.to_checksum(None),
                extra_data: vec![],
                context_id: Some((*DEFAULT_MPC_CONTEXT).into()),
                epoch_id: None,
            });
            assert_eq!(
                user_decryptor
                    .user_decrypt(request)
                    .await
                    .unwrap_err()
                    .code(),
                tonic::Code::InvalidArgument
            );
        }
        {
            // empty typed ciphertexts
            let req_id = RequestId::new_random(&mut rng);
            let request = Request::new(UserDecryptionRequest {
                enc_key: make_dummy_enc_pk(&mut rng),
                typed_ciphertexts: vec![],
                key_id: Some(key_id.into()),
                domain: Some(alloy_to_protobuf_domain(&domain).unwrap()),
                request_id: Some(req_id.into()),
                client_address: client_address.to_checksum(None),
                extra_data: vec![],
                context_id: Some((*DEFAULT_MPC_CONTEXT).into()),
                epoch_id: None,
            });
            assert_eq!(
                user_decryptor
                    .user_decrypt(request)
                    .await
                    .unwrap_err()
                    .code(),
                tonic::Code::InvalidArgument
            );
        }
        {
            // missing domain
            let req_id = RequestId::new_random(&mut rng);
            let request = Request::new(UserDecryptionRequest {
                enc_key: make_dummy_enc_pk(&mut rng),
                typed_ciphertexts: vec![TypedCiphertext {
                    ciphertext: ct_buf.clone(),
                    fhe_type: FheTypes::Uint8 as i32,
                    external_handle: vec![],
                    ciphertext_format: CiphertextFormat::BigExpanded as i32,
                }],
                key_id: Some(key_id.into()),
                domain: None,
                request_id: Some(req_id.into()),
                client_address: client_address.to_checksum(None),
                extra_data: vec![],
                context_id: Some((*DEFAULT_MPC_CONTEXT).into()),
                epoch_id: None,
            });
            assert_eq!(
                user_decryptor
                    .user_decrypt(request)
                    .await
                    .unwrap_err()
                    .code(),
                tonic::Code::InvalidArgument
            );
        }
        {
            // bad client address
            let req_id = RequestId::new_random(&mut rng);
            let request = Request::new(UserDecryptionRequest {
                enc_key: make_dummy_enc_pk(&mut rng),
                typed_ciphertexts: vec![TypedCiphertext {
                    ciphertext: ct_buf.clone(),
                    fhe_type: FheTypes::Uint8 as i32,
                    external_handle: vec![],
                    ciphertext_format: CiphertextFormat::BigExpanded as i32,
                }],
                key_id: Some(key_id.into()),
                domain: Some(alloy_to_protobuf_domain(&domain).unwrap()),
                request_id: Some(req_id.into()),
                client_address: "bad client address".to_string(),
                extra_data: vec![],
                context_id: Some((*DEFAULT_MPC_CONTEXT).into()),
                epoch_id: None,
            });
            assert_eq!(
                user_decryptor
                    .user_decrypt(request)
                    .await
                    .unwrap_err()
                    .code(),
                tonic::Code::InvalidArgument
            );
        }
        {
            let bad_req_id = kms_grpc::kms::v1::RequestId {
                request_id: "invalid_id".to_string(),
            };
            assert_eq!(
                user_decryptor
                    .get_result(Request::new(bad_req_id))
                    .await
                    .unwrap_err()
                    .code(),
                tonic::Code::InvalidArgument
            );
        }
        // Invalid decryption key id
        {
            let req_id = RequestId::new_random(&mut rng);
            let bad_key_id = kms_grpc::kms::v1::RequestId {
                request_id: "invalid_key_id".to_string(),
            };
            let request = Request::new(UserDecryptionRequest {
                enc_key: make_dummy_enc_pk(&mut rng),
                typed_ciphertexts: vec![TypedCiphertext {
                    ciphertext: ct_buf.clone(),
                    fhe_type: FheTypes::Uint8 as i32,
                    external_handle: vec![],
                    ciphertext_format: CiphertextFormat::BigExpanded as i32,
                }],
                key_id: Some(bad_key_id),
                domain: Some(alloy_to_protobuf_domain(&domain).unwrap()),
                request_id: Some(req_id.into()),
                client_address: client_address.to_checksum(None),
                extra_data: vec![],
                context_id: Some((*DEFAULT_MPC_CONTEXT).into()),
                epoch_id: None,
            });
            assert_eq!(
                user_decryptor
                    .user_decrypt(request)
                    .await
                    .unwrap_err()
                    .code(),
                tonic::Code::InvalidArgument
            );
        }
    }

    #[tokio::test]
    async fn resource_exhausted() {
        let mut rng = AesRng::seed_from_u64(123);
        let (key_id, ct_buf, mut user_decryptor) = setup_user_decryptor(&mut rng).await;
        let client_address = alloy_primitives::address!("d8da6bf26964af9d7eed9e03e53415d37aa96045");
        let domain = dummy_domain();
        // `ResourceExhausted` - If the KMS is currently busy with too many requests.
        // Set bucket size to zero, so no operations are allowed
        user_decryptor.set_bucket_size(0);

        let req_id = RequestId::new_random(&mut rng);
        let request = Request::new(UserDecryptionRequest {
            enc_key: make_dummy_enc_pk(&mut rng),
            typed_ciphertexts: vec![TypedCiphertext {
                ciphertext: ct_buf.clone(),
                fhe_type: FheTypes::Uint8 as i32,
                external_handle: vec![],
                ciphertext_format: CiphertextFormat::BigExpanded as i32,
            }],
            key_id: Some(key_id.into()),
            domain: Some(alloy_to_protobuf_domain(&domain).unwrap()),
            request_id: Some(req_id.into()),
            client_address: client_address.to_checksum(None),
            extra_data: vec![],
            context_id: Some((*DEFAULT_MPC_CONTEXT).into()),
            epoch_id: None,
        });
        assert_eq!(
            user_decryptor
                .user_decrypt(request)
                .await
                .unwrap_err()
                .code(),
            tonic::Code::ResourceExhausted
        );

        // finally reset the bucket size to a non-zero value
        user_decryptor.set_bucket_size(100);
    }

    #[tokio::test]
    async fn not_found() {
        let mut rng = AesRng::seed_from_u64(123);
        let (_key_id, ct_buf, user_decryptor) = setup_user_decryptor(&mut rng).await;
        let client_address = alloy_primitives::address!("d8da6bf26964af9d7eed9e03e53415d37aa96045");
        let domain = dummy_domain();

        let req_id = RequestId::new_random(&mut rng);
        let bad_key_id = RequestId::new_random(&mut rng);
        let request = Request::new(UserDecryptionRequest {
            enc_key: make_dummy_enc_pk(&mut rng),
            typed_ciphertexts: vec![TypedCiphertext {
                ciphertext: ct_buf.clone(),
                fhe_type: FheTypes::Uint8 as i32,
                external_handle: vec![],
                ciphertext_format: CiphertextFormat::BigExpanded as i32,
            }],
            key_id: Some(bad_key_id.into()),
            domain: Some(alloy_to_protobuf_domain(&domain).unwrap()),
            request_id: Some(req_id.into()),
            client_address: client_address.to_checksum(None),
            extra_data: vec![],
            context_id: Some((*DEFAULT_MPC_CONTEXT).into()),
            epoch_id: None,
        });
        assert_eq!(
            user_decryptor
                .user_decrypt(request)
                .await
                .unwrap_err()
                .code(),
            tonic::Code::NotFound
        );

        let another_req_id = RequestId::new_random(&mut rng);
        assert_eq!(
            user_decryptor
                .get_result(Request::new(another_req_id.into()))
                .await
                .unwrap_err()
                .code(),
            tonic::Code::NotFound
        );
    }

    #[tokio::test]
    async fn already_exists() {
        let mut rng = AesRng::seed_from_u64(123);
        let (key_id, ct_buf, user_decryptor) = setup_user_decryptor(&mut rng).await;
        let client_address = alloy_primitives::address!("d8da6bf26964af9d7eed9e03e53415d37aa96045");
        let domain = dummy_domain();

        let req_id = RequestId::new_random(&mut rng);
        let request = UserDecryptionRequest {
            enc_key: make_dummy_enc_pk(&mut rng),
            typed_ciphertexts: vec![TypedCiphertext {
                ciphertext: ct_buf.clone(),
                fhe_type: FheTypes::Uint8 as i32,
                external_handle: vec![],
                ciphertext_format: CiphertextFormat::BigExpanded as i32,
            }],
            key_id: Some(key_id.into()),
            domain: Some(alloy_to_protobuf_domain(&domain).unwrap()),
            request_id: Some(req_id.into()),
            client_address: client_address.to_checksum(None),
            extra_data: vec![],
            context_id: Some((*DEFAULT_MPC_CONTEXT).into()),
            epoch_id: None,
        };
        user_decryptor
            .user_decrypt(Request::new(request.clone()))
            .await
            .unwrap();

        // try sending the same request again
        assert_eq!(
            user_decryptor
                .user_decrypt(Request::new(request))
                .await
                .unwrap_err()
                .code(),
            tonic::Code::AlreadyExists
        );
    }

    #[tokio::test]
    async fn sunshine() {
        let mut rng = AesRng::seed_from_u64(123);
        let (key_id, ct_buf, user_decryptor) = setup_user_decryptor(&mut rng).await;
        let client_address = alloy_primitives::address!("d8da6bf26964af9d7eed9e03e53415d37aa96045");
        let domain = dummy_domain();

        // finally everything is ok
        let req_id = RequestId::new_random(&mut rng);
        let request = Request::new(UserDecryptionRequest {
            enc_key: make_dummy_enc_pk(&mut rng),
            typed_ciphertexts: vec![TypedCiphertext {
                ciphertext: ct_buf.clone(),
                fhe_type: FheTypes::Uint8 as i32,
                external_handle: vec![],
                // NOTE: because the way [setup_user_decryptor] is implemented,
                // the ciphertext format must be SmallExpanded for the dummy decryptor to work
                ciphertext_format: CiphertextFormat::SmallExpanded as i32,
            }],
            key_id: Some(key_id.into()),
            domain: Some(alloy_to_protobuf_domain(&domain).unwrap()),
            request_id: Some(req_id.into()),
            client_address: client_address.to_checksum(None),
            extra_data: vec![],
            context_id: Some((*DEFAULT_MPC_CONTEXT).into()),
            epoch_id: None,
        });
        user_decryptor.user_decrypt(request).await.unwrap();
        user_decryptor
            .get_result(Request::new(req_id.into()))
            .await
            .unwrap();
    }
}<|MERGE_RESOLUTION|>--- conflicted
+++ resolved
@@ -353,9 +353,6 @@
             drop(inner_timer);
         }
 
-<<<<<<< HEAD
-        #[allow(deprecated)]
-=======
         let my_role = session_maker
             .my_role(&context_id)
             .await
@@ -364,7 +361,7 @@
             .threshold(&context_id)
             .await
             .map_err(|e| anyhow::anyhow!("Could not get threshold: {e}"))?;
->>>>>>> 95b51e49
+        #[allow(deprecated)]
         let payload = UserDecryptionResponsePayload {
             signcrypted_ciphertexts: all_signcrypted_cts,
             digest: link,
