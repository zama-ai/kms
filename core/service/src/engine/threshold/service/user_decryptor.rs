// === Standard Library ===
use std::{
    collections::HashMap,
    ops::DerefMut,
    sync::{Arc, Mutex},
};

// === External Crates ===
use anyhow::anyhow;
use kms_grpc::{
    identifiers::{ContextId, EpochId},
    kms::v1::{
        self, Empty, TypedCiphertext, TypedSigncryptedCiphertext, UserDecryptionRequest,
        UserDecryptionResponse, UserDecryptionResponsePayload,
    },
    utils::tonic_result::BoxedStatus,
    IdentifierError, RequestId,
};
use observability::{
    metrics,
    metrics_names::{
        ERR_USER_DECRYPTION_FAILED, ERR_WITH_META_STORAGE, OP_USER_DECRYPT_INNER,
        OP_USER_DECRYPT_REQUEST, TAG_KEY_ID, TAG_PARTY_ID, TAG_PUBLIC_DECRYPTION_KIND,
        TAG_TFHE_TYPE,
    },
};
use rand::{CryptoRng, RngCore};
use threshold_fhe::{
    algebra::{
        base_ring::Z128,
        galois_rings::{
            common::{pack_residue_poly, ResiduePoly},
            degree_4::ResiduePolyF4Z128,
        },
        structure_traits::{ErrorCorrect, Invert, Ring, Solve},
    },
    execution::{
        endpoints::decryption::{
            partial_decrypt_using_noiseflooding, secure_partial_decrypt_using_bitdec,
            DecryptionMode, LowLevelCiphertext, OfflineNoiseFloodSession,
            SmallOfflineNoiseFloodSession,
        },
        runtime::session::SmallSession,
        tfhe_internals::private_keysets::PrivateKeySet,
    },
    thread_handles::spawn_compute_bound,
};
use tokio::sync::{OwnedRwLockReadGuard, RwLock};
use tokio_util::task::TaskTracker;
use tonic::{Request, Response, Status};
use tracing::Instrument;

// === Internal Crate ===
use crate::{
    anyhow_error_and_log,
    consts::{DEFAULT_MPC_CONTEXT, PRSS_INIT_REQ_ID},
    cryptography::{
        error::CryptographyError,
        signcryption::{SigncryptFHEPlaintext, UnifiedSigncryptionKeyOwned},
    },
    engine::{
        base::{
            compute_external_user_decrypt_signature, deserialize_to_low_level, BaseKmsStruct,
            UserDecryptCallValues,
        },
        threshold::{service::session::ImmutableSessionMaker, traits::UserDecryptor},
        traits::BaseKms,
        validation::{
            parse_proto_request_id, validate_user_decrypt_req, RequestIdParsingErr,
            DSEP_USER_DECRYPTION,
        },
    },
    ok_or_tonic_abort,
    util::{
        meta_store::{handle_res_mapping, MetaStore},
        rate_limiter::RateLimiter,
    },
    vault::storage::{crypto_material::ThresholdCryptoMaterialStorage, Storage},
};

// === Current Module Imports ===
use super::ThresholdFheKeys;

#[tonic::async_trait]
pub trait NoiseFloodPartialDecryptor: Send + Sync {
    type Prep: OfflineNoiseFloodSession<{ ResiduePolyF4Z128::EXTENSION_DEGREE }> + Send;
    async fn partial_decrypt(
        noiseflood_session: &mut Self::Prep,
        server_key: Arc<tfhe::integer::ServerKey>,
        ck: Arc<tfhe::integer::noise_squashing::NoiseSquashingKey>,
        ct: LowLevelCiphertext,
        secret_key_share: &PrivateKeySet<{ ResiduePolyF4Z128::EXTENSION_DEGREE }>,
    ) -> anyhow::Result<(
        HashMap<String, Vec<ResiduePoly<Z128, { ResiduePolyF4Z128::EXTENSION_DEGREE }>>>,
        u32,
        std::time::Duration,
    )>
    where
        ResiduePoly<Z128, { ResiduePolyF4Z128::EXTENSION_DEGREE }>: ErrorCorrect + Invert + Solve;
}

pub struct SecureNoiseFloodPartialDecryptor;

#[tonic::async_trait]
impl NoiseFloodPartialDecryptor for SecureNoiseFloodPartialDecryptor {
    type Prep = SmallOfflineNoiseFloodSession<
        { ResiduePolyF4Z128::EXTENSION_DEGREE },
        SmallSession<ResiduePolyF4Z128>,
    >;

    async fn partial_decrypt(
        noiseflood_session: &mut Self::Prep,
        server_key: Arc<tfhe::integer::ServerKey>,
        ck: Arc<tfhe::integer::noise_squashing::NoiseSquashingKey>,
        ct: LowLevelCiphertext,
        secret_key_share: &PrivateKeySet<{ ResiduePolyF4Z128::EXTENSION_DEGREE }>,
    ) -> anyhow::Result<(
        HashMap<String, Vec<ResiduePoly<Z128, { ResiduePolyF4Z128::EXTENSION_DEGREE }>>>,
        u32,
        std::time::Duration,
    )>
    where
        ResiduePoly<Z128, { ResiduePolyF4Z128::EXTENSION_DEGREE }>: ErrorCorrect + Invert + Solve,
    {
        partial_decrypt_using_noiseflooding(
            noiseflood_session,
            server_key,
            ck,
            ct,
            secret_key_share,
        )
        .await
    }
}

pub struct RealUserDecryptor<
    PubS: Storage + Send + Sync + 'static,
    PrivS: Storage + Send + Sync + 'static,
    Dec: NoiseFloodPartialDecryptor<
            Prep = SmallOfflineNoiseFloodSession<
                { ResiduePolyF4Z128::EXTENSION_DEGREE },
                SmallSession<ResiduePolyF4Z128>,
            >,
        > + 'static,
> {
    pub base_kms: BaseKmsStruct,
    pub crypto_storage: ThresholdCryptoMaterialStorage<PubS, PrivS>,
    pub user_decrypt_meta_store: Arc<RwLock<MetaStore<UserDecryptCallValues>>>,
    pub(crate) session_maker: ImmutableSessionMaker,
    pub tracker: Arc<TaskTracker>,
    pub rate_limiter: RateLimiter,
    pub decryption_mode: DecryptionMode,
    pub(crate) _dec: std::marker::PhantomData<Dec>,
}

impl<
        PubS: Storage + Send + Sync + 'static,
        PrivS: Storage + Send + Sync + 'static,
        Dec: NoiseFloodPartialDecryptor<
                Prep = SmallOfflineNoiseFloodSession<
                    { ResiduePolyF4Z128::EXTENSION_DEGREE },
                    SmallSession<ResiduePolyF4Z128>,
                >,
            > + 'static,
    > RealUserDecryptor<PubS, PrivS, Dec>
{
    /// Helper method for user decryption which carries out the actual threshold decryption using noise
    /// flooding or bit-decomposition.
    ///
    /// This function does not perform user decryption in a background thread.
    /// The return type should be [UserDecryptCallValues] except the final item in the tuple
    #[allow(clippy::too_many_arguments)]
    async fn inner_user_decrypt(
        req_id: &RequestId,
        session_maker: ImmutableSessionMaker,
        context_id: ContextId,
        epoch_id: EpochId,
        rng: impl CryptoRng + RngCore + Send + 'static,
        typed_ciphertexts: Vec<TypedCiphertext>,
        link: Vec<u8>,
        signcryption_key: Arc<UnifiedSigncryptionKeyOwned>,
        fhe_keys: OwnedRwLockReadGuard<HashMap<RequestId, ThresholdFheKeys>, ThresholdFheKeys>,
        dec_mode: DecryptionMode,
        domain: &alloy_sol_types::Eip712Domain,
        metric_tags: Vec<(&'static str, String)>,
    ) -> anyhow::Result<(UserDecryptionResponsePayload, Vec<u8>, Vec<u8>)> {
        let keys = fhe_keys;

        let mut all_signcrypted_cts = vec![];

        let rng = Arc::new(Mutex::new(rng));
        // TODO: Each iteration of this loop should probably happen
        // inside its own tokio task
        for (ctr, typed_ciphertext) in typed_ciphertexts.into_iter().enumerate() {
            // Create and start a the timer, it'll be dropped and thus
            // exported at the end of the iteration
            let mut inner_timer = metrics::METRICS
                .time_operation(OP_USER_DECRYPT_INNER)
                .tags(metric_tags.clone())
                .start();
            let fhe_type = typed_ciphertext.fhe_type()?;
            let fhe_type_str = typed_ciphertext.fhe_type_string();
            inner_timer.tag(TAG_TFHE_TYPE, fhe_type_str);
            let ct_format = typed_ciphertext.ciphertext_format();
            let external_handle = typed_ciphertext.external_handle.clone();
            let ct = typed_ciphertext.ciphertext;
            let session_id = req_id.derive_session_id_with_counter(ctr as u64)?;

            let hex_req_id = hex::encode(req_id.as_bytes());
            let decimal_req_id: u128 = (*req_id).try_into().unwrap_or(0);
            tracing::info!(
                request_id = hex_req_id,
                request_id_decimal = decimal_req_id,
                "User Decrypt Request: Decrypting ciphertext #{ctr} with internal session ID: {session_id} and context ID: {context_id}. Handle: {}",
                hex::encode(&typed_ciphertext.external_handle)
            );

            let decomp_key = keys.decompression_key.clone();
            let low_level_ct = spawn_compute_bound(move || {
                deserialize_to_low_level(fhe_type, ct_format, &ct, decomp_key.as_deref())
            })
            .await??;

            let pdec: Result<(Vec<u8>, u32, std::time::Duration), anyhow::Error> = match dec_mode {
                DecryptionMode::NoiseFloodSmall => {
                    let session = ok_or_tonic_abort(
                        session_maker
                            .make_small_async_session_z128(session_id, context_id, epoch_id)
                            .await,
                        "Could not prepare ddec data for noiseflood decryption".to_string(),
                    )?;
                    let mut noiseflood_session = Dec::Prep::new(session);

                    let pdec = Dec::partial_decrypt(
                        &mut noiseflood_session,
                        keys.integer_server_key.clone(),
                        keys.sns_key
                            .clone()
                            .ok_or_else(|| anyhow::anyhow!("missing sns key"))?,
                        low_level_ct,
                        &keys.private_keys,
                    )
                    .await;

                    let res = match pdec {
                        Ok((partial_dec_map, packing_factor, time)) => {
                            let pdec_serialized = match partial_dec_map.get(&session_id.to_string())
                            {
                                Some(partial_dec) => {
                                    let partial_dec = pack_residue_poly(partial_dec);
                                    bc2wrap::serialize(&partial_dec)?
                                }
                                None => {
                                    return Err(anyhow!(
                                        "User decryption with session ID {} could not be retrived for {dec_mode}",
                                        session_id.to_string()
                                    ))
                                }
                            };

                            (pdec_serialized, packing_factor, time)
                        }
                        Err(e) => {
                            return Err(anyhow!("Failed user decryption with noiseflooding: {e}"))
                        }
                    };
                    Ok(res)
                }
                DecryptionMode::BitDecSmall => {
                    let mut session = ok_or_tonic_abort(
                        session_maker
                            .make_small_async_session_z64(session_id, context_id, epoch_id)
                            .await,
                        "Could not prepare ddec data for bitdec decryption".to_string(),
                    )?;

                    let pdec = secure_partial_decrypt_using_bitdec(
                        &mut session,
                        &low_level_ct.try_get_small_ct()?,
                        &keys.private_keys,
                        keys.get_key_switching_key()?,
                    )
                    .await;

                    let res = match pdec {
                        Ok((partial_dec_map, time)) => {
                            let pdec_serialized = match partial_dec_map.get(&session_id.to_string())
                            {
                                Some(partial_dec) => {
                                    // let partial_dec = pack_residue_poly(partial_dec); // TODO use more compact packing for bitdec?
                                    bc2wrap::serialize(&partial_dec)?
                                }
                                None => {
                                    return Err(anyhow!(
                                        "User decryption with session ID {} could not be retrived for {dec_mode}",
                                        session_id.to_string()
                                    ))
                                }
                            };

                            // packing factor is always 1 with bitdec for now
                            // we may optionally pack it later
                            (pdec_serialized, 1, time)
                        }
                        Err(e) => return Err(anyhow!("Failed user decryption with bitdec: {e}")),
                    };
                    Ok(res)
                }
                mode => {
                    return Err(anyhow_error_and_log(format!(
                        "Unsupported Decryption Mode for user_decrypt: {mode}"
                    )));
                }
            };

            let (partial_signcryption, packing_factor) = match pdec {
                Ok((pdec_serialized, packing_factor, time)) => {
                    let rng = rng.clone();
                    let signcryption_key_clone = Arc::clone(&signcryption_key);
                    let link_clone = link.clone();

                    let enc_res = spawn_compute_bound(move || {
                        let mut rng = rng.lock().map_err(|_| {
                            CryptographyError::Other("Poisoned mutex guard".to_string())
                        })?;
                        signcryption_key_clone.signcrypt_plaintext(
                            rng.deref_mut(),
                            &DSEP_USER_DECRYPTION,
                            &pdec_serialized,
                            fhe_type,
                            &link_clone,
                        )
                    })
                    .await??;

                    tracing::info!(
                        "User decryption completed for type {:?}. Inner thread took {:?} ms",
                        fhe_type,
                        time.as_millis()
                    );
                    // LEGACY: for legacy reasons we return the inner payload only
                    (enc_res.payload, packing_factor)
                }
                Err(e) => return Err(anyhow!("Failed user decryption: {e}")),
            };
            all_signcrypted_cts.push(TypedSigncryptedCiphertext {
                fhe_type: fhe_type as i32,
                signcrypted_ciphertext: partial_signcryption,
                external_handle,
                packing_factor,
            });
            //Explicitly drop the timer to record it
            drop(inner_timer);
        }

<<<<<<< HEAD
=======
        let my_role = session_maker
            .my_role(&context_id)
            .await
            .map_err(|e| anyhow::anyhow!("Could not get my role: {e}"))?;
        let threshold = session_maker
            .threshold(&context_id)
            .await
            .map_err(|e| anyhow::anyhow!("Could not get threshold: {e}"))?;
>>>>>>> 0e98bbac
        #[allow(deprecated)]
        let payload = UserDecryptionResponsePayload {
            signcrypted_ciphertexts: all_signcrypted_cts,
            digest: link,
            verification_key: signcryption_key
                .signing_key
                .verf_key()
                .get_serialized_verf_key()?,
            party_id: my_role.one_based() as u32,
            degree: threshold as u32,
        };

        // NOTE: extra_data is not used in the current implementation
        let extra_data = vec![];
        let external_signature = compute_external_user_decrypt_signature(
            &signcryption_key.signing_key,
            &payload,
            domain,
            &signcryption_key.receiver_enc_key,
            extra_data.clone(),
        )?;
        Ok((payload, external_signature, extra_data))
    }

    #[cfg(test)]
    async fn init_test(
        base_kms: BaseKmsStruct,
        pub_storage: PubS,
        priv_storage: PrivS,
        session_maker: ImmutableSessionMaker,
    ) -> Self {
        let crypto_storage = ThresholdCryptoMaterialStorage::new(
            pub_storage,
            priv_storage,
            None,
            HashMap::new(),
            HashMap::new(),
        );

        let tracker = Arc::new(TaskTracker::new());
        let rate_limiter = RateLimiter::default();

        Self {
            base_kms,
            crypto_storage,
            user_decrypt_meta_store: Arc::new(RwLock::new(MetaStore::new_unlimited())),
            session_maker,
            tracker,
            rate_limiter,
            decryption_mode: DecryptionMode::NoiseFloodSmall,
            _dec: std::marker::PhantomData,
        }
    }

    #[cfg(test)]
    fn set_bucket_size(&mut self, bucket_size: usize) {
        let config = crate::util::rate_limiter::RateLimiterConfig {
            bucket_size,
            ..Default::default()
        };
        self.rate_limiter = RateLimiter::new(config);
    }
}

// We want most of the metadata but not the actual ciphertexts
fn format_user_request(request: &UserDecryptionRequest) -> String {
    format!(
        "UserDecryptionRequest {{ request_id: {:?}, key_id: {:?}, client_address: {:?}, enc_key: {:?}, domain: {:?}, typed_ciphertexts_count: {} }}",
        request.request_id, request.key_id, request.client_address, hex::encode(&request.enc_key), request.domain, request.typed_ciphertexts.len(),
    )
}

#[tonic::async_trait]
impl<
        PubS: Storage + Send + Sync + 'static,
        PrivS: Storage + Send + Sync + 'static,
        Dec: NoiseFloodPartialDecryptor<
                Prep = SmallOfflineNoiseFloodSession<
                    { ResiduePolyF4Z128::EXTENSION_DEGREE },
                    SmallSession<ResiduePolyF4Z128>,
                >,
            > + 'static,
    > UserDecryptor for RealUserDecryptor<PubS, PrivS, Dec>
{
    async fn user_decrypt(
        &self,
        request: Request<UserDecryptionRequest>,
    ) -> Result<Response<Empty>, Status> {
        let inner = Arc::new(request.into_inner());
        tracing::info!(
            request_id = ?inner.request_id,
            "Received a new user decryption request",
        );

        // TODO(zama-ai/kms-internal/issues/2758)
        // remove the default context when all of context is ready
        let context_id: ContextId = match &inner.context_id {
            Some(c) => c
                .try_into()
                .map_err(|e: IdentifierError| tonic::Status::invalid_argument(e.to_string()))?,
            None => *DEFAULT_MPC_CONTEXT,
        };
        let epoch_id: EpochId = match &inner.epoch_id {
            Some(c) => c
                .try_into()
                .map_err(|e: IdentifierError| tonic::Status::invalid_argument(e.to_string()))?,
            None => EpochId::try_from(PRSS_INIT_REQ_ID).unwrap(), // safe unwrap since `PRSS_INIT_REQ_ID` is valid
        };
        let my_role = self.session_maker.my_role(&context_id).await.map_err(|e| {
            tonic::Status::not_found(format!(
                "Could not get my role for context {context_id}: {e}"
            ))
        })?;

        // Start timing and counting before any operations
        let mut timer = metrics::METRICS
            .time_operation(OP_USER_DECRYPT_REQUEST)
            .tag(TAG_PARTY_ID, my_role.to_string())
            .start();

        let (typed_ciphertexts, link, client_enc_key, client_address, key_id, req_id, domain) = {
            let inner = inner.clone();
            spawn_compute_bound(move || validate_user_decrypt_req(inner.as_ref()))
                .await
                .map_err(|_| {
                    BoxedStatus::from(tonic::Status::new(
                        tonic::Code::Internal,
                        "Error delegating validate_user_decrypt_req to rayon".to_string(),
                    ))
                })?
        }
        .inspect_err(|e| {
            tracing::error!(
                error = ?e,
                request_id = ?inner.request_id,
                "Failed to validate decrypt request {}",
                format_user_request(inner.as_ref())
            );
        })?;

        // Check for resource exhaustion once all the other checks are ok
        // because resource exhaustion can be recovered by sending the exact same request
        // but the errors above cannot be tried again.
        let permit = self.rate_limiter.start_user_decrypt().await?;

        // Do some checks before we start modifying the database
        {
            let guarded_meta_store = self.user_decrypt_meta_store.read().await;

            if guarded_meta_store.exists(&req_id) {
                return Err(Status::already_exists(format!(
                    "User decryption request with ID {req_id} already exists"
                )));
            }
        }

        timer.tags([(TAG_KEY_ID, key_id.as_str())]);

        let meta_store = Arc::clone(&self.user_decrypt_meta_store);
        let crypto_storage = self.crypto_storage.clone();
        let rng = self.base_kms.new_rng().await;

        self.crypto_storage
            .refresh_threshold_fhe_keys(&key_id)
            .await
            .map_err(|e| {
                tracing::warn!(error=?e, key_id=?key_id, "Failed to refresh threshold FHE keys");
                Status::not_found(format!("Threshold FHE keys with key ID {key_id} not found"))
            })?;

        // Below we write to the meta-store.
        // After writing, the the meta-store on this [req_id] will be in the "Started" state
        // So we need to update it everytime something bad happens,
        // or put all the code that may error before the first write to the meta-store,
        // otherwise it'll be in the "Started" state forever.
        {
            let mut guarded_meta_store = self.user_decrypt_meta_store.write().await;
            ok_or_tonic_abort(
                guarded_meta_store.insert(&req_id),
                "Could not insert user decryption request".to_string(),
            )?;
        }

        let dec_mode = self.decryption_mode;

        let metric_tags = vec![
            (TAG_PARTY_ID, my_role.to_string()),
            (TAG_KEY_ID, key_id.as_str()),
            (
                TAG_PUBLIC_DECRYPTION_KIND,
                dec_mode.as_str_name().to_string(),
            ),
        ];

        let signcryption_key = Arc::new(UnifiedSigncryptionKeyOwned::new(
            (*self.base_kms.sig_key).clone(),
            client_enc_key,
            client_address.to_vec(),
        ));
        // the result of the computation is tracked the tracker
        let session_maker = self.session_maker.clone();
        self.tracker.spawn(
            async move {
                // Capture the timer, it is stopped when it's dropped
                let _timer = timer;
                // explicitly move the rate limiter context
                let _permit = permit;

                // Note that we'll hold a read lock for some time
                // but this should be ok since write locks
                // happen rarely as keygen is a rare event.
                let fhe_keys_rlock = crypto_storage
                    .read_guarded_threshold_fhe_keys_from_cache(&key_id)
                    .await;
                let tmp = match fhe_keys_rlock {
                    Ok(k) => {
                        Self::inner_user_decrypt(
                            &req_id,
                            session_maker,
                            context_id,
                            epoch_id,
                            rng,
                            typed_ciphertexts,
                            link,
                            signcryption_key,
                            k,
                            dec_mode,
                            &domain,
                            metric_tags,
                        )
                        .await
                    }
                    Err(e) => Err(e),
                };
                let mut guarded_meta_store = meta_store.write().await;
                match tmp {
                    Ok((payload, sig, extra_data)) => {
                        // We cannot do much if updating the storage fails at this point...
                        let _ = guarded_meta_store
                            .update(&req_id, Ok((payload, sig, extra_data)))
                            .inspect_err(|_| {
                                metrics::METRICS.increment_error_counter(
                                    OP_USER_DECRYPT_REQUEST,
                                    ERR_WITH_META_STORAGE,
                                );
                            });
                    }
                    Result::Err(e) => {
                        metrics::METRICS.increment_error_counter(
                            OP_USER_DECRYPT_REQUEST,
                            ERR_USER_DECRYPTION_FAILED,
                        );
                        // We cannot do much if updating the storage fails at this point...
                        let _ = guarded_meta_store
                            .update(&req_id, Err(format!("Failed decryption: {e}")));
                    }
                }
            }
            .instrument(tracing::Span::current()),
        );
        Ok(Response::new(Empty {}))
    }

    async fn get_result(
        &self,
        request: Request<v1::RequestId>,
    ) -> Result<Response<UserDecryptionResponse>, Status> {
        let request_id =
            parse_proto_request_id(&request.into_inner(), RequestIdParsingErr::UserDecResponse)?;

        // Retrieve the UserDecryptMetaStore object
        let status = {
            let guarded_meta_store = self.user_decrypt_meta_store.read().await;
            guarded_meta_store.retrieve(&request_id)
        };
        let (payload, external_signature, extra_data) =
            handle_res_mapping(status, &request_id, "UserDecryption").await?;

        let sig_payload_vec = ok_or_tonic_abort(
            bc2wrap::serialize(&payload),
            format!("Could not convert payload to bytes {payload:?}"),
        )?;

        let sig = ok_or_tonic_abort(
            self.base_kms.sign(&DSEP_USER_DECRYPTION, &sig_payload_vec),
            format!("Could not sign payload {payload:?}"),
        )?;
        Ok(Response::new(UserDecryptionResponse {
            signature: sig.sig.to_vec(),
            external_signature,
            payload: Some(payload),
            extra_data,
        }))
    }
}

#[cfg(test)]
mod tests {
    use aes_prng::AesRng;
    use kms_grpc::{
        kms::v1::CiphertextFormat,
        rpc_types::{alloy_to_protobuf_domain, KMSType},
    };
    use rand::SeedableRng;
    use tfhe::FheTypes;
    use threshold_fhe::execution::{
        runtime::session::ParameterHandles, small_execution::prss::PRSSSetup,
        tfhe_internals::utils::expanded_encrypt,
    };

    use crate::{
        consts::{SAFE_SER_SIZE_LIMIT, TEST_PARAM},
        cryptography::{
            encryption::{Encryption, PkeScheme, PkeSchemeType},
            signatures::gen_sig_keys,
        },
        dummy_domain,
        engine::{
            base::{compute_info_standard_keygen, DSEP_PUBDATA_KEY},
            threshold::service::session::SessionMaker,
        },
        vault::storage::ram,
    };

    use super::*;

    struct DummyNoiseFloodPartialDecryptor;

    #[tonic::async_trait]
    impl NoiseFloodPartialDecryptor for DummyNoiseFloodPartialDecryptor {
        type Prep = SmallOfflineNoiseFloodSession<
            { ResiduePolyF4Z128::EXTENSION_DEGREE },
            threshold_fhe::execution::runtime::session::SmallSession<ResiduePolyF4Z128>,
        >;

        async fn partial_decrypt(
            noiseflood_session: &mut Self::Prep,
            _server_key: Arc<tfhe::integer::ServerKey>,
            _ck: Arc<tfhe::integer::noise_squashing::NoiseSquashingKey>,
            _ct: LowLevelCiphertext,
            _secret_key_share: &PrivateKeySet<{ ResiduePolyF4Z128::EXTENSION_DEGREE }>,
        ) -> anyhow::Result<(
            HashMap<String, Vec<ResiduePoly<Z128, { ResiduePolyF4Z128::EXTENSION_DEGREE }>>>,
            u32,
            std::time::Duration,
        )> {
            let session = noiseflood_session.get_mut_base_session();
            let sid: u128 = session.session_id().into();
            Ok((
                HashMap::from_iter([(format!("{sid}"), vec![])]),
                1,
                std::time::Duration::from_millis(100),
            ))
        }
    }

    impl RealUserDecryptor<ram::RamStorage, ram::RamStorage, DummyNoiseFloodPartialDecryptor> {
        pub async fn init_test_dummy_decryptor(
            base_kms: BaseKmsStruct,
            session_maker: ImmutableSessionMaker,
        ) -> Self {
            let pub_storage = ram::RamStorage::new();
            let priv_storage = ram::RamStorage::new();
            Self::init_test(base_kms, pub_storage, priv_storage, session_maker).await
        }
    }

    fn make_dummy_enc_pk(rng: &mut AesRng) -> Vec<u8> {
        let mut encryption = Encryption::new(PkeSchemeType::MlKem512, rng);
        let (_enc_sk, enc_pk) = encryption.keygen().unwrap();
        let mut enc_key_buf = Vec::new();
        // The key is freshly generated, so we can safely unwrap the serialization
        tfhe::safe_serialization::safe_serialize(&enc_pk, &mut enc_key_buf, SAFE_SER_SIZE_LIMIT)
            .expect("Failed to serialize ephemeral encryption key");
        enc_key_buf
    }

    async fn setup_user_decryptor(
        rng: &mut AesRng,
    ) -> (
        RequestId,
        Vec<u8>,
        RealUserDecryptor<ram::RamStorage, ram::RamStorage, DummyNoiseFloodPartialDecryptor>,
    ) {
        let (_pk, sk) = gen_sig_keys(rng);
        let param = TEST_PARAM;
        let base_kms = BaseKmsStruct::new(KMSType::Threshold, sk.clone()).unwrap();

        let prss_setup_z128 = Some(PRSSSetup::new_testing_prss(vec![], vec![]));
        let prss_setup_z64 = Some(PRSSSetup::new_testing_prss(vec![], vec![]));

        let session_maker = SessionMaker::four_party_dummy_session(
            prss_setup_z128,
            prss_setup_z64,
            base_kms.rng.clone(),
        );
        let user_decryptor =
            RealUserDecryptor::init_test_dummy_decryptor(base_kms, session_maker.make_immutable())
                .await;

        let key_id = RequestId::new_random(rng);

        // make a dummy private keyset
        let (threshold_fhe_keys, fhe_key_set) =
            ThresholdFheKeys::init_dummy(param, key_id.into(), rng);

        // Not a huge deal if we clone this server key since we only use small/test parameters
        tfhe::set_server_key(fhe_key_set.server_key.clone());
        let ct: tfhe::FheUint8 = expanded_encrypt(&fhe_key_set.public_key, 255u8, 8).unwrap();
        let mut ct_buf = Vec::new();
        tfhe::safe_serialization::safe_serialize(
            &ct,
            &mut ct_buf,
            crate::consts::SAFE_SER_SIZE_LIMIT,
        )
        .unwrap();

        let dummy_prep_id = RequestId::new_random(rng);
        let info = compute_info_standard_keygen(
            &sk,
            &DSEP_PUBDATA_KEY,
            &dummy_prep_id,
            &key_id,
            &fhe_key_set,
            &dummy_domain(),
        )
        .unwrap();

        let dummy_meta_store = Arc::new(RwLock::new(MetaStore::new_unlimited()));
        {
            // initialize the dummy meta store
            let meta_store = dummy_meta_store.clone();
            let mut guard = meta_store.write().await;
            guard.insert(&key_id).unwrap();
        }
        user_decryptor
            .crypto_storage
            .write_threshold_keys_with_dkg_meta_store(
                &key_id,
                threshold_fhe_keys,
                fhe_key_set,
                info,
                dummy_meta_store,
            )
            .await;

        {
            // check existance
            let _guard = user_decryptor
                .crypto_storage
                .read_guarded_threshold_fhe_keys_from_cache(&key_id)
                .await
                .unwrap();
        }

        (key_id, ct_buf, user_decryptor)
    }

    #[tokio::test]
    async fn invalid_argument() {
        let mut rng = AesRng::seed_from_u64(1123);
        let (key_id, ct_buf, user_decryptor) = setup_user_decryptor(&mut rng).await;

        let client_address = alloy_primitives::address!("d8da6bf26964af9d7eed9e03e53415d37aa96045");
        let domain = dummy_domain();

        {
            let bad_req_id = kms_grpc::kms::v1::RequestId {
                request_id: "invalid_id".to_string(),
            };
            let request = Request::new(UserDecryptionRequest {
                enc_key: make_dummy_enc_pk(&mut rng),
                typed_ciphertexts: vec![TypedCiphertext {
                    ciphertext: ct_buf.clone(),
                    fhe_type: FheTypes::Uint8 as i32,
                    external_handle: vec![],
                    ciphertext_format: CiphertextFormat::BigExpanded as i32,
                }],
                key_id: Some(key_id.into()),
                domain: Some(alloy_to_protobuf_domain(&domain).unwrap()),
                request_id: Some(bad_req_id),
                client_address: client_address.to_checksum(None),
                extra_data: vec![],
                context_id: Some((*DEFAULT_MPC_CONTEXT).into()),
                epoch_id: None,
            });
            assert_eq!(
                user_decryptor
                    .user_decrypt(request)
                    .await
                    .unwrap_err()
                    .code(),
                tonic::Code::InvalidArgument
            );
        }
        {
            // empty typed ciphertexts
            let req_id = RequestId::new_random(&mut rng);
            let request = Request::new(UserDecryptionRequest {
                enc_key: make_dummy_enc_pk(&mut rng),
                typed_ciphertexts: vec![],
                key_id: Some(key_id.into()),
                domain: Some(alloy_to_protobuf_domain(&domain).unwrap()),
                request_id: Some(req_id.into()),
                client_address: client_address.to_checksum(None),
                extra_data: vec![],
                context_id: Some((*DEFAULT_MPC_CONTEXT).into()),
                epoch_id: None,
            });
            assert_eq!(
                user_decryptor
                    .user_decrypt(request)
                    .await
                    .unwrap_err()
                    .code(),
                tonic::Code::InvalidArgument
            );
        }
        {
            // missing domain
            let req_id = RequestId::new_random(&mut rng);
            let request = Request::new(UserDecryptionRequest {
                enc_key: make_dummy_enc_pk(&mut rng),
                typed_ciphertexts: vec![TypedCiphertext {
                    ciphertext: ct_buf.clone(),
                    fhe_type: FheTypes::Uint8 as i32,
                    external_handle: vec![],
                    ciphertext_format: CiphertextFormat::BigExpanded as i32,
                }],
                key_id: Some(key_id.into()),
                domain: None,
                request_id: Some(req_id.into()),
                client_address: client_address.to_checksum(None),
                extra_data: vec![],
                context_id: Some((*DEFAULT_MPC_CONTEXT).into()),
                epoch_id: None,
            });
            assert_eq!(
                user_decryptor
                    .user_decrypt(request)
                    .await
                    .unwrap_err()
                    .code(),
                tonic::Code::InvalidArgument
            );
        }
        {
            // bad client address
            let req_id = RequestId::new_random(&mut rng);
            let request = Request::new(UserDecryptionRequest {
                enc_key: make_dummy_enc_pk(&mut rng),
                typed_ciphertexts: vec![TypedCiphertext {
                    ciphertext: ct_buf.clone(),
                    fhe_type: FheTypes::Uint8 as i32,
                    external_handle: vec![],
                    ciphertext_format: CiphertextFormat::BigExpanded as i32,
                }],
                key_id: Some(key_id.into()),
                domain: Some(alloy_to_protobuf_domain(&domain).unwrap()),
                request_id: Some(req_id.into()),
                client_address: "bad client address".to_string(),
                extra_data: vec![],
                context_id: Some((*DEFAULT_MPC_CONTEXT).into()),
                epoch_id: None,
            });
            assert_eq!(
                user_decryptor
                    .user_decrypt(request)
                    .await
                    .unwrap_err()
                    .code(),
                tonic::Code::InvalidArgument
            );
        }
        {
            let bad_req_id = kms_grpc::kms::v1::RequestId {
                request_id: "invalid_id".to_string(),
            };
            assert_eq!(
                user_decryptor
                    .get_result(Request::new(bad_req_id))
                    .await
                    .unwrap_err()
                    .code(),
                tonic::Code::InvalidArgument
            );
        }
        // Invalid decryption key id
        {
            let req_id = RequestId::new_random(&mut rng);
            let bad_key_id = kms_grpc::kms::v1::RequestId {
                request_id: "invalid_key_id".to_string(),
            };
            let request = Request::new(UserDecryptionRequest {
                enc_key: make_dummy_enc_pk(&mut rng),
                typed_ciphertexts: vec![TypedCiphertext {
                    ciphertext: ct_buf.clone(),
                    fhe_type: FheTypes::Uint8 as i32,
                    external_handle: vec![],
                    ciphertext_format: CiphertextFormat::BigExpanded as i32,
                }],
                key_id: Some(bad_key_id),
                domain: Some(alloy_to_protobuf_domain(&domain).unwrap()),
                request_id: Some(req_id.into()),
                client_address: client_address.to_checksum(None),
                extra_data: vec![],
                context_id: Some((*DEFAULT_MPC_CONTEXT).into()),
                epoch_id: None,
            });
            assert_eq!(
                user_decryptor
                    .user_decrypt(request)
                    .await
                    .unwrap_err()
                    .code(),
                tonic::Code::InvalidArgument
            );
        }
    }

    #[tokio::test]
    async fn resource_exhausted() {
        let mut rng = AesRng::seed_from_u64(123);
        let (key_id, ct_buf, mut user_decryptor) = setup_user_decryptor(&mut rng).await;
        let client_address = alloy_primitives::address!("d8da6bf26964af9d7eed9e03e53415d37aa96045");
        let domain = dummy_domain();
        // `ResourceExhausted` - If the KMS is currently busy with too many requests.
        // Set bucket size to zero, so no operations are allowed
        user_decryptor.set_bucket_size(0);

        let req_id = RequestId::new_random(&mut rng);
        let request = Request::new(UserDecryptionRequest {
            enc_key: make_dummy_enc_pk(&mut rng),
            typed_ciphertexts: vec![TypedCiphertext {
                ciphertext: ct_buf.clone(),
                fhe_type: FheTypes::Uint8 as i32,
                external_handle: vec![],
                ciphertext_format: CiphertextFormat::BigExpanded as i32,
            }],
            key_id: Some(key_id.into()),
            domain: Some(alloy_to_protobuf_domain(&domain).unwrap()),
            request_id: Some(req_id.into()),
            client_address: client_address.to_checksum(None),
            extra_data: vec![],
            context_id: Some((*DEFAULT_MPC_CONTEXT).into()),
            epoch_id: None,
        });
        assert_eq!(
            user_decryptor
                .user_decrypt(request)
                .await
                .unwrap_err()
                .code(),
            tonic::Code::ResourceExhausted
        );

        // finally reset the bucket size to a non-zero value
        user_decryptor.set_bucket_size(100);
    }

    #[tokio::test]
    async fn not_found() {
        let mut rng = AesRng::seed_from_u64(123);
        let (_key_id, ct_buf, user_decryptor) = setup_user_decryptor(&mut rng).await;
        let client_address = alloy_primitives::address!("d8da6bf26964af9d7eed9e03e53415d37aa96045");
        let domain = dummy_domain();

        let req_id = RequestId::new_random(&mut rng);
        let bad_key_id = RequestId::new_random(&mut rng);
        let request = Request::new(UserDecryptionRequest {
            enc_key: make_dummy_enc_pk(&mut rng),
            typed_ciphertexts: vec![TypedCiphertext {
                ciphertext: ct_buf.clone(),
                fhe_type: FheTypes::Uint8 as i32,
                external_handle: vec![],
                ciphertext_format: CiphertextFormat::BigExpanded as i32,
            }],
            key_id: Some(bad_key_id.into()),
            domain: Some(alloy_to_protobuf_domain(&domain).unwrap()),
            request_id: Some(req_id.into()),
            client_address: client_address.to_checksum(None),
            extra_data: vec![],
            context_id: Some((*DEFAULT_MPC_CONTEXT).into()),
            epoch_id: None,
        });
        assert_eq!(
            user_decryptor
                .user_decrypt(request)
                .await
                .unwrap_err()
                .code(),
            tonic::Code::NotFound
        );

        let another_req_id = RequestId::new_random(&mut rng);
        assert_eq!(
            user_decryptor
                .get_result(Request::new(another_req_id.into()))
                .await
                .unwrap_err()
                .code(),
            tonic::Code::NotFound
        );
    }

    #[tokio::test]
    async fn already_exists() {
        let mut rng = AesRng::seed_from_u64(123);
        let (key_id, ct_buf, user_decryptor) = setup_user_decryptor(&mut rng).await;
        let client_address = alloy_primitives::address!("d8da6bf26964af9d7eed9e03e53415d37aa96045");
        let domain = dummy_domain();

        let req_id = RequestId::new_random(&mut rng);
        let request = UserDecryptionRequest {
            enc_key: make_dummy_enc_pk(&mut rng),
            typed_ciphertexts: vec![TypedCiphertext {
                ciphertext: ct_buf.clone(),
                fhe_type: FheTypes::Uint8 as i32,
                external_handle: vec![],
                ciphertext_format: CiphertextFormat::BigExpanded as i32,
            }],
            key_id: Some(key_id.into()),
            domain: Some(alloy_to_protobuf_domain(&domain).unwrap()),
            request_id: Some(req_id.into()),
            client_address: client_address.to_checksum(None),
            extra_data: vec![],
            context_id: Some((*DEFAULT_MPC_CONTEXT).into()),
            epoch_id: None,
        };
        user_decryptor
            .user_decrypt(Request::new(request.clone()))
            .await
            .unwrap();

        // try sending the same request again
        assert_eq!(
            user_decryptor
                .user_decrypt(Request::new(request))
                .await
                .unwrap_err()
                .code(),
            tonic::Code::AlreadyExists
        );
    }

    #[tokio::test]
    async fn sunshine() {
        let mut rng = AesRng::seed_from_u64(123);
        let (key_id, ct_buf, user_decryptor) = setup_user_decryptor(&mut rng).await;
        let client_address = alloy_primitives::address!("d8da6bf26964af9d7eed9e03e53415d37aa96045");
        let domain = dummy_domain();

        // finally everything is ok
        let req_id = RequestId::new_random(&mut rng);
        let request = Request::new(UserDecryptionRequest {
            enc_key: make_dummy_enc_pk(&mut rng),
            typed_ciphertexts: vec![TypedCiphertext {
                ciphertext: ct_buf.clone(),
                fhe_type: FheTypes::Uint8 as i32,
                external_handle: vec![],
                // NOTE: because the way [setup_user_decryptor] is implemented,
                // the ciphertext format must be SmallExpanded for the dummy decryptor to work
                ciphertext_format: CiphertextFormat::SmallExpanded as i32,
            }],
            key_id: Some(key_id.into()),
            domain: Some(alloy_to_protobuf_domain(&domain).unwrap()),
            request_id: Some(req_id.into()),
            client_address: client_address.to_checksum(None),
            extra_data: vec![],
            context_id: Some((*DEFAULT_MPC_CONTEXT).into()),
            epoch_id: None,
        });
        user_decryptor.user_decrypt(request).await.unwrap();
        user_decryptor
            .get_result(Request::new(req_id.into()))
            .await
            .unwrap();
    }
}<|MERGE_RESOLUTION|>--- conflicted
+++ resolved
@@ -353,8 +353,6 @@
             drop(inner_timer);
         }
 
-<<<<<<< HEAD
-=======
         let my_role = session_maker
             .my_role(&context_id)
             .await
@@ -363,7 +361,6 @@
             .threshold(&context_id)
             .await
             .map_err(|e| anyhow::anyhow!("Could not get threshold: {e}"))?;
->>>>>>> 0e98bbac
         #[allow(deprecated)]
         let payload = UserDecryptionResponsePayload {
             signcrypted_ciphertexts: all_signcrypted_cts,
