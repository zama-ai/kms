// === Standard Library ===
use std::{collections::HashMap, sync::Arc};

// === External Crates ===
use anyhow::anyhow;
use kms_grpc::{
    kms::v1::{
        self, Empty, TypedCiphertext, TypedPlaintext, TypedSigncryptedCiphertext,
        UserDecryptionRequest, UserDecryptionResponse, UserDecryptionResponsePayload,
    },
    RequestId,
};
use observability::{
    metrics,
    metrics_names::{
<<<<<<< HEAD
        ERR_RATE_LIMIT_EXCEEDED, ERR_USER_DECRYPTION_FAILED, OP_USER_DECRYPT_INNER,
=======
        ERR_USER_DECRYPTION_FAILED, ERR_WITH_META_STORAGE, OP_USER_DECRYPT_INNER,
>>>>>>> 0e67ce93
        OP_USER_DECRYPT_REQUEST, TAG_KEY_ID, TAG_PARTY_ID, TAG_PUBLIC_DECRYPTION_KIND,
        TAG_TFHE_TYPE,
    },
};
use rand::{CryptoRng, RngCore};
use threshold_fhe::{
    algebra::{
        base_ring::Z128,
        galois_rings::{
            common::{pack_residue_poly, ResiduePoly},
            degree_4::ResiduePolyF4Z128,
        },
        structure_traits::{ErrorCorrect, Invert, Ring, Solve},
    },
    execution::{
        endpoints::decryption::{
            partial_decrypt_using_noiseflooding, secure_partial_decrypt_using_bitdec,
            DecryptionMode, LowLevelCiphertext, OfflineNoiseFloodSession,
            SmallOfflineNoiseFloodSession,
        },
        runtime::session::SmallSession,
        tfhe_internals::private_keysets::PrivateKeySet,
    },
};
use tokio::sync::{OwnedRwLockReadGuard, RwLock};
use tokio_util::task::TaskTracker;
use tonic::{Request, Response, Status};
use tracing::Instrument;

// === Internal Crate ===
use crate::{
    anyhow_error_and_log,
    cryptography::{
        internal_crypto_types::{PrivateSigKey, UnifiedPublicEncKey},
        signcryption::{signcrypt, SigncryptionPayload},
    },
    engine::{
        base::{
            compute_external_user_decrypt_signature, deserialize_to_low_level, BaseKmsStruct,
            UserDecryptCallValues,
        },
        threshold::traits::UserDecryptor,
        traits::BaseKms,
        validation::{
            parse_proto_request_id, validate_user_decrypt_req, RequestIdParsingErr,
            DSEP_USER_DECRYPTION,
        },
    },
    tonic_handle_potential_err,
    util::{
        meta_store::{handle_res_mapping, MetaStore},
        rate_limiter::RateLimiter,
    },
    vault::storage::{crypto_material::ThresholdCryptoMaterialStorage, Storage},
};

// === Current Module Imports ===
use super::{session::SessionPreparer, ThresholdFheKeys};

#[tonic::async_trait]
pub trait NoiseFloodPartialDecryptor: Send + Sync {
    type Prep: OfflineNoiseFloodSession<{ ResiduePolyF4Z128::EXTENSION_DEGREE }> + Send;
    async fn partial_decrypt(
        noiseflood_session: &mut Self::Prep,
        server_key: &tfhe::integer::ServerKey,
        ck: &tfhe::integer::noise_squashing::NoiseSquashingKey,
        ct: LowLevelCiphertext,
        secret_key_share: &PrivateKeySet<{ ResiduePolyF4Z128::EXTENSION_DEGREE }>,
    ) -> anyhow::Result<(
        HashMap<String, Vec<ResiduePoly<Z128, { ResiduePolyF4Z128::EXTENSION_DEGREE }>>>,
        u32,
        std::time::Duration,
    )>
    where
        ResiduePoly<Z128, { ResiduePolyF4Z128::EXTENSION_DEGREE }>: ErrorCorrect + Invert + Solve;
}

pub struct SecureNoiseFloodPartialDecryptor;

#[tonic::async_trait]
impl NoiseFloodPartialDecryptor for SecureNoiseFloodPartialDecryptor {
    type Prep = SmallOfflineNoiseFloodSession<
        { ResiduePolyF4Z128::EXTENSION_DEGREE },
        SmallSession<ResiduePolyF4Z128>,
    >;

    async fn partial_decrypt(
        noiseflood_session: &mut Self::Prep,
        server_key: &tfhe::integer::ServerKey,
        ck: &tfhe::integer::noise_squashing::NoiseSquashingKey,
        ct: LowLevelCiphertext,
        secret_key_share: &PrivateKeySet<{ ResiduePolyF4Z128::EXTENSION_DEGREE }>,
    ) -> anyhow::Result<(
        HashMap<String, Vec<ResiduePoly<Z128, { ResiduePolyF4Z128::EXTENSION_DEGREE }>>>,
        u32,
        std::time::Duration,
    )>
    where
        ResiduePoly<Z128, { ResiduePolyF4Z128::EXTENSION_DEGREE }>: ErrorCorrect + Invert + Solve,
    {
        partial_decrypt_using_noiseflooding(
            noiseflood_session,
            server_key,
            ck,
            ct,
            secret_key_share,
        )
        .await
    }
}

pub struct RealUserDecryptor<
    PubS: Storage + Send + Sync + 'static,
    PrivS: Storage + Send + Sync + 'static,
    Dec: NoiseFloodPartialDecryptor<
            Prep = SmallOfflineNoiseFloodSession<
                { ResiduePolyF4Z128::EXTENSION_DEGREE },
                SmallSession<ResiduePolyF4Z128>,
            >,
        > + 'static,
> {
    pub base_kms: BaseKmsStruct,
    pub crypto_storage: ThresholdCryptoMaterialStorage<PubS, PrivS>,
    pub user_decrypt_meta_store: Arc<RwLock<MetaStore<UserDecryptCallValues>>>,
    pub session_preparer: Arc<SessionPreparer>,
    pub tracker: Arc<TaskTracker>,
    pub rate_limiter: RateLimiter,
    pub decryption_mode: DecryptionMode,
    pub(crate) _dec: std::marker::PhantomData<Dec>,
}

impl<
        PubS: Storage + Send + Sync + 'static,
        PrivS: Storage + Send + Sync + 'static,
        Dec: NoiseFloodPartialDecryptor<
                Prep = SmallOfflineNoiseFloodSession<
                    { ResiduePolyF4Z128::EXTENSION_DEGREE },
                    SmallSession<ResiduePolyF4Z128>,
                >,
            > + 'static,
    > RealUserDecryptor<PubS, PrivS, Dec>
{
    /// Helper method for user decryption which carries out the actual threshold decryption using noise
    /// flooding or bit-decomposition.
    ///
    /// This function does not perform user decryption in a background thread.
    /// The return type should be [UserDecryptCallValues] except the final item in the tuple
    #[allow(clippy::too_many_arguments)]
    async fn inner_user_decrypt(
        req_id: &RequestId,
        session_prep: Arc<SessionPreparer>,
        rng: &mut (impl CryptoRng + RngCore),
        typed_ciphertexts: &[TypedCiphertext],
        link: Vec<u8>,
        client_enc_key: &UnifiedPublicEncKey,
        client_address: &alloy_primitives::Address,
        sig_key: Arc<PrivateSigKey>,
        fhe_keys: OwnedRwLockReadGuard<HashMap<RequestId, ThresholdFheKeys>, ThresholdFheKeys>,
        server_verf_key: Vec<u8>,
        dec_mode: DecryptionMode,
        domain: &alloy_sol_types::Eip712Domain,
        metric_tags: Vec<(&'static str, String)>,
    ) -> anyhow::Result<(UserDecryptionResponsePayload, Vec<u8>, Vec<u8>)> {
        let keys = fhe_keys;

        let mut all_signcrypted_cts = vec![];

        // TODO: Each iteration of this loop should probably happen
        // inside its own tokio task
        for (ctr, typed_ciphertext) in typed_ciphertexts.iter().enumerate() {
            // Create and start a the timer, it'll be dropped and thus
            // exported at the end of the iteration
            let mut inner_timer = metrics::METRICS
                .time_operation(OP_USER_DECRYPT_INNER)
                .tags(metric_tags.clone())
                .start();
            let fhe_type = typed_ciphertext.fhe_type()?;
            let fhe_type_str = typed_ciphertext.fhe_type_string();
            inner_timer.tag(TAG_TFHE_TYPE, fhe_type_str);
            let ct_format = typed_ciphertext.ciphertext_format();
            let ct = &typed_ciphertext.ciphertext;
            let external_handle = typed_ciphertext.external_handle.clone();
            let session_id = req_id.derive_session_id_with_counter(ctr as u64)?;

            let hex_req_id = hex::encode(req_id.as_bytes());
            let decimal_req_id: u128 = (*req_id).try_into().unwrap_or(0);
            tracing::info!(
                request_id = hex_req_id,
                request_id_decimal = decimal_req_id,
                "User Decrypt Request: Decrypting ciphertext #{ctr} with internal session ID: {session_id}. Handle: {}",
                hex::encode(&typed_ciphertext.external_handle)
            );

            let low_level_ct =
                deserialize_to_low_level(fhe_type, ct_format, ct, &keys.decompression_key)?;

            let pdec: Result<(Vec<u8>, u32, std::time::Duration), anyhow::Error> = match dec_mode {
                DecryptionMode::NoiseFloodSmall => {
                    let session = tonic_handle_potential_err(
                        session_prep
                            .prepare_ddec_data_from_sessionid_z128(session_id)
                            .await,
                        "Could not prepare ddec data for noiseflood decryption".to_string(),
                    )?;
                    let mut noiseflood_session = Dec::Prep::new(session);

                    let pdec = Dec::partial_decrypt(
                        &mut noiseflood_session,
                        &keys.integer_server_key,
                        keys.sns_key
                            .as_ref()
                            .ok_or_else(|| anyhow::anyhow!("missing sns key"))?,
                        low_level_ct,
                        &keys.private_keys,
                    )
                    .await;

                    let res = match pdec {
                        Ok((partial_dec_map, packing_factor, time)) => {
                            let pdec_serialized = match partial_dec_map.get(&session_id.to_string())
                            {
                                Some(partial_dec) => {
                                    let partial_dec = pack_residue_poly(partial_dec);
                                    bc2wrap::serialize(&partial_dec)?
                                }
                                None => {
                                    return Err(anyhow!(
                                        "User decryption with session ID {} could not be retrived for {dec_mode}",
                                        session_id.to_string()
                                    ))
                                }
                            };

                            (pdec_serialized, packing_factor, time)
                        }
                        Err(e) => {
                            return Err(anyhow!("Failed user decryption with noiseflooding: {e}"))
                        }
                    };
                    Ok(res)
                }
                DecryptionMode::BitDecSmall => {
                    let mut session = tonic_handle_potential_err(
                        session_prep
                            .prepare_ddec_data_from_sessionid_z64(session_id)
                            .await,
                        "Could not prepare ddec data for bitdec decryption".to_string(),
                    )?;

                    let pdec = secure_partial_decrypt_using_bitdec(
                        &mut session,
                        &low_level_ct.try_get_small_ct()?,
                        &keys.private_keys,
                        keys.get_key_switching_key()?,
                    )
                    .await;

                    let res = match pdec {
                        Ok((partial_dec_map, time)) => {
                            let pdec_serialized = match partial_dec_map.get(&session_id.to_string())
                            {
                                Some(partial_dec) => {
                                    // let partial_dec = pack_residue_poly(partial_dec); // TODO use more compact packing for bitdec?
                                    bc2wrap::serialize(&partial_dec)?
                                }
                                None => {
                                    return Err(anyhow!(
                                        "User decryption with session ID {} could not be retrived for {dec_mode}",
                                        session_id.to_string()
                                    ))
                                }
                            };

                            // packing factor is always 1 with bitdec for now
                            // we may optionally pack it later
                            (pdec_serialized, 1, time)
                        }
                        Err(e) => return Err(anyhow!("Failed user decryption with bitdec: {e}")),
                    };
                    Ok(res)
                }
                mode => {
                    return Err(anyhow_error_and_log(format!(
                        "Unsupported Decryption Mode for user_decrypt: {mode}"
                    )));
                }
            };

            let (partial_signcryption, packing_factor) = match pdec {
                Ok((pdec_serialized, packing_factor, time)) => {
                    let signcryption_msg = SigncryptionPayload {
                        plaintext: TypedPlaintext::from_bytes(pdec_serialized, fhe_type),
                        link: link.clone(),
                    };
                    let enc_res = signcrypt(
                        rng,
                        &DSEP_USER_DECRYPTION,
                        &bc2wrap::serialize(&signcryption_msg)?,
                        client_enc_key,
                        client_address,
                        &sig_key,
                    )?;
                    let res = bc2wrap::serialize(&enc_res)?;

                    tracing::info!(
                        "User decryption completed for type {:?}. Inner thread took {:?} ms",
                        fhe_type,
                        time.as_millis()
                    );
                    (res, packing_factor)
                }
                Err(e) => return Err(anyhow!("Failed user decryption: {e}")),
            };
            all_signcrypted_cts.push(TypedSigncryptedCiphertext {
                fhe_type: fhe_type as i32,
                signcrypted_ciphertext: partial_signcryption,
                external_handle,
                packing_factor,
            });
            //Explicitly drop the timer to record it
            drop(inner_timer);
        }

        let payload = UserDecryptionResponsePayload {
            signcrypted_ciphertexts: all_signcrypted_cts,
            digest: link,
            verification_key: server_verf_key,
            party_id: session_prep.my_id as u32,
            degree: session_prep.threshold as u32,
        };

        // NOTE: extra_data is not used in the current implementation
        let extra_data = vec![];
        let external_signature = compute_external_user_decrypt_signature(
            &sig_key,
            &payload,
            domain,
            client_enc_key,
            extra_data.clone(),
        )?;
        Ok((payload, external_signature, extra_data))
    }

    #[cfg(test)]
    async fn init_test(
        pub_storage: PubS,
        priv_storage: PrivS,
        session_preparer: SessionPreparer,
    ) -> Self {
        let crypto_storage = ThresholdCryptoMaterialStorage::new(
            pub_storage,
            priv_storage,
            None,
            HashMap::new(),
            HashMap::new(),
        );

        let tracker = Arc::new(TaskTracker::new());
        let rate_limiter = RateLimiter::default();

        Self {
            base_kms: session_preparer.base_kms.new_instance().await,
            crypto_storage,
            user_decrypt_meta_store: Arc::new(RwLock::new(MetaStore::new_unlimited())),
            session_preparer: Arc::new(session_preparer.new_instance().await),
            tracker,
            rate_limiter,
            decryption_mode: DecryptionMode::NoiseFloodSmall,
            _dec: std::marker::PhantomData,
        }
    }

    #[cfg(test)]
    fn set_bucket_size(&mut self, bucket_size: usize) {
        let config = crate::util::rate_limiter::RateLimiterConfig {
            bucket_size,
            ..Default::default()
        };
        self.rate_limiter = RateLimiter::new(config);
    }
}

// We want most of the metadata but not the actual ciphertexts
fn format_user_request(request: &UserDecryptionRequest) -> String {
    format!(
        "UserDecryptionRequest {{ request_id: {:?}, key_id: {:?}, client_address: {:?}, enc_key: {:?}, domain: {:?}, typed_ciphertexts_count: {} }}",
        request.request_id, request.key_id, request.client_address, hex::encode(&request.enc_key), request.domain, request.typed_ciphertexts.len(),
    )
}

#[tonic::async_trait]
impl<
        PubS: Storage + Send + Sync + 'static,
        PrivS: Storage + Send + Sync + 'static,
        Dec: NoiseFloodPartialDecryptor<
                Prep = SmallOfflineNoiseFloodSession<
                    { ResiduePolyF4Z128::EXTENSION_DEGREE },
                    SmallSession<ResiduePolyF4Z128>,
                >,
            > + 'static,
    > UserDecryptor for RealUserDecryptor<PubS, PrivS, Dec>
{
    async fn user_decrypt(
        &self,
        request: Request<UserDecryptionRequest>,
    ) -> Result<Response<Empty>, Status> {
        // Start timing and counting before any operations
        let mut timer = metrics::METRICS
            .time_operation(OP_USER_DECRYPT_REQUEST)
            .tag(TAG_PARTY_ID, self.session_preparer.my_id.to_string())
            .start();

        let permit = self.rate_limiter.start_user_decrypt().await?;

        let inner = request.into_inner();
        tracing::info!(
            "Party {:?} received a new user decryption request with request_id {:?}",
            self.session_preparer.own_identity(),
            inner.request_id
        );
        let (typed_ciphertexts, link, client_enc_key, client_address, key_id, req_id, domain) =
            validate_user_decrypt_req(&inner).inspect_err(|e| {
                tracing::error!(
                    error = ?e,
                    request_id = ?inner.request_id,
                    "Failed to validate decrypt request {}",
                    format_user_request(&inner)
                );
                let _ = metrics::METRICS
                    .increment_error_counter(OP_USER_DECRYPT_REQUEST, ERR_USER_DECRYPTION_FAILED);
            })?;

        timer.tags([(TAG_KEY_ID, key_id.as_str())]);

        let meta_store = Arc::clone(&self.user_decrypt_meta_store);
        let crypto_storage = self.crypto_storage.clone();
        let mut rng = self.base_kms.new_rng().await;
        let sig_key = Arc::clone(&self.base_kms.sig_key);

        // Do some checks before we start modifying the database
        {
            let guarded_meta_store = self.user_decrypt_meta_store.read().await;

            if guarded_meta_store.exists(&req_id) {
                return Err(Status::already_exists(format!(
                    "User decryption request with ID {} already exists",
                    req_id
                )));
            }

            if !tonic_handle_potential_err(
                crypto_storage.threshold_fhe_keys_exists(&key_id).await,
                "Could not check threshold fhe key existance".to_string(),
            )? {
                return Err(Status::not_found(format!(
                    "Threshold FHE keys with key ID {} not found",
                    key_id,
                )));
            }
        }

        // Below we write to the meta-store.
        // After writing, the the meta-store on this [req_id] will be in the "Started" state
        // So we need to update it everytime something bad happens,
        // or put all the code that may error before the first write to the meta-store,
        // otherwise it'll be in the "Started" state forever.
        {
            let mut guarded_meta_store = self.user_decrypt_meta_store.write().await;
            tonic_handle_potential_err(
                guarded_meta_store.insert(&req_id),
                "Could not insert user decryption request".to_string(),
            )?;
        }

        tonic_handle_potential_err(
            crypto_storage.refresh_threshold_fhe_keys(&key_id).await,
            format!("Cannot find threshold keys with key ID {key_id}"),
        )?;

        let prep = Arc::clone(&self.session_preparer);
        let dec_mode = self.decryption_mode;

        let metric_tags = vec![
            (TAG_PARTY_ID, prep.my_id.to_string()),
            (TAG_KEY_ID, key_id.as_str()),
            (
                TAG_PUBLIC_DECRYPTION_KIND,
                dec_mode.as_str_name().to_string(),
            ),
        ];

        let server_verf_key = self.base_kms.get_serialized_verf_key();

        // the result of the computation is tracked the tracker
        self.tracker.spawn(
            async move {
                // Capture the timer, it is stopped when it's dropped
                let _timer = timer;
                // explicitly move the rate limiter context
                let _permit = permit;
                // Note that we'll hold a read lock for some time
                // but this should be ok since write locks
                // happen rarely as keygen is a rare event.
                let fhe_keys_rlock = crypto_storage
                    .read_guarded_threshold_fhe_keys_from_cache(&key_id)
                    .await;
                let tmp = match fhe_keys_rlock {
                    Ok(k) => {
                        Self::inner_user_decrypt(
                            &req_id,
                            prep,
                            &mut rng,
                            &typed_ciphertexts,
                            link.clone(),
                            &client_enc_key,
                            &client_address,
                            sig_key,
                            k,
                            server_verf_key,
                            dec_mode,
                            &domain,
                            metric_tags,
                        )
                        .await
                    }
                    Err(e) => Err(e),
                };
                let mut guarded_meta_store = meta_store.write().await;
                match tmp {
                    Ok((payload, sig, extra_data)) => {
                        // We cannot do much if updating the storage fails at this point...
                        let _ = guarded_meta_store
                            .update(&req_id, Ok((payload, sig, extra_data)))
                            .inspect_err(|_| {
                                metrics::METRICS.increment_error_counter(
                                    OP_USER_DECRYPT_REQUEST,
                                    ERR_WITH_META_STORAGE,
                                );
                            });
                    }
                    Result::Err(e) => {
                        metrics::METRICS.increment_error_counter(
                            OP_USER_DECRYPT_REQUEST,
                            ERR_USER_DECRYPTION_FAILED,
                        );
                        // We cannot do much if updating the storage fails at this point...
                        let _ = guarded_meta_store
                            .update(&req_id, Err(format!("Failed decryption: {e}")));
                    }
                }
            }
            .instrument(tracing::Span::current()),
        );
        Ok(Response::new(Empty {}))
    }

    async fn get_result(
        &self,
        request: Request<v1::RequestId>,
    ) -> Result<Response<UserDecryptionResponse>, Status> {
        let request_id =
            parse_proto_request_id(&request.into_inner(), RequestIdParsingErr::UserDecResponse)?;

        // Retrieve the UserDecryptMetaStore object
        let status = {
            let guarded_meta_store = self.user_decrypt_meta_store.read().await;
            guarded_meta_store.retrieve(&request_id)
        };
        let (payload, external_signature, extra_data) =
            handle_res_mapping(status, &request_id, "UserDecryption").await?;

        let sig_payload_vec = tonic_handle_potential_err(
            bc2wrap::serialize(&payload),
            format!("Could not convert payload to bytes {payload:?}"),
        )?;

        let sig = tonic_handle_potential_err(
            self.base_kms.sign(&DSEP_USER_DECRYPTION, &sig_payload_vec),
            format!("Could not sign payload {payload:?}"),
        )?;
        Ok(Response::new(UserDecryptionResponse {
            signature: sig.sig.to_vec(),
            external_signature,
            payload: Some(payload),
            extra_data,
        }))
    }
}

#[cfg(test)]
mod tests {
    use aes_prng::AesRng;
    use kms_grpc::{kms::v1::CiphertextFormat, rpc_types::alloy_to_protobuf_domain};
    use rand::SeedableRng;
    use tfhe::FheTypes;
    use threshold_fhe::execution::{
        runtime::session::ParameterHandles, tfhe_internals::utils::expanded_encrypt,
    };

    use crate::{
        consts::{SAFE_SER_SIZE_LIMIT, TEST_PARAM},
        cryptography::{
            internal_crypto_types::gen_sig_keys, signcryption::ephemeral_encryption_key_generation,
        },
        dummy_domain,
        engine::threshold::service::compute_all_info,
        vault::storage::ram,
    };

    use super::*;

    struct DummyNoiseFloodPartialDecryptor;

    #[tonic::async_trait]
    impl NoiseFloodPartialDecryptor for DummyNoiseFloodPartialDecryptor {
        type Prep = SmallOfflineNoiseFloodSession<
            { ResiduePolyF4Z128::EXTENSION_DEGREE },
            threshold_fhe::execution::runtime::session::SmallSession<ResiduePolyF4Z128>,
        >;

        async fn partial_decrypt(
            noiseflood_session: &mut Self::Prep,
            _server_key: &tfhe::integer::ServerKey,
            _ck: &tfhe::integer::noise_squashing::NoiseSquashingKey,
            _ct: LowLevelCiphertext,
            _secret_key_share: &PrivateKeySet<{ ResiduePolyF4Z128::EXTENSION_DEGREE }>,
        ) -> anyhow::Result<(
            HashMap<String, Vec<ResiduePoly<Z128, { ResiduePolyF4Z128::EXTENSION_DEGREE }>>>,
            u32,
            std::time::Duration,
        )> {
            let session = noiseflood_session.get_mut_base_session();
            let sid: u128 = session.session_id().into();
            Ok((
                HashMap::from_iter([(format!("{sid}"), vec![])]),
                1,
                std::time::Duration::from_millis(100),
            ))
        }
    }

    impl RealUserDecryptor<ram::RamStorage, ram::RamStorage, DummyNoiseFloodPartialDecryptor> {
        pub async fn init_test_dummy_decryptor(session_preparer: SessionPreparer) -> Self {
            let pub_storage = ram::RamStorage::new();
            let priv_storage = ram::RamStorage::new();
            Self::init_test(pub_storage, priv_storage, session_preparer).await
        }
    }

    fn make_dummy_enc_pk(rng: &mut AesRng) -> Vec<u8> {
        let (enc_pk, _enc_sk) = ephemeral_encryption_key_generation::<ml_kem::MlKem512>(rng);
        let mut enc_key_buf = Vec::new();
        // The key is freshly generated, so we can safely unwrap the serialization
        tfhe::safe_serialization::safe_serialize(
            &UnifiedPublicEncKey::MlKem512(enc_pk.clone()),
            &mut enc_key_buf,
            SAFE_SER_SIZE_LIMIT,
        )
        .expect("Failed to serialize ephemeral encryption key");
        enc_key_buf
    }

    async fn setup_user_decryptor(
        with_prss: bool,
        rng: &mut AesRng,
    ) -> (
        RequestId,
        Vec<u8>,
        RealUserDecryptor<ram::RamStorage, ram::RamStorage, DummyNoiseFloodPartialDecryptor>,
    ) {
        let (_pk, sk) = gen_sig_keys(rng);
        let param = TEST_PARAM;
        let session_preparer = SessionPreparer::new_test_session(with_prss);
        let user_decryptor = RealUserDecryptor::init_test_dummy_decryptor(session_preparer).await;

        let key_id = RequestId::new_random(rng);

        // make a dummy private keyset
        let (threshold_fhe_keys, fhe_key_set) = ThresholdFheKeys::init_dummy(param, rng);

        // Not a huge deal if we clone this server key since we only use small/test parameters
        tfhe::set_server_key(fhe_key_set.server_key.clone());
        let ct: tfhe::FheUint8 = expanded_encrypt(&fhe_key_set.public_key, 255u8, 8).unwrap();
        let mut ct_buf = Vec::new();
        tfhe::safe_serialization::safe_serialize(
            &ct,
            &mut ct_buf,
            crate::consts::SAFE_SER_SIZE_LIMIT,
        )
        .unwrap();

        let domain = dummy_domain();
        let info = compute_all_info(&sk, &fhe_key_set, &domain).unwrap();

        let dummy_meta_store = Arc::new(RwLock::new(MetaStore::new_unlimited()));
        {
            // initialize the dummy meta store
            let meta_store = dummy_meta_store.clone();
            let mut guard = meta_store.write().await;
            guard.insert(&key_id).unwrap();
        }
        user_decryptor
            .crypto_storage
            .write_threshold_keys_with_meta_store(
                &key_id,
                threshold_fhe_keys,
                fhe_key_set,
                info,
                dummy_meta_store,
            )
            .await;

        {
            // check existance
            let _guard = user_decryptor
                .crypto_storage
                .read_guarded_threshold_fhe_keys_from_cache(&key_id)
                .await
                .unwrap();
        }

        (key_id, ct_buf, user_decryptor)
    }

    #[tokio::test]
    async fn invalid_argument() {
        let mut rng = AesRng::seed_from_u64(1123);
        let (key_id, ct_buf, user_decryptor) = setup_user_decryptor(true, &mut rng).await;

        let client_address = alloy_primitives::address!("d8da6bf26964af9d7eed9e03e53415d37aa96045");
        let domain = dummy_domain();

        {
            let bad_req_id = kms_grpc::kms::v1::RequestId {
                request_id: "invalid_id".to_string(),
            };
            let request = Request::new(UserDecryptionRequest {
                enc_key: make_dummy_enc_pk(&mut rng),
                typed_ciphertexts: vec![TypedCiphertext {
                    ciphertext: ct_buf.clone(),
                    fhe_type: FheTypes::Uint8 as i32,
                    external_handle: vec![],
                    ciphertext_format: CiphertextFormat::BigExpanded as i32,
                }],
                key_id: Some(key_id.into()),
                domain: Some(alloy_to_protobuf_domain(&domain).unwrap()),
                request_id: Some(bad_req_id),
                client_address: client_address.to_checksum(None),
                extra_data: vec![],
            });
            assert_eq!(
                user_decryptor
                    .user_decrypt(request)
                    .await
                    .unwrap_err()
                    .code(),
                tonic::Code::InvalidArgument
            );
        }
        {
            // empty typed ciphertexts
            let req_id = RequestId::new_random(&mut rng);
            let request = Request::new(UserDecryptionRequest {
                enc_key: make_dummy_enc_pk(&mut rng),
                typed_ciphertexts: vec![],
                key_id: Some(key_id.into()),
                domain: Some(alloy_to_protobuf_domain(&domain).unwrap()),
                request_id: Some(req_id.into()),
                client_address: client_address.to_checksum(None),
                extra_data: vec![],
            });
            assert_eq!(
                user_decryptor
                    .user_decrypt(request)
                    .await
                    .unwrap_err()
                    .code(),
                tonic::Code::InvalidArgument
            );
        }
        {
            // missing domain
            let req_id = RequestId::new_random(&mut rng);
            let request = Request::new(UserDecryptionRequest {
                enc_key: make_dummy_enc_pk(&mut rng),
                typed_ciphertexts: vec![TypedCiphertext {
                    ciphertext: ct_buf.clone(),
                    fhe_type: FheTypes::Uint8 as i32,
                    external_handle: vec![],
                    ciphertext_format: CiphertextFormat::BigExpanded as i32,
                }],
                key_id: Some(key_id.into()),
                domain: None,
                request_id: Some(req_id.into()),
                client_address: client_address.to_checksum(None),
                extra_data: vec![],
            });
            assert_eq!(
                user_decryptor
                    .user_decrypt(request)
                    .await
                    .unwrap_err()
                    .code(),
                tonic::Code::InvalidArgument
            );
        }
        {
            // bad client address
            let req_id = RequestId::new_random(&mut rng);
            let request = Request::new(UserDecryptionRequest {
                enc_key: make_dummy_enc_pk(&mut rng),
                typed_ciphertexts: vec![TypedCiphertext {
                    ciphertext: ct_buf.clone(),
                    fhe_type: FheTypes::Uint8 as i32,
                    external_handle: vec![],
                    ciphertext_format: CiphertextFormat::BigExpanded as i32,
                }],
                key_id: Some(key_id.into()),
                domain: Some(alloy_to_protobuf_domain(&domain).unwrap()),
                request_id: Some(req_id.into()),
                client_address: "bad client address".to_string(),
                extra_data: vec![],
            });
            assert_eq!(
                user_decryptor
                    .user_decrypt(request)
                    .await
                    .unwrap_err()
                    .code(),
                tonic::Code::InvalidArgument
            );
        }
        {
            let bad_req_id = kms_grpc::kms::v1::RequestId {
                request_id: "invalid_id".to_string(),
            };
            assert_eq!(
                user_decryptor
                    .get_result(Request::new(bad_req_id))
                    .await
                    .unwrap_err()
                    .code(),
                tonic::Code::InvalidArgument
            );
        }
        {
            let req_id = RequestId::new_random(&mut rng);
            let bad_key_id = kms_grpc::kms::v1::RequestId {
                request_id: "invalid_key_id".to_string(),
            };
            let request = Request::new(UserDecryptionRequest {
                enc_key: make_dummy_enc_pk(&mut rng),
                typed_ciphertexts: vec![TypedCiphertext {
                    ciphertext: ct_buf.clone(),
                    fhe_type: FheTypes::Uint8 as i32,
                    external_handle: vec![],
                    ciphertext_format: CiphertextFormat::BigExpanded as i32,
                }],
                key_id: Some(bad_key_id),
                domain: Some(alloy_to_protobuf_domain(&domain).unwrap()),
                request_id: Some(req_id.into()),
                client_address: client_address.to_checksum(None),
                extra_data: vec![],
            });
            assert_eq!(
                user_decryptor
                    .user_decrypt(request)
                    .await
                    .unwrap_err()
                    .code(),
                tonic::Code::InvalidArgument
            );
        }
    }

    #[tokio::test]
    async fn resource_exhausted() {
        let mut rng = AesRng::seed_from_u64(123);
        let (key_id, ct_buf, mut user_decryptor) = setup_user_decryptor(true, &mut rng).await;
        let client_address = alloy_primitives::address!("d8da6bf26964af9d7eed9e03e53415d37aa96045");
        let domain = dummy_domain();
        // `ResourceExhausted` - If the KMS is currently busy with too many requests.
        // Set bucket size to zero, so no operations are allowed
        user_decryptor.set_bucket_size(0);

        let req_id = RequestId::new_random(&mut rng);
        let request = Request::new(UserDecryptionRequest {
            enc_key: make_dummy_enc_pk(&mut rng),
            typed_ciphertexts: vec![TypedCiphertext {
                ciphertext: ct_buf.clone(),
                fhe_type: FheTypes::Uint8 as i32,
                external_handle: vec![],
                ciphertext_format: CiphertextFormat::BigExpanded as i32,
            }],
            key_id: Some(key_id.into()),
            domain: Some(alloy_to_protobuf_domain(&domain).unwrap()),
            request_id: Some(req_id.into()),
            client_address: client_address.to_checksum(None),
            extra_data: vec![],
        });
        assert_eq!(
            user_decryptor
                .user_decrypt(request)
                .await
                .unwrap_err()
                .code(),
            tonic::Code::ResourceExhausted
        );

        // finally reset the bucket size to a non-zero value
        user_decryptor.set_bucket_size(100);
    }

    #[tokio::test]
    async fn not_found() {
        let mut rng = AesRng::seed_from_u64(123);
        let (_key_id, ct_buf, user_decryptor) = setup_user_decryptor(true, &mut rng).await;
        let client_address = alloy_primitives::address!("d8da6bf26964af9d7eed9e03e53415d37aa96045");
        let domain = dummy_domain();

        let req_id = RequestId::new_random(&mut rng);
        let bad_key_id = RequestId::new_random(&mut rng);
        let request = Request::new(UserDecryptionRequest {
            enc_key: make_dummy_enc_pk(&mut rng),
            typed_ciphertexts: vec![TypedCiphertext {
                ciphertext: ct_buf.clone(),
                fhe_type: FheTypes::Uint8 as i32,
                external_handle: vec![],
                ciphertext_format: CiphertextFormat::BigExpanded as i32,
            }],
            key_id: Some(bad_key_id.into()),
            domain: Some(alloy_to_protobuf_domain(&domain).unwrap()),
            request_id: Some(req_id.into()),
            client_address: client_address.to_checksum(None),
            extra_data: vec![],
        });
        assert_eq!(
            user_decryptor
                .user_decrypt(request)
                .await
                .unwrap_err()
                .code(),
            tonic::Code::NotFound
        );

        let another_req_id = RequestId::new_random(&mut rng);
        assert_eq!(
            user_decryptor
                .get_result(Request::new(another_req_id.into()))
                .await
                .unwrap_err()
                .code(),
            tonic::Code::NotFound
        );
    }

    #[tokio::test]
    async fn already_exists() {
        let mut rng = AesRng::seed_from_u64(123);
        let (key_id, ct_buf, user_decryptor) = setup_user_decryptor(true, &mut rng).await;
        let client_address = alloy_primitives::address!("d8da6bf26964af9d7eed9e03e53415d37aa96045");
        let domain = dummy_domain();

        let req_id = RequestId::new_random(&mut rng);
        let request = UserDecryptionRequest {
            enc_key: make_dummy_enc_pk(&mut rng),
            typed_ciphertexts: vec![TypedCiphertext {
                ciphertext: ct_buf.clone(),
                fhe_type: FheTypes::Uint8 as i32,
                external_handle: vec![],
                ciphertext_format: CiphertextFormat::BigExpanded as i32,
            }],
            key_id: Some(key_id.into()),
            domain: Some(alloy_to_protobuf_domain(&domain).unwrap()),
            request_id: Some(req_id.into()),
            client_address: client_address.to_checksum(None),
            extra_data: vec![],
        };
        user_decryptor
            .user_decrypt(Request::new(request.clone()))
            .await
            .unwrap();

        // try sending the same request again
        assert_eq!(
            user_decryptor
                .user_decrypt(Request::new(request))
                .await
                .unwrap_err()
                .code(),
            tonic::Code::AlreadyExists
        );
    }

    #[tokio::test]
    async fn sunshine() {
        let mut rng = AesRng::seed_from_u64(123);
        let (key_id, ct_buf, user_decryptor) = setup_user_decryptor(true, &mut rng).await;
        let client_address = alloy_primitives::address!("d8da6bf26964af9d7eed9e03e53415d37aa96045");
        let domain = dummy_domain();

        // finally everything is ok
        let req_id = RequestId::new_random(&mut rng);
        let request = Request::new(UserDecryptionRequest {
            enc_key: make_dummy_enc_pk(&mut rng),
            typed_ciphertexts: vec![TypedCiphertext {
                ciphertext: ct_buf.clone(),
                fhe_type: FheTypes::Uint8 as i32,
                external_handle: vec![],
                // NOTE: because the way [setup_user_decryptor] is implemented,
                // the ciphertext format must be SmallExpanded for the dummy decryptor to work
                ciphertext_format: CiphertextFormat::SmallExpanded as i32,
            }],
            key_id: Some(key_id.into()),
            domain: Some(alloy_to_protobuf_domain(&domain).unwrap()),
            request_id: Some(req_id.into()),
            client_address: client_address.to_checksum(None),
            extra_data: vec![],
        });
        user_decryptor.user_decrypt(request).await.unwrap();
        user_decryptor
            .get_result(Request::new(req_id.into()))
            .await
            .unwrap();
    }
}<|MERGE_RESOLUTION|>--- conflicted
+++ resolved
@@ -13,11 +13,7 @@
 use observability::{
     metrics,
     metrics_names::{
-<<<<<<< HEAD
-        ERR_RATE_LIMIT_EXCEEDED, ERR_USER_DECRYPTION_FAILED, OP_USER_DECRYPT_INNER,
-=======
         ERR_USER_DECRYPTION_FAILED, ERR_WITH_META_STORAGE, OP_USER_DECRYPT_INNER,
->>>>>>> 0e67ce93
         OP_USER_DECRYPT_REQUEST, TAG_KEY_ID, TAG_PARTY_ID, TAG_PUBLIC_DECRYPTION_KIND,
         TAG_TFHE_TYPE,
     },
@@ -863,6 +859,7 @@
                 tonic::Code::InvalidArgument
             );
         }
+        // Invalid decryption key id
         {
             let req_id = RequestId::new_random(&mut rng);
             let bad_key_id = kms_grpc::kms::v1::RequestId {
