--- conflicted
+++ resolved
@@ -59,16 +59,10 @@
             BaseKmsStruct, KeyGenMetadata, DSEP_PUBDATA_KEY,
         },
         keyset_configuration::InternalKeySetConfig,
-<<<<<<< HEAD
         threshold::{
-            service::{
-                kms_impl::compute_all_info, session::SessionPreparerGetter, ThresholdFheKeys,
-            },
+            service::{session::SessionPreparerGetter, ThresholdFheKeys},
             traits::KeyGenerator,
         },
-=======
-        threshold::{service::ThresholdFheKeys, traits::KeyGenerator},
->>>>>>> 6e748e36
         validation::{
             parse_optional_proto_request_id, parse_proto_request_id, RequestIdParsingErr,
         },
@@ -112,13 +106,8 @@
     pub crypto_storage: ThresholdCryptoMaterialStorage<PubS, PrivS>,
     // TODO eventually add mode to allow for nlarge as well.
     pub preproc_buckets: Arc<RwLock<MetaStore<BucketMetaStore>>>,
-<<<<<<< HEAD
-    pub dkg_pubinfo_meta_store: Arc<RwLock<MetaStore<KeyGenCallValues>>>,
+    pub dkg_pubinfo_meta_store: Arc<RwLock<MetaStore<KeyGenMetadata>>>,
     pub session_preparer_getter: SessionPreparerGetter,
-=======
-    pub dkg_pubinfo_meta_store: Arc<RwLock<MetaStore<KeyGenMetadata>>>,
-    pub session_preparer: SessionPreparer,
->>>>>>> 6e748e36
     // Task tacker to ensure that we keep track of all ongoing operations and can cancel them if needed (e.g. during shutdown).
     pub tracker: Arc<TaskTracker>,
     // Map of ongoing key generation tasks
@@ -1530,19 +1519,10 @@
         // We need to setup the preprocessor metastore so that keygen will pass
         for prep_id in &prep_ids {
             let session_id = prep_id.derive_session_id().unwrap();
-<<<<<<< HEAD
             let session_preparer = session_preparer_manager
                 .get(&RequestId::from_bytes(DEFAULT_MPC_CONTEXT_BYTES))
                 .await
                 .unwrap();
-            let dummy_prep = Box::new(DummyPreprocessing::<ResiduePolyF4Z128>::new(
-                42,
-                &session_preparer
-                    .make_base_session(session_id, NetworkMode::Sync)
-                    .await
-                    .unwrap(),
-            ));
-=======
             let dummy_prep = BucketMetaStore {
                 preprocessing_id: *prep_id,
                 external_signature: vec![],
@@ -1556,7 +1536,6 @@
                         .unwrap(),
                 )))),
             };
->>>>>>> 6e748e36
             let mut guarded_prep_bucket = kg.preproc_buckets.write().await;
             (*guarded_prep_bucket).insert(prep_id).unwrap();
             (*guarded_prep_bucket)
