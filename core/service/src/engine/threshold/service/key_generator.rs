// === Standard Library ===
use std::{collections::HashMap, marker::PhantomData, sync::Arc, time::Instant};

use itertools::Itertools;
// === External Crates ===
use kms_grpc::{
    identifiers::{ContextId, EpochId},
    kms::v1::{self, Empty, KeyDigest, KeyGenRequest, KeyGenResult, KeySetAddedInfo},
    rpc_types::optional_protobuf_to_alloy_domain,
    RequestId,
};
use observability::{
    metrics,
    metrics_names::{
        ERR_CANCELLED, OP_DECOMPRESSION_KEYGEN, OP_INSECURE_DECOMPRESSION_KEYGEN,
        OP_INSECURE_STANDARD_KEYGEN, OP_KEYGEN_REQUEST, OP_STANDARD_KEYGEN, TAG_PARTY_ID,
    },
};
use tfhe::integer::compression_keys::DecompressionKey;
use threshold_fhe::{
    algebra::{
        base_ring::Z128,
        galois_rings::{common::ResiduePoly, degree_4::ResiduePolyF4Z128},
        structure_traits::Ring,
    },
    execution::{
        endpoints::keygen::{distributed_decompression_keygen_z128, OnlineDistributedKeyGen},
        keyset_config as ddec_keyset_config,
        online::preprocessing::DKGPreprocessing,
        runtime::sessions::base_session::BaseSession,
        tfhe_internals::{
            parameters::DKGParams,
            private_keysets::{
                CompressionPrivateKeySharesEnum, GlweSecretKeyShareEnum, PrivateKeySet,
            },
            public_keysets::FhePubKeySet,
        },
    },
    networking::NetworkMode,
};
use tokio::sync::{Mutex, OwnedSemaphorePermit, RwLock};
use tokio_util::{sync::CancellationToken, task::TaskTracker};
use tonic::{Request, Response, Status};
use tracing::Instrument;

// === Internal Crate Imports ===
use crate::{
    consts::{DEFAULT_MPC_CONTEXT, PRSS_INIT_REQ_ID},
    cryptography::signatures::PrivateSigKey,
    engine::{
        base::{
            compute_info_decompression_keygen, compute_info_standard_keygen, retrieve_parameters,
            BaseKmsStruct, KeyGenMetadata, DSEP_PUBDATA_KEY,
        },
        keyset_configuration::InternalKeySetConfig,
        threshold::{
            service::{session::ImmutableSessionMaker, ThresholdFheKeys},
            traits::KeyGenerator,
        },
        utils::MetricedError,
        validation::{
            parse_optional_proto_request_id, parse_proto_request_id, RequestIdParsingErr,
        },
    },
    ok_or_tonic_abort,
    util::{
        meta_store::{handle_res_mapping, MetaStore},
        rate_limiter::RateLimiter,
    },
    vault::storage::{crypto_material::ThresholdCryptoMaterialStorage, Storage, StorageExt},
};

// === Current Module Imports ===
use super::BucketMetaStore;

// === Insecure Feature-Specific Imports ===
#[cfg(feature = "insecure")]
use crate::engine::base::INSECURE_PREPROCESSING_ID;
#[cfg(feature = "insecure")]
use crate::engine::threshold::traits::InsecureKeyGenerator;
#[cfg(feature = "insecure")]
use threshold_fhe::execution::runtime::sessions::session_parameters::GenericParameterHandles;
#[cfg(feature = "insecure")]
use threshold_fhe::execution::tfhe_internals::{
    compression_decompression_key::CompressionPrivateKeyShares, glwe_key::GlweSecretKeyShare,
    test_feature::initialize_key_material,
};

pub struct RealKeyGenerator<
    PubS: Storage + Sync + Send + 'static,
    PrivS: StorageExt + Sync + Send + 'static,
    KG: OnlineDistributedKeyGen<Z128, { ResiduePolyF4Z128::EXTENSION_DEGREE }> + 'static,
> {
    pub base_kms: BaseKmsStruct,
    pub crypto_storage: ThresholdCryptoMaterialStorage<PubS, PrivS>,
    // TODO eventually add mode to allow for nlarge as well.
    pub preproc_buckets: Arc<RwLock<MetaStore<BucketMetaStore>>>,
    pub dkg_pubinfo_meta_store: Arc<RwLock<MetaStore<KeyGenMetadata>>>,
    pub(crate) session_maker: ImmutableSessionMaker,
    // Task tacker to ensure that we keep track of all ongoing operations and can cancel them if needed (e.g. during shutdown).
    pub tracker: Arc<TaskTracker>,
    // Map of ongoing key generation tasks
    pub ongoing: Arc<Mutex<HashMap<RequestId, CancellationToken>>>,
    pub rate_limiter: RateLimiter,
    pub(crate) _kg: PhantomData<KG>,
    // This is a lock to make sure calls to keygen do not happen concurrently.
    // It's needed because we lock the meta store at different times before starting the keygen
    // and if two concurrent keygen calls on the same key ID or preproc ID are made, they can interfere with each other.
    // So the lock should be held during the whole keygen request, which should not be a big
    // issue since starting the keygen should be fast as most of the expensive process happens in the background.
    pub(crate) serial_lock: Arc<Mutex<()>>,
}

#[cfg(feature = "insecure")]
pub struct RealInsecureKeyGenerator<
    PubS: Storage + Sync + Send + 'static,
    PrivS: StorageExt + Sync + Send + 'static,
    KG: OnlineDistributedKeyGen<Z128, { ResiduePolyF4Z128::EXTENSION_DEGREE }> + 'static,
> {
    pub real_key_generator: RealKeyGenerator<PubS, PrivS, KG>,
}

#[cfg(feature = "insecure")]
impl<
        PubS: Storage + Sync + Send + 'static,
        PrivS: StorageExt + Sync + Send + 'static,
        KG: OnlineDistributedKeyGen<Z128, { ResiduePolyF4Z128::EXTENSION_DEGREE }>,
    > RealInsecureKeyGenerator<PubS, PrivS, KG>
{
    pub async fn from_real_keygen(value: &RealKeyGenerator<PubS, PrivS, KG>) -> Self {
        Self {
            real_key_generator: RealKeyGenerator {
                base_kms: value.base_kms.new_instance().await,
                crypto_storage: value.crypto_storage.clone(),
                preproc_buckets: Arc::clone(&value.preproc_buckets),
                dkg_pubinfo_meta_store: Arc::clone(&value.dkg_pubinfo_meta_store),
                session_maker: value.session_maker.clone(),
                tracker: Arc::clone(&value.tracker),
                ongoing: Arc::clone(&value.ongoing),
                rate_limiter: value.rate_limiter.clone(),
                _kg: std::marker::PhantomData,
                serial_lock: Arc::new(Mutex::new(())),
            },
        }
    }
}
#[cfg(feature = "insecure")]
#[tonic::async_trait]
impl<
        PubS: Storage + Sync + Send + 'static,
        PrivS: StorageExt + Sync + Send + 'static,
        KG: OnlineDistributedKeyGen<Z128, { ResiduePolyF4Z128::EXTENSION_DEGREE }> + 'static,
    > InsecureKeyGenerator for RealInsecureKeyGenerator<PubS, PrivS, KG>
{
    async fn insecure_key_gen(
        &self,
        request: Request<KeyGenRequest>,
    ) -> Result<Response<Empty>, Status> {
        tracing::info!("starting insecure key gen in RealInsecureKeyGenerator");
        self.real_key_generator.inner_key_gen(request, true).await
    }

    async fn get_result(
        &self,
        request: Request<v1::RequestId>,
    ) -> Result<Response<KeyGenResult>, Status> {
        self.real_key_generator.inner_get_result(request).await
    }
}

// This is an enum to determine whether to start the dkg
// in a secure mode. If the secure mode is selected,
// a preprocessing handle must be given.
// This is essentially the same as an Option, but it's
// more clear to label the variants as `Secure`
// and `Insecure`.
#[allow(clippy::type_complexity)]
pub enum PreprocHandleWithMode {
    Secure(
        (
            RequestId,
            Arc<Mutex<Box<dyn DKGPreprocessing<ResiduePolyF4Z128>>>>,
        ),
    ),
    Insecure,
}

#[cfg(feature = "insecure")]
fn convert_to_bit(input: Vec<ResiduePolyF4Z128>) -> anyhow::Result<Vec<u64>> {
    let mut out = Vec::with_capacity(input.len());
    for i in input {
        let bit = i.coefs[0].0 as u64;
        if bit > 1 {
            anyhow::bail!("reconstructed failed, expected a bit but found {}", bit)
        }
        out.push(bit);
    }
    Ok(out)
}

impl<
        PubS: Storage + Sync + Send + 'static,
        PrivS: StorageExt + Sync + Send + 'static,
        KG: OnlineDistributedKeyGen<Z128, { ResiduePolyF4Z128::EXTENSION_DEGREE }> + 'static,
    > RealKeyGenerator<PubS, PrivS, KG>
{
    #[allow(clippy::too_many_arguments)]
    async fn launch_dkg(
        &self,
        dkg_params: DKGParams,
        internal_keyset_config: InternalKeySetConfig,
        preproc_handle_w_mode: PreprocHandleWithMode,
        req_id: RequestId,
        preproc_id: Option<RequestId>,
        eip712_domain: &alloy_sol_types::Eip712Domain,
        context_id: Option<ContextId>,
        epoch_id: Option<RequestId>,
        permit: OwnedSemaphorePermit,
    ) -> anyhow::Result<()> {
        // TODO(zama-ai/kms-internal/issues/2758)
        // remove the default context when all of context is ready
        let context_id = context_id.unwrap_or(*DEFAULT_MPC_CONTEXT);

        // TODO(zama-ai/kms-internal/issues/2809)
        // we don't need epoch ID for the actual keygen
        // but it will be needed when we store the key material
        let epoch_id: EpochId = epoch_id
            .unwrap_or(RequestId::try_from(PRSS_INIT_REQ_ID).unwrap())
            .into();

        //Retrieve the right metric tag
        let op_tag = match (
            &preproc_handle_w_mode,
            internal_keyset_config.keyset_config(),
        ) {
            (PreprocHandleWithMode::Secure(_), ddec_keyset_config::KeySetConfig::Standard(_)) => {
                OP_STANDARD_KEYGEN
            }
            (
                PreprocHandleWithMode::Secure(_),
                ddec_keyset_config::KeySetConfig::DecompressionOnly,
            ) => OP_DECOMPRESSION_KEYGEN,
            (PreprocHandleWithMode::Insecure, ddec_keyset_config::KeySetConfig::Standard(_)) => {
                OP_INSECURE_STANDARD_KEYGEN
            }
            (
                PreprocHandleWithMode::Insecure,
                ddec_keyset_config::KeySetConfig::DecompressionOnly,
            ) => OP_INSECURE_DECOMPRESSION_KEYGEN,
        };

        // On top of the global KG request counter, we also increment the specific operation counter
        // as such, the sum of the specific operation counter is supposed to be equal the global KG
        // counter
        metrics::METRICS.increment_request_counter(op_tag);

        // Prepare the timer before giving it to the tokio task
        // that runs the computation
        let my_role = self.session_maker.my_role(&context_id).await?;
        let timer = metrics::METRICS
            .time_operation(op_tag)
            .tag(TAG_PARTY_ID, my_role.to_string());

        // Update status
        {
            let mut guarded_meta_store = self.dkg_pubinfo_meta_store.write().await;
            guarded_meta_store.insert(&req_id)?;
        }

        // Create the base session necessary to run the DKG
        let base_session = {
            let session_id = req_id.derive_session_id()?;
            self.session_maker
                .make_base_session(session_id, context_id, NetworkMode::Async)
                .await?
        };

        // Clone all the Arcs to give them to the tokio thread
        let meta_store = Arc::clone(&self.dkg_pubinfo_meta_store);
        let meta_store_cancelled = Arc::clone(&self.dkg_pubinfo_meta_store);
        let sk = self.base_kms.sig_key()?;
        let crypto_storage = self.crypto_storage.clone();
        let crypto_storage_cancelled = self.crypto_storage.clone();
        let eip712_domain_copy = eip712_domain.clone();

        let token = CancellationToken::new();
        {
            self.ongoing.lock().await.insert(req_id, token.clone());
        }
        let ongoing = Arc::clone(&self.ongoing);

        // we need to clone the req ID because async closures are not stable
        let req_id_clone = req_id;
        let epoch_id_clone = epoch_id;
        let opt_compression_key_id = internal_keyset_config.get_compression_id()?;

        // right before keygen starts, we delete the preprocessing entry from the bucket
        // so that it cannot be used again.
        if let Some(preproc_id) = preproc_id {
            tracing::info!(
                    "Deleting preprocessing ID {} from bucket store before starting keygen for request ID {}",
                    preproc_id,
                    req_id_clone
                );
            let mut map = self.preproc_buckets.write().await;
            map.delete(&preproc_id);
        }

        let keygen_background = async move {
            match internal_keyset_config.keyset_config() {
                ddec_keyset_config::KeySetConfig::Standard(inner_config) => {
                    Self::key_gen_background(
                        &req_id_clone,
                        &epoch_id_clone,
                        base_session,
                        meta_store,
                        crypto_storage,
                        preproc_handle_w_mode,
                        sk,
                        dkg_params,
                        inner_config.to_owned(),
                        opt_compression_key_id,
                        eip712_domain_copy,
                        permit,
                    )
                    .await
                }
                ddec_keyset_config::KeySetConfig::DecompressionOnly => {
                    Self::decompression_key_gen_background(
                        &req_id_clone,
                        &epoch_id_clone,
                        base_session,
                        meta_store,
                        crypto_storage,
                        preproc_handle_w_mode,
                        sk,
                        dkg_params,
                        internal_keyset_config
                            .keyset_added_info().expect("keyset added info must be set for secure key generation and should have been validated before starting key generation").to_owned(),
                        eip712_domain_copy,
                        permit,
                    )
                    .await
                }
            }
        };
        self.tracker
            .spawn(async move {
                //Start the metric timer, it will end on drop
                let _timer = timer.start();
                tokio::select! {
                    res = keygen_background => {
                                                match res {
                            Ok(()) => {
                                tracing::info!("Key generation of request {} exiting normally.", req_id);
                            },
                            Err(()) => {
                                MetricedError::handle_unreturnable_error(
                                    OP_KEYGEN_REQUEST,
                                    Some(req_id),
                                    format!("Key generation background task failed for request ID {}", &req_id),
                                );
                            }
                        }
                        // Remove cancellation token since generation is now done.
                        ongoing.lock().await.remove(&req_id);
                    },
                    () = token.cancelled() => {
                        tracing::error!("Key generation of request {} exiting before completion because of a cancellation event.", req_id);
                        // Delete any persistant data. Since we only cancel during shutdown we can ignore cleaning up the meta store since it is only in RAM
                        let guarded_meta_store = meta_store_cancelled.write().await;
                        crypto_storage_cancelled.purge_key_material(&req_id, &epoch_id, guarded_meta_store).await;
                        // We use the more specific tag to increment the error counter
                        metrics::METRICS.increment_error_counter(op_tag, ERR_CANCELLED);
                        tracing::info!("Trying to clean up any already written material.")
                    },
                }
            }.instrument(tracing::Span::current()));
        Ok(())
    }

    async fn inner_key_gen(
        &self,
        request: Request<KeyGenRequest>,
        insecure: bool,
    ) -> Result<Response<Empty>, Status> {
        // Note: We increase the request counter only in launch_dkg
        // so we don't increase the error counter here either

        let inner = request.into_inner();
        tracing::info!(
            "Keygen starting with request_id={:?}, keyset_config={:?}, keyset_added_info={:?}, insecure={}",
            inner.request_id,
            inner.keyset_config,
            inner.keyset_added_info,
            insecure
        );

        // Acquire the serial lock to make sure no other keygen is running concurrently
        let _guard = self.serial_lock.lock().await;

        let request_id =
            parse_optional_proto_request_id(&inner.request_id, RequestIdParsingErr::KeyGenRequest)?;

        let eip712_domain =
            optional_protobuf_to_alloy_domain(inner.domain.as_ref()).map_err(|e| {
                MetricedError::new(
                    OP_KEYGEN_REQUEST,
                    Some(request_id),
                    anyhow::anyhow!("EIP712 domain validation for inner key generation: {e}"),
                    tonic::Code::InvalidArgument,
                )
            })?;

        let internal_keyset_config =
            InternalKeySetConfig::new(inner.keyset_config, inner.keyset_added_info.clone())
                .map_err(|e| {
                    tonic::Status::new(
                        tonic::Code::InvalidArgument,
                        format!("Failed to parse KeySetConfig: {e}"),
                    )
                })?;

        // Check for existance of request ID
        {
            let guarded_meta_store = self.dkg_pubinfo_meta_store.read().await;
            if guarded_meta_store.exists(&request_id) {
                return Err(tonic::Status::new(
                    tonic::Code::AlreadyExists,
                    format!("Request ID {request_id} already exists for keygen"),
                ));
            }
        }

        // Check for resource exhaustion once all the other checks are ok
        // because resource exhaustion can be recovered by sending the exact same request
        // but the errors above cannot be tried again.
        let permit = self.rate_limiter.start_keygen().await?;

        // This function does not modify the meta store,
        // so if the preproc handle is consumed,
        // we need to delete it from the meta store later on.
        let (preproc_handle, dkg_params, preproc_id) =
            self.retrieve_preproc_handle(insecure, &inner).await?;

        let context_id = inner
            .context_id
            .as_ref()
            .map(|id| id.try_into())
            .transpose()
            .map_err(|e| {
                tonic::Status::new(
                    tonic::Code::InvalidArgument,
                    format!("invalid context id: {e}"),
                )
            })?;

        let epoch_id = inner
            .epoch_id
            .as_ref()
            .map(|id| id.try_into())
            .transpose()
            .map_err(|e| {
                tonic::Status::new(
                    tonic::Code::InvalidArgument,
                    format!("invalid epoch id: {e}"),
                )
            })?;

        ok_or_tonic_abort(
            self.launch_dkg(
                dkg_params,
                internal_keyset_config,
                preproc_handle,
                request_id,
                preproc_id,
                &eip712_domain,
                context_id,
                epoch_id,
                permit,
            )
            .await,
            format!("Error launching dkg for request ID {request_id}"),
        )?;

        //Always answer with Empty
        Ok(Response::new(Empty {}))
    }

    /// Retrieve the preprocessing handle, parameters and preprocessing ID from the request.
    /// This function does not delete the preprocessing handle from the meta store.
    /// The caller must make sure the handle is delete from the meta store if it is consumed.
    async fn retrieve_preproc_handle(
        &self,
        insecure: bool,
        inner: &KeyGenRequest,
    ) -> Result<(PreprocHandleWithMode, DKGParams, Option<RequestId>), Status> {
        // If inner.params is not set, then we need to retrieve the preprocessing
        // unless we are in insecure mode.
        // In the insecure mode the default parameters will be used if not set.
        if insecure {
            let dkg_params = retrieve_parameters(inner.params)?;
            Ok((PreprocHandleWithMode::Insecure, dkg_params, None))
        } else {
            let preproc_id = parse_optional_proto_request_id(
                &inner.preproc_id,
                RequestIdParsingErr::Other(
                    "invalid preprocessing ID in keygen request".to_string(),
                ),
            )?;
            let preproc = {
                let map = self.preproc_buckets.read().await;
                map.retrieve(&preproc_id)
            };
            let prep_bucket = handle_res_mapping(preproc, &preproc_id, "Preprocessing").await?;
            if prep_bucket.preprocessing_id != preproc_id {
                return Err(tonic::Status::internal(format!(
                    "Preprocessing ID mismatch: expected {}, got {} in bucket",
                    preproc_id, prep_bucket.preprocessing_id
                )));
            }
            let dkg_param = match inner.params {
                Some(fhe_param) => retrieve_parameters(Some(fhe_param))?,
                None => prep_bucket.dkg_param,
            };
            Ok((
                PreprocHandleWithMode::Secure((preproc_id, prep_bucket.preprocessing_store)),
                dkg_param,
                Some(preproc_id),
            ))
        }
    }

    async fn inner_get_result(
        &self,
        request: Request<v1::RequestId>,
    ) -> Result<Response<KeyGenResult>, Status> {
        let request_id =
            parse_proto_request_id(&request.into_inner(), RequestIdParsingErr::KeyGenResponse)?;
        let status = {
            let guarded_meta_store = self.dkg_pubinfo_meta_store.read().await;
            guarded_meta_store.retrieve(&request_id)
        };
        let res = handle_res_mapping(status, &request_id, "DKG").await?;

        match res {
            KeyGenMetadata::Current(res) => {
                if res.key_id != request_id {
                    return Err(Status::internal(format!(
                        "Key generation result not found for request ID: {}",
                        request_id
                    )));
                }

                // Note: This relies on the ordering of the PubDataType enum
                // which must be kept stable (in particular, ServerKey must be before PublicKey)
                let key_digests = res
                    .key_digest_map
                    .into_iter()
                    .sorted_by_key(|x| x.0)
                    .map(|(key, digest)| KeyDigest {
                        key_type: key.to_string(),
                        digest,
                    })
                    .collect::<Vec<_>>();

                Ok(Response::new(KeyGenResult {
                    request_id: Some(request_id.into()),
                    preprocessing_id: Some(res.preprocessing_id.into()),
                    key_digests,
                    external_signature: res.external_signature,
                }))
            }
            KeyGenMetadata::LegacyV0(_res) => {
                tracing::warn!(
                    "Legacy key generation result for request ID: {}",
                    request_id
                );
                // Because this is a legacy result and the call path will not reach here
                // (because a restart is needed to upgrade to the new version and the meta store is deleted from RAM),
                // we just return empty values for the fields below.
                Ok(Response::new(KeyGenResult {
                    request_id: Some(request_id.into()),
                    preprocessing_id: None,
                    // we do not attempt to convert the legacy key digest map
                    // because it does not match the format to the current one
                    // since no domain separation is used
                    key_digests: Vec::new(),
                    external_signature: vec![],
                }))
            }
        }
    }

    async fn decompression_key_gen_closure<P>(
        epoch_id: &EpochId,
        base_session: &mut BaseSession,
        crypto_storage: ThresholdCryptoMaterialStorage<PubS, PrivS>,
        params: DKGParams,
        keyset_added_info: KeySetAddedInfo,
        preprocessing: &mut P,
    ) -> anyhow::Result<DecompressionKey>
    where
        P: DKGPreprocessing<ResiduePolyF4Z128> + Send + ?Sized,
    {
        let from_key_id = parse_optional_proto_request_id(
            &keyset_added_info.from_keyset_id_decompression_only,
            RequestIdParsingErr::Other("invalid from keyset ID".to_string()),
        ).inspect_err(|e| {
                tracing::error!("missing *from* key ID for the keyset that contains the compression secret key share: {}", e)
            })?;
        let to_key_id = parse_optional_proto_request_id(
            &keyset_added_info.to_keyset_id_decompression_only,
            RequestIdParsingErr::Other("invalid to keyset ID".to_string()),
        )
        .inspect_err(|e| {
            tracing::error!(
                "missing *to* key ID for the keyset that contains the glwe secret key share: {}",
                e
            )
        })?;

        let private_compression_share = {
            let threshold_keys = crypto_storage
<<<<<<< HEAD
                .read_guarded_threshold_fhe_keys_from_cache(&from_key_id, epoch_id)
=======
                .read_guarded_threshold_fhe_keys(&from_key_id)
>>>>>>> 3dbaaaa6
                .await?;
            let compression_sk_share = threshold_keys
                .private_keys
                .glwe_secret_key_share_compression
                .clone()
                .ok_or_else(|| anyhow::anyhow!("missing compression secret key share"))?;
            match compression_sk_share {
                CompressionPrivateKeySharesEnum::Z64(_share) => {
                    anyhow::bail!("z64 share is not supported")
                }
                CompressionPrivateKeySharesEnum::Z128(share) => share,
            }
        };
        let private_glwe_compute_share = {
            let threshold_keys = crypto_storage
<<<<<<< HEAD
                .read_guarded_threshold_fhe_keys_from_cache(&to_key_id, epoch_id)
=======
                .read_guarded_threshold_fhe_keys(&to_key_id)
>>>>>>> 3dbaaaa6
                .await?;
            match threshold_keys.private_keys.glwe_secret_key_share.clone() {
                GlweSecretKeyShareEnum::Z64(_share) => {
                    anyhow::bail!("expected glwe secret shares to be in z128")
                }
                GlweSecretKeyShareEnum::Z128(share) => share,
            }
        };
        let shortint_decompression_key = distributed_decompression_keygen_z128(
            base_session,
            preprocessing,
            params,
            &private_glwe_compute_share,
            &private_compression_share,
        )
        .await?;
        Ok(DecompressionKey::from_raw_parts(shortint_decompression_key))
    }

    #[cfg(feature = "insecure")]
    async fn get_glwe_and_compression_key_shares(
        keyset_added_info: KeySetAddedInfo,
        epoch_id: &EpochId,
        crypto_storage: ThresholdCryptoMaterialStorage<PubS, PrivS>,
    ) -> anyhow::Result<(
        GlweSecretKeyShare<Z128, 4>,
        CompressionPrivateKeyShares<Z128, 4>,
    )> {
        let compression_req_id = parse_optional_proto_request_id(
            &keyset_added_info.from_keyset_id_decompression_only,
            RequestIdParsingErr::Other("invalid from key ID".to_string())
        ).inspect_err(|e| {
                tracing::error!("missing from key ID for the keyset that contains the compression secret key share: {e}")
            })?;
        let glwe_req_id = parse_optional_proto_request_id(
            &keyset_added_info.to_keyset_id_decompression_only,
            RequestIdParsingErr::Other("invalid to key ID".to_string()),
        )
        .inspect_err(|e| {
            tracing::error!(
                "missing to key ID for the keyset that contains the glwe secret key share: {e}"
            )
        })?;

<<<<<<< HEAD
        crypto_storage
            .refresh_threshold_fhe_keys(&glwe_req_id, epoch_id)
            .await?;
        let glwe_shares = {
            let guard = crypto_storage
                .read_guarded_threshold_fhe_keys_from_cache(&glwe_req_id, epoch_id)
=======
        let glwe_shares = {
            let guard = crypto_storage
                .read_guarded_threshold_fhe_keys(&glwe_req_id)
>>>>>>> 3dbaaaa6
                .await?;
            match &guard.private_keys.glwe_secret_key_share {
                GlweSecretKeyShareEnum::Z64(_) => anyhow::bail!("expected glwe shares to be z128"),
                GlweSecretKeyShareEnum::Z128(inner) => inner.clone(),
            }
        };

<<<<<<< HEAD
        crypto_storage
            .refresh_threshold_fhe_keys(&compression_req_id, epoch_id)
            .await?;
        let compression_shares = {
            let guard = crypto_storage
                .read_guarded_threshold_fhe_keys_from_cache(&compression_req_id, epoch_id)
=======
        let compression_shares = {
            let guard = crypto_storage
                .read_guarded_threshold_fhe_keys(&compression_req_id)
>>>>>>> 3dbaaaa6
                .await?;
            match &guard.private_keys.glwe_secret_key_share_compression {
                Some(compression_enum) => match compression_enum {
                    CompressionPrivateKeySharesEnum::Z64(_) => {
                        anyhow::bail!("expected compression shares to be z128")
                    }
                    CompressionPrivateKeySharesEnum::Z128(inner) => inner.clone(),
                },
                None => anyhow::bail!("expected compression shares to exist"),
            }
        };
        Ok((glwe_shares, compression_shares))
    }

    #[cfg(feature = "insecure")]
    async fn reconstruct_glwe_and_compression_key_shares(
        req_id: &RequestId,
        base_session: &BaseSession,
        params: DKGParams,
        glwe_shares: GlweSecretKeyShare<Z128, 4>,
        compression_shares: CompressionPrivateKeyShares<Z128, 4>,
    ) -> anyhow::Result<DecompressionKey> {
        use itertools::Itertools;
        use tfhe::core_crypto::prelude::{GlweSecretKeyOwned, LweSecretKeyOwned};
        use threshold_fhe::execution::{
            runtime::party::Role,
            sharing::open::{RobustOpen, SecureRobustOpen},
            tfhe_internals::test_feature::{
                to_hl_client_key, transfer_decompression_key, INPUT_PARTY_ID,
            },
        };

        let output_party = Role::indexed_from_one(INPUT_PARTY_ID);

        // we need Vec<ResiduePoly> but we're given Vec<Share<ResiduePoly>>
        // so we need to call collect_vec()
        let opt_glwe_secret_key = SecureRobustOpen::default()
            .robust_open_list_to(
                base_session,
                glwe_shares.data.iter().map(|x| x.value()).collect_vec(),
                base_session.threshold() as usize,
                &output_party,
            )
            .await?;
        let opt_compression_secret_key = SecureRobustOpen::default()
            .robust_open_list_to(
                base_session,
                compression_shares
                    .post_packing_ks_key
                    .data
                    .iter()
                    .map(|x| x.value())
                    .collect_vec(),
                base_session.threshold() as usize,
                &output_party,
            )
            .await?;

        let params_handle = params.get_params_basics_handle();
        let compression_params = params_handle
            .get_compression_decompression_params()
            .ok_or_else(|| anyhow::anyhow!("missing compression parameters"))?
            .raw_compression_parameters;
        let opt_decompression_key = match (opt_glwe_secret_key, opt_compression_secret_key) {
            (Some(glwe_secret_key), Some(compression_secret_key)) => {
                let bit_glwe_secret_key = GlweSecretKeyOwned::from_container(
                    convert_to_bit(glwe_secret_key)?,
                    params_handle.polynomial_size(),
                );
                let bit_compression_secret_key =
                    tfhe::integer::compression_keys::CompressionPrivateKeys::from_raw_parts(
                        tfhe::shortint::list_compression::CompressionPrivateKeys {
                            post_packing_ks_key: GlweSecretKeyOwned::from_container(
                                convert_to_bit(compression_secret_key)?,
                                compression_params.packing_ks_polynomial_size,
                            ),
                            params: compression_params,
                        },
                    );

                let dummy_lwe_secret_key =
                    LweSecretKeyOwned::from_container(vec![0u64; params_handle.lwe_dimension().0]);

                // We need a dummy sns secret key otherwise [to_hl_client_key]
                // will fail because it will try to use this key when the parameter supports SnS
                let dummy_sns_secret_key = match params {
                    DKGParams::WithoutSnS(_) => None,
                    DKGParams::WithSnS(sns_param) => {
                        let glwe_dim = sns_param.glwe_dimension_sns();
                        let poly_size = sns_param.polynomial_size_sns();
                        Some(GlweSecretKeyOwned::from_container(
                            vec![0u128; glwe_dim.to_equivalent_lwe_dimension(poly_size).0],
                            sns_param.polynomial_size_sns(),
                        ))
                    }
                };

                let (client_key, _, _, _, _, _, _) = to_hl_client_key(
                    &params,
                    req_id.into(),
                    dummy_lwe_secret_key,
                    bit_glwe_secret_key,
                    None,
                    None,
                    dummy_sns_secret_key,
                    None,
                )?
                .into_raw_parts();

                let (_, decompression_key) =
                    client_key.new_compression_decompression_keys(&bit_compression_secret_key);
                Some(decompression_key)
            }
            (None, None) => {
                // I'm not party 1, so I don't get to open the shares
                None
            }
            _ => {
                anyhow::bail!("failed to open the glwe and/or the compression secret key")
            }
        };

        // now party 1 sends the decompression key to everyone
        transfer_decompression_key(
            base_session,
            opt_decompression_key,
            output_party.one_based(),
        )
        .await
    }

    #[allow(clippy::too_many_arguments)]
    pub async fn decompression_key_gen_background(
        req_id: &RequestId,
        epoch_id: &EpochId,
        mut base_session: BaseSession,
        meta_store: Arc<RwLock<MetaStore<KeyGenMetadata>>>,
        crypto_storage: ThresholdCryptoMaterialStorage<PubS, PrivS>,
        preproc_handle_w_mode: PreprocHandleWithMode,
        sk: Arc<PrivateSigKey>,
        params: DKGParams,
        keyset_added_info: KeySetAddedInfo,
        eip712_domain: alloy_sol_types::Eip712Domain,
        permit: OwnedSemaphorePermit,
    ) -> Result<(), ()> {
        let _permit = permit;
        let start = Instant::now();
        let (prep_id, dkg_res) = match preproc_handle_w_mode {
            PreprocHandleWithMode::Insecure => {
                // sanity check to make sure we're using the insecure feature
                #[cfg(not(feature = "insecure"))]
                {
                    panic!("attempting to call insecure compression keygen when the insecure feature is not set");
                }
                #[cfg(feature = "insecure")]
                {
                    (
                        *INSECURE_PREPROCESSING_ID,
                        match Self::get_glwe_and_compression_key_shares(
                            keyset_added_info,
                            epoch_id,
                            crypto_storage.clone(),
                        )
                        .await
                        {
                            Ok((glwe_shares, compression_shares)) => {
                                Self::reconstruct_glwe_and_compression_key_shares(
                                    req_id,
                                    &base_session,
                                    params,
                                    glwe_shares,
                                    compression_shares,
                                )
                                .await
                            }
                            Err(e) => Err(e),
                        },
                    )
                }
            }
            PreprocHandleWithMode::Secure((prep_id, preproc_handle)) => {
                let mut preproc_handle = preproc_handle.lock().await;
                (
                    prep_id,
                    Self::decompression_key_gen_closure(
                        epoch_id,
                        &mut base_session,
                        crypto_storage.clone(),
                        params,
                        keyset_added_info,
                        preproc_handle.as_mut(),
                    )
                    .await,
                )
            }
        };

        // Make sure the dkg ended nicely
        let decompression_key = match dkg_res {
            Ok(k) => k,
            Err(e) => {
                // If dkg errored out, update status
                let mut guarded_meta_storage = meta_store.write().await;
                // We cannot do much if updating the storage fails at this point...
                let _ = guarded_meta_storage.update(req_id, Err(e.to_string()));
                return Err(());
            }
        };

        // Compute all the info required for storing
        let info = match compute_info_decompression_keygen(
            &sk,
            &DSEP_PUBDATA_KEY,
            &prep_id,
            req_id,
            &decompression_key,
            &eip712_domain,
        ) {
            Ok(info) => info,
            Err(_) => {
                let mut guarded_meta_storage = meta_store.write().await;
                // We cannot do much if updating the storage fails at this point...
                let _ = guarded_meta_storage
                    .update(req_id, Err("Failed to compute key info".to_string()));
                return Err(());
            }
        };

        //Note: We can't easily check here whether we succeeded writing to the meta store
        //thus we can't increment the error counter if it fails
        crypto_storage
            .write_decompression_key_with_meta_store(req_id, decompression_key, info, meta_store)
            .await;

        tracing::info!(
            "Decompression DKG protocol took {} ms to complete for request {req_id}",
            start.elapsed().as_millis()
        );
        Ok(())
    }

    async fn key_gen_from_existing_compression_sk<P>(
        req_id: &RequestId,
        epoch_id: &EpochId,
        base_session: &mut BaseSession,
        crypto_storage: ThresholdCryptoMaterialStorage<PubS, PrivS>,
        params: DKGParams,
        compression_key_id: RequestId,
        preprocessing: &mut P,
    ) -> anyhow::Result<(FhePubKeySet, PrivateKeySet<4>)>
    where
        P: DKGPreprocessing<ResiduePoly<Z128, 4>> + Send + ?Sized,
    {
        let existing_compression_sk = {
            let threshold_keys = crypto_storage
<<<<<<< HEAD
                .read_guarded_threshold_fhe_keys_from_cache(&compression_key_id, epoch_id)
=======
                .read_guarded_threshold_fhe_keys(&compression_key_id)
>>>>>>> 3dbaaaa6
                .await?;
            let compression_sk_share = threshold_keys
                .private_keys
                .glwe_secret_key_share_compression
                .clone()
                .ok_or_else(|| anyhow::anyhow!("missing compression secret key share"))?;
            match compression_sk_share {
                CompressionPrivateKeySharesEnum::Z64(_share) => {
                    anyhow::bail!("z64 share is not supported")
                }
                CompressionPrivateKeySharesEnum::Z128(share) => share,
            }
        };
        KG::keygen(
            base_session,
            preprocessing,
            params,
            req_id.into(),
            Some(existing_compression_sk).as_ref(),
        )
        .await
    }

    #[allow(clippy::too_many_arguments)]
    async fn key_gen_background(
        req_id: &RequestId,
        epoch_id: &EpochId,
        mut base_session: BaseSession,
        meta_store: Arc<RwLock<MetaStore<KeyGenMetadata>>>,
        crypto_storage: ThresholdCryptoMaterialStorage<PubS, PrivS>,
        preproc_handle_w_mode: PreprocHandleWithMode,
        sk: Arc<PrivateSigKey>,
        params: DKGParams,
        keyset_config: ddec_keyset_config::StandardKeySetConfig,
        compression_key_id: Option<RequestId>,
        eip712_domain: alloy_sol_types::Eip712Domain,
        permit: OwnedSemaphorePermit,
    ) -> Result<(), ()> {
        let _permit = permit;
        let start = Instant::now();
        let (prep_id, dkg_res) = match preproc_handle_w_mode {
            PreprocHandleWithMode::Insecure => {
                // sanity check to make sure we're using the insecure feature
                #[cfg(not(feature = "insecure"))]
                {
                    panic!(
                        "attempting to call insecure keygen when the insecure feature is not set"
                    );
                }
                #[cfg(feature = "insecure")]
                {
                    (
                        *INSECURE_PREPROCESSING_ID,
                        match (
                            keyset_config.compression_config,
                            keyset_config.computation_key_type,
                        ) {
                            (
                                ddec_keyset_config::KeySetCompressionConfig::Generate,
                                ddec_keyset_config::ComputeKeyType::Cpu,
                            ) => {
                                initialize_key_material(&mut base_session, params, req_id.into())
                                    .await
                            }
                            _ => {
                                // TODO insecure keygen from existing compression key is not supported
                                let mut guarded_meta_storage = meta_store.write().await;
                                let _ = guarded_meta_storage.update(
                            req_id,
                            Err(
                                "insecure keygen from existing compression key is not supported"
                                    .to_string(),
                            ),
                        );
                                return Err(());
                            }
                        },
                    )
                }
            }
            PreprocHandleWithMode::Secure((prep_id, preproc_handle)) => {
                let mut preproc_handle = preproc_handle.lock().await;
                (prep_id, match (
                    keyset_config.compression_config,
                    keyset_config.computation_key_type,
                ) {
                    (
                        ddec_keyset_config::KeySetCompressionConfig::Generate,
                        ddec_keyset_config::ComputeKeyType::Cpu,
                    ) => {
                        KG::keygen(&mut base_session, preproc_handle.as_mut(), params, req_id.into(), None).await
                    }
                    (
                        ddec_keyset_config::KeySetCompressionConfig::UseExisting,
                        ddec_keyset_config::ComputeKeyType::Cpu,
                    ) => {
                        Self::key_gen_from_existing_compression_sk(
                            req_id,
                            epoch_id,
                            &mut base_session,
                            crypto_storage.clone(),
                            params,
                            compression_key_id.expect("compression key ID must be set for secure key generation and should have been validated before starting key generation"),
                            preproc_handle.as_mut(),
                        )
                        .await
                    }
                })
            }
        };

        //Make sure the dkg ended nicely
        let (pub_key_set, private_keys) = match dkg_res {
            Ok((pk, sk)) => (pk, sk),
            Err(e) => {
                //If dkg errored out, update status
                let mut guarded_meta_storage = meta_store.write().await;
                // We cannot do much if updating the storage fails at this point...
                let _ = guarded_meta_storage.update(req_id, Err(e.to_string()));
                return Err(());
            }
        };

        //Compute all the info required for storing
        let info = match compute_info_standard_keygen(
            &sk,
            &DSEP_PUBDATA_KEY,
            &prep_id,
            req_id,
            &pub_key_set,
            &eip712_domain,
        ) {
            Ok(info) => info,
            Err(_) => {
                let mut guarded_meta_storage = meta_store.write().await;
                // We cannot do much if updating the storage fails at this point...
                let _ = guarded_meta_storage
                    .update(req_id, Err("Failed to compute key info".to_string()));
                return Err(());
            }
        };

        let (integer_server_key, decompression_key, sns_key) = {
            let (
                raw_server_key,
                _raw_ksk_material,
                _raw_compression_key,
                raw_decompression_key,
                raw_noise_squashing_key,
                _raw_noise_squashing_compression_key,
                _raw_rerandomization_key,
                _raw_tag,
            ) = pub_key_set.server_key.clone().into_raw_parts();
            (
                raw_server_key,
                raw_decompression_key,
                raw_noise_squashing_key,
            )
        };

        let threshold_fhe_keys = ThresholdFheKeys {
            private_keys: Arc::new(private_keys),
            integer_server_key: Arc::new(integer_server_key),
            sns_key: sns_key.map(Arc::new),
            decompression_key: decompression_key.map(Arc::new),
            meta_data: info.clone(),
        };

        //Note: We can't easily check here whether we succeeded writing to the meta store
        //thus we can't increment the error counter if it fails
        crypto_storage
            .write_threshold_keys_with_dkg_meta_store(
                req_id,
                epoch_id,
                threshold_fhe_keys,
                pub_key_set,
                info,
                meta_store,
            )
            .await;

        tracing::info!(
            "DKG protocol took {} ms to complete for request {req_id}",
            start.elapsed().as_millis()
        );
        Ok(())
    }
}

#[tonic::async_trait]
impl<
        PubS: Storage + Sync + Send + 'static,
        PrivS: StorageExt + Sync + Send + 'static,
        KG: OnlineDistributedKeyGen<Z128, { ResiduePolyF4Z128::EXTENSION_DEGREE }> + 'static,
    > KeyGenerator for RealKeyGenerator<PubS, PrivS, KG>
{
    async fn key_gen(&self, request: Request<KeyGenRequest>) -> Result<Response<Empty>, Status> {
        self.inner_key_gen(request, false).await
    }

    async fn get_result(
        &self,
        request: tonic::Request<v1::RequestId>,
    ) -> Result<Response<KeyGenResult>, Status> {
        self.inner_get_result(request).await
    }
}

#[cfg(test)]
mod tests {
    use std::str::FromStr;

    use kms_grpc::{
        kms::v1::{FheParameter, KeySetConfig},
        rpc_types::{alloy_to_protobuf_domain, KMSType},
    };
    use rand::rngs::OsRng;
    use threshold_fhe::{
        execution::online::preprocessing::dummy::DummyPreprocessing,
        malicious_execution::endpoints::keygen::{
            DroppingOnlineDistributedKeyGen128, FailingOnlineDistributedKeyGen128,
        },
    };

    use crate::{
        consts::TEST_PARAM, dummy_domain, engine::threshold::service::session::SessionMaker,
        vault::storage::ram,
    };

    use super::*;

    impl<
            PubS: Storage + Sync + Send + 'static,
            PrivS: StorageExt + Sync + Send + 'static,
            KG: OnlineDistributedKeyGen<Z128, { ResiduePolyF4Z128::EXTENSION_DEGREE }> + 'static,
        > RealKeyGenerator<PubS, PrivS, KG>
    {
        async fn init_test(
            base_kms: BaseKmsStruct,
            pub_storage: PubS,
            priv_storage: PrivS,
            session_maker: ImmutableSessionMaker,
        ) -> Self {
            let crypto_storage = ThresholdCryptoMaterialStorage::new(
                pub_storage,
                priv_storage,
                None,
                HashMap::new(),
                HashMap::new(),
            );

            let tracker = Arc::new(TaskTracker::new());
            let rate_limiter = RateLimiter::default();
            let ongoing = Arc::new(Mutex::new(HashMap::new()));
            Self {
                base_kms,
                crypto_storage,
                preproc_buckets: Arc::new(RwLock::new(MetaStore::new_unlimited())),
                dkg_pubinfo_meta_store: Arc::new(RwLock::new(MetaStore::new_unlimited())),
                session_maker,
                tracker,
                ongoing,
                rate_limiter,
                _kg: PhantomData,
                serial_lock: Arc::new(Mutex::new(())),
            }
        }

        fn set_bucket_size(&mut self, bucket_size: usize) {
            let config = crate::util::rate_limiter::RateLimiterConfig {
                bucket_size,
                ..Default::default()
            };
            self.rate_limiter = RateLimiter::new(config);
        }
    }

    impl<KG: OnlineDistributedKeyGen<Z128, { ResiduePolyF4Z128::EXTENSION_DEGREE }> + 'static>
        RealKeyGenerator<ram::RamStorage, ram::RamStorage, KG>
    {
        async fn init_ram_keygen(
            base_kms: BaseKmsStruct,
            session_maker: ImmutableSessionMaker,
        ) -> Self {
            let pub_storage = ram::RamStorage::new();
            let priv_storage = ram::RamStorage::new();
            Self::init_test(base_kms, pub_storage, priv_storage, session_maker).await
        }
    }

    async fn setup_key_generator<
        KG: OnlineDistributedKeyGen<Z128, { ResiduePolyF4Z128::EXTENSION_DEGREE }> + 'static,
    >() -> (
        [RequestId; 4],
        RealKeyGenerator<ram::RamStorage, ram::RamStorage, KG>,
    ) {
        use crate::cryptography::signatures::gen_sig_keys;
        let (_pk, sk) = gen_sig_keys(&mut rand::rngs::OsRng);
        let epoch_id = EpochId::from_str(PRSS_INIT_REQ_ID).unwrap();
        let base_kms = BaseKmsStruct::new(KMSType::Threshold, sk).unwrap();
        let session_maker =
            SessionMaker::four_party_dummy_session(None, None, &epoch_id, base_kms.new_rng().await);
        let kg = RealKeyGenerator::<ram::RamStorage, ram::RamStorage, KG>::init_ram_keygen(
            base_kms,
            session_maker.make_immutable(),
        )
        .await;

        let prep_ids: [RequestId; 4] = (0..4)
            .map(|_| RequestId::new_random(&mut OsRng))
            .collect::<Vec<_>>()
            .try_into()
            .unwrap();

        // We need to setup the preprocessor metastore so that keygen will pass
        let context_id = *DEFAULT_MPC_CONTEXT; // this context ID must be the one used in the session maker
        for prep_id in &prep_ids {
            let session_id = prep_id.derive_session_id().unwrap();
            let session = session_maker
                .make_base_session(session_id, context_id, NetworkMode::Sync)
                .await
                .unwrap();
            let dummy_prep = BucketMetaStore {
                preprocessing_id: *prep_id,
                external_signature: vec![],
                preprocessing_store: Arc::new(Mutex::new(Box::new(DummyPreprocessing::<
                    ResiduePolyF4Z128,
                >::new(
                    42, &session
                )))),
                dkg_param: TEST_PARAM,
            };
            let mut guarded_prep_bucket = kg.preproc_buckets.write().await;
            (*guarded_prep_bucket).insert(prep_id).unwrap();
            (*guarded_prep_bucket)
                .update(prep_id, Ok(dummy_prep))
                .unwrap();
        }
        (prep_ids, kg)
    }

    #[tokio::test]
    async fn invalid_argument() {
        //`InvalidArgument` - If the request is not valid or does not match the expected format.
        let (prep_ids, kg) = setup_key_generator::<
            DroppingOnlineDistributedKeyGen128<{ ResiduePolyF4Z128::EXTENSION_DEGREE }>,
        >()
        .await;
        let prep_id = prep_ids[0];
        {
            // bad request ID format
            let bad_key_id = kms_grpc::kms::v1::RequestId {
                request_id: "badformat".to_string(),
            };
            let domain = alloy_to_protobuf_domain(&dummy_domain()).unwrap();
            let request = tonic::Request::new(KeyGenRequest {
                request_id: Some(bad_key_id.clone()),
                params: Some(FheParameter::Test as i32),
                preproc_id: Some(prep_id.into()),
                domain: Some(domain),
                keyset_config: None,
                keyset_added_info: None,
                context_id: Some((*DEFAULT_MPC_CONTEXT).into()),
                epoch_id: None,
            });

            assert_eq!(
                kg.key_gen(request).await.unwrap_err().code(),
                tonic::Code::InvalidArgument
            );
            assert_eq!(
                kg.get_result(tonic::Request::new(bad_key_id))
                    .await
                    .unwrap_err()
                    .code(),
                tonic::Code::InvalidArgument
            );
        }
        {
            // bad domain
            let key_id = RequestId::new_random(&mut OsRng);
            let mut domain = alloy_to_protobuf_domain(&dummy_domain()).unwrap();
            domain.verifying_contract = "bad_contract".to_string();

            let request = tonic::Request::new(KeyGenRequest {
                request_id: Some(key_id.into()),
                params: Some(FheParameter::Test as i32),
                preproc_id: Some(prep_id.into()),
                domain: Some(domain),
                keyset_config: None,
                keyset_added_info: None,
                context_id: Some((*DEFAULT_MPC_CONTEXT).into()),
                epoch_id: None,
            });

            assert_eq!(
                kg.key_gen(request).await.unwrap_err().code(),
                tonic::Code::InvalidArgument
            );
        }
        {
            // bad keyset_config
            let key_id = RequestId::new_random(&mut OsRng);
            let domain = alloy_to_protobuf_domain(&dummy_domain()).unwrap();
            let keyset_config = KeySetConfig {
                keyset_type: 100, // bad keyset type
                standard_keyset_config: None,
            };

            let request = tonic::Request::new(KeyGenRequest {
                request_id: Some(key_id.into()),
                params: Some(FheParameter::Test as i32),
                preproc_id: Some(prep_id.into()),
                domain: Some(domain),
                keyset_config: Some(keyset_config),
                keyset_added_info: None,
                context_id: Some((*DEFAULT_MPC_CONTEXT).into()),
                epoch_id: None,
            });

            assert_eq!(
                kg.key_gen(request).await.unwrap_err().code(),
                tonic::Code::InvalidArgument
            );
        }
    }

    #[tokio::test]
    async fn resource_exhausted() {
        // `ResourceExhausted` - If the KMS is currently busy with too many requests.
        let (prep_ids, mut kg) = setup_key_generator::<
            DroppingOnlineDistributedKeyGen128<{ ResiduePolyF4Z128::EXTENSION_DEGREE }>,
        >()
        .await;
        let prep_id = prep_ids[0];
        let key_id = RequestId::new_random(&mut OsRng);

        // Set bucket size to zero, so no operations are allowed
        kg.set_bucket_size(0);

        let domain = alloy_to_protobuf_domain(&dummy_domain()).unwrap();
        let request = tonic::Request::new(KeyGenRequest {
            request_id: Some(key_id.into()),
            params: Some(FheParameter::Test as i32),
            preproc_id: Some(prep_id.into()),
            domain: Some(domain),
            keyset_config: None,
            keyset_added_info: None,
            context_id: Some((*DEFAULT_MPC_CONTEXT).into()),
            epoch_id: None,
        });

        assert_eq!(
            kg.key_gen(request).await.unwrap_err().code(),
            tonic::Code::ResourceExhausted
        );
    }

    #[tokio::test]
    async fn not_found() {
        let (_prep_ids, kg) = setup_key_generator::<
            DroppingOnlineDistributedKeyGen128<{ ResiduePolyF4Z128::EXTENSION_DEGREE }>,
        >()
        .await;

        // use a random prep ID and it should be not found
        {
            let key_id = RequestId::new_random(&mut OsRng);
            let bad_prep_id = RequestId::new_random(&mut OsRng);
            let domain = alloy_to_protobuf_domain(&dummy_domain()).unwrap();
            let request = tonic::Request::new(KeyGenRequest {
                request_id: Some(key_id.into()),
                params: Some(FheParameter::Test as i32),
                preproc_id: Some(bad_prep_id.into()),
                domain: Some(domain),
                keyset_config: None,
                keyset_added_info: None,
                context_id: Some((*DEFAULT_MPC_CONTEXT).into()),
                epoch_id: None,
            });

            assert_eq!(
                kg.key_gen(request).await.unwrap_err().code(),
                tonic::Code::NotFound
            );
        }

        {
            // the result is not found since it's a fresh key ID
            let key_id = RequestId::new_random(&mut OsRng);
            assert_eq!(
                kg.get_result(tonic::Request::new(key_id.into()))
                    .await
                    .unwrap_err()
                    .code(),
                tonic::Code::NotFound
            );
        }
    }

    #[tokio::test]
    async fn internal() {
        let (prep_ids, kg) = setup_key_generator::<
            FailingOnlineDistributedKeyGen128<{ ResiduePolyF4Z128::EXTENSION_DEGREE }>,
        >()
        .await;
        let prep_id = prep_ids[0];
        let key_id = RequestId::new_random(&mut OsRng);

        let domain = alloy_to_protobuf_domain(&dummy_domain()).unwrap();
        let request = tonic::Request::new(KeyGenRequest {
            request_id: Some(key_id.into()),
            params: Some(FheParameter::Test as i32),
            preproc_id: Some(prep_id.into()),
            domain: Some(domain),
            keyset_config: None,
            keyset_added_info: None,
            context_id: Some((*DEFAULT_MPC_CONTEXT).into()),
            epoch_id: None,
        });

        // keygen should pass because the failure occurs in background process
        kg.key_gen(request).await.unwrap();

        // no need to wait because [get_result] is semi-blocking
        assert_eq!(
            kg.get_result(tonic::Request::new(key_id.into()))
                .await
                .unwrap_err()
                .code(),
            tonic::Code::Internal
        );
    }

    #[tokio::test]
    async fn already_exists() {
        let (prep_ids, kg) = setup_key_generator::<
            DroppingOnlineDistributedKeyGen128<{ ResiduePolyF4Z128::EXTENSION_DEGREE }>,
        >()
        .await;
        let prep_id0 = prep_ids[0];
        let prep_id1 = prep_ids[1];
        let key_id = RequestId::new_random(&mut OsRng);

        // do one keygen
        let domain = alloy_to_protobuf_domain(&dummy_domain()).unwrap();
        let request0 = KeyGenRequest {
            request_id: Some(key_id.into()),
            params: Some(FheParameter::Test as i32),
            preproc_id: Some(prep_id0.into()),
            domain: Some(domain.clone()),
            keyset_config: None,
            keyset_added_info: None,
            context_id: Some((*DEFAULT_MPC_CONTEXT).into()),
            epoch_id: None,
        };

        kg.key_gen(tonic::Request::new(request0)).await.unwrap();

        // try to do it again with the same key ID
        // NOTE: we need to use a different preproc ID to avoid the `NotFound` error
        let request1 = KeyGenRequest {
            request_id: Some(key_id.into()),
            params: Some(FheParameter::Test as i32),
            preproc_id: Some(prep_id1.into()),
            domain: Some(domain),
            keyset_config: None,
            keyset_added_info: None,
            context_id: Some((*DEFAULT_MPC_CONTEXT).into()),
            epoch_id: None,
        };
        assert_eq!(
            kg.key_gen(tonic::Request::new(request1))
                .await
                .unwrap_err()
                .code(),
            tonic::Code::AlreadyExists
        );
    }

    #[tokio::test]
    async fn aborted() {
        // TODO this is not easy to test since it requires meta store to fail
        // we don't have a trait for meta store
    }

    #[tokio::test]
    async fn sunshine() {
        let (prep_ids, kg) = setup_key_generator::<
            DroppingOnlineDistributedKeyGen128<{ ResiduePolyF4Z128::EXTENSION_DEGREE }>,
        >()
        .await;
        let prep_id = prep_ids[0];
        let key_id = RequestId::new_random(&mut OsRng);

        let domain = alloy_to_protobuf_domain(&dummy_domain()).unwrap();
        let tonic_req = tonic::Request::new(KeyGenRequest {
            request_id: Some(key_id.into()),
            // The test parameters will be used under the hood
            // since we configured the dummy key generator with preprocessing materials from prep_ids.
            // Those preprocessing materials have the test parameters.
            params: None,
            preproc_id: Some(prep_id.into()),
            domain: Some(domain),
            keyset_config: None,
            keyset_added_info: None,
            context_id: Some((*DEFAULT_MPC_CONTEXT).into()),
            epoch_id: None,
        });

        kg.key_gen(tonic_req).await.unwrap();

        // no need to wait because [get_result] is semi-blocking
        kg.get_result(tonic::Request::new(key_id.into()))
            .await
            .unwrap();
    }
}<|MERGE_RESOLUTION|>--- conflicted
+++ resolved
@@ -622,11 +622,7 @@
 
         let private_compression_share = {
             let threshold_keys = crypto_storage
-<<<<<<< HEAD
-                .read_guarded_threshold_fhe_keys_from_cache(&from_key_id, epoch_id)
-=======
-                .read_guarded_threshold_fhe_keys(&from_key_id)
->>>>>>> 3dbaaaa6
+                .read_guarded_threshold_fhe_keys(&from_key_id, epoch_id)
                 .await?;
             let compression_sk_share = threshold_keys
                 .private_keys
@@ -642,11 +638,7 @@
         };
         let private_glwe_compute_share = {
             let threshold_keys = crypto_storage
-<<<<<<< HEAD
-                .read_guarded_threshold_fhe_keys_from_cache(&to_key_id, epoch_id)
-=======
-                .read_guarded_threshold_fhe_keys(&to_key_id)
->>>>>>> 3dbaaaa6
+                .read_guarded_threshold_fhe_keys(&to_key_id, epoch_id)
                 .await?;
             match threshold_keys.private_keys.glwe_secret_key_share.clone() {
                 GlweSecretKeyShareEnum::Z64(_share) => {
@@ -691,18 +683,9 @@
             )
         })?;
 
-<<<<<<< HEAD
-        crypto_storage
-            .refresh_threshold_fhe_keys(&glwe_req_id, epoch_id)
-            .await?;
         let glwe_shares = {
             let guard = crypto_storage
-                .read_guarded_threshold_fhe_keys_from_cache(&glwe_req_id, epoch_id)
-=======
-        let glwe_shares = {
-            let guard = crypto_storage
-                .read_guarded_threshold_fhe_keys(&glwe_req_id)
->>>>>>> 3dbaaaa6
+                .read_guarded_threshold_fhe_keys(&glwe_req_id, epoch_id)
                 .await?;
             match &guard.private_keys.glwe_secret_key_share {
                 GlweSecretKeyShareEnum::Z64(_) => anyhow::bail!("expected glwe shares to be z128"),
@@ -710,18 +693,9 @@
             }
         };
 
-<<<<<<< HEAD
-        crypto_storage
-            .refresh_threshold_fhe_keys(&compression_req_id, epoch_id)
-            .await?;
         let compression_shares = {
             let guard = crypto_storage
-                .read_guarded_threshold_fhe_keys_from_cache(&compression_req_id, epoch_id)
-=======
-        let compression_shares = {
-            let guard = crypto_storage
-                .read_guarded_threshold_fhe_keys(&compression_req_id)
->>>>>>> 3dbaaaa6
+                .read_guarded_threshold_fhe_keys(&compression_req_id, epoch_id)
                 .await?;
             match &guard.private_keys.glwe_secret_key_share_compression {
                 Some(compression_enum) => match compression_enum {
@@ -977,11 +951,7 @@
     {
         let existing_compression_sk = {
             let threshold_keys = crypto_storage
-<<<<<<< HEAD
-                .read_guarded_threshold_fhe_keys_from_cache(&compression_key_id, epoch_id)
-=======
-                .read_guarded_threshold_fhe_keys(&compression_key_id)
->>>>>>> 3dbaaaa6
+                .read_guarded_threshold_fhe_keys(&compression_key_id, epoch_id)
                 .await?;
             let compression_sk_share = threshold_keys
                 .private_keys
