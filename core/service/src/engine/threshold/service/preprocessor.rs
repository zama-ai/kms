// === Standard Library ===
use std::{collections::HashMap, marker::PhantomData, sync::Arc};

// === External Crates ===
use kms_grpc::{
    identifiers::{ContextId, EpochId},
    kms::v1::{self, Empty, KeyGenPreprocRequest, KeyGenPreprocResult},
    rpc_types::optional_protobuf_to_alloy_domain,
    RequestId,
};
use observability::{
    metrics,
    metrics_names::{
        ERR_CANCELLED, ERR_USER_PREPROC_FAILED, OP_KEYGEN_PREPROC_REQUEST, TAG_PARTY_ID,
    },
};
use threshold_fhe::{
    algebra::{galois_rings::degree_4::ResiduePolyF4Z128, structure_traits::Ring},
    execution::{
        keyset_config as ddec_keyset_config,
        online::preprocessing::{
            orchestration::{
                dkg_orchestrator::PreprocessingOrchestrator, producer_traits::ProducerFactory,
            },
            PreprocessorFactory,
        },
        runtime::{party::Identity, session::SmallSession},
        tfhe_internals::parameters::DKGParams,
    },
};
use tokio::sync::{Mutex, OwnedSemaphorePermit, RwLock};
use tokio_util::{sync::CancellationToken, task::TaskTracker};
use tonic::{Request, Response, Status};
use tracing::Instrument;

// === Internal Crate ===
use crate::{
<<<<<<< HEAD
    consts::DEFAULT_MPC_CONTEXT,
    cryptography::signatures::PrivateSigKey,
=======
    consts::{DEFAULT_MPC_CONTEXT, PRSS_INIT_REQ_ID},
    cryptography::internal_crypto_types::PrivateSigKey,
>>>>>>> 95b51e49
    engine::{
        base::{compute_external_signature_preprocessing, retrieve_parameters},
        keyset_configuration::preproc_proto_to_keyset_config,
        threshold::{service::session::ImmutableSessionMaker, traits::KeyGenPreprocessor},
        validation::{
            parse_optional_proto_request_id, parse_proto_request_id, RequestIdParsingErr,
        },
    },
    ok_or_tonic_abort,
    util::{
        meta_store::{handle_res_mapping, MetaStore},
        rate_limiter::RateLimiter,
    },
};

// === Current Module Imports ===
use super::BucketMetaStore;

pub struct RealPreprocessor<P: ProducerFactory<ResiduePolyF4Z128, SmallSession<ResiduePolyF4Z128>>>
{
    // TODO eventually add mode to allow for nlarge as well.
    pub(crate) sig_key: Arc<PrivateSigKey>,
    pub preproc_buckets: Arc<RwLock<MetaStore<BucketMetaStore>>>,
    pub preproc_factory:
        Arc<Mutex<Box<dyn PreprocessorFactory<{ ResiduePolyF4Z128::EXTENSION_DEGREE }>>>>,
    pub num_sessions_preproc: u16,
    pub(crate) session_maker: ImmutableSessionMaker,
    pub tracker: Arc<TaskTracker>,
    pub ongoing: Arc<Mutex<HashMap<RequestId, CancellationToken>>>,
    pub rate_limiter: RateLimiter,
    pub(crate) _producer_factory: PhantomData<P>,
}

impl<P: ProducerFactory<ResiduePolyF4Z128, SmallSession<ResiduePolyF4Z128>>> RealPreprocessor<P> {
    #[allow(clippy::too_many_arguments)]
    async fn launch_dkg_preproc(
        &self,
        dkg_params: DKGParams,
        keyset_config: ddec_keyset_config::KeySetConfig,
        request_id: RequestId,
        context_id: Option<ContextId>,
        epoch_id: Option<EpochId>,
        domain: &alloy_sol_types::Eip712Domain,
        permit: OwnedSemaphorePermit,
    ) -> anyhow::Result<()> {
        // TODO(zama-ai/kms-internal/issues/2758)
        // remove the default context when all of context is ready
        let context_id = context_id.unwrap_or(*DEFAULT_MPC_CONTEXT);
        let epoch_id = epoch_id.unwrap_or(EpochId::try_from(PRSS_INIT_REQ_ID).unwrap());
        let my_role = self.session_maker.my_role(&context_id).await?;
        let my_identity = self.session_maker.my_identity(&context_id).await?;

        // Prepare the timer before giving it to the tokio task
        // that runs the computation
        let timer = metrics::METRICS
            .time_operation(OP_KEYGEN_PREPROC_REQUEST)
            .tag(TAG_PARTY_ID, my_role.to_string());
        {
            let mut guarded_meta_store = self.preproc_buckets.write().await;
            guarded_meta_store.insert(&request_id)?;
        }

        // Derive a sequence of sessionId from request_id
        let sids = (0..self.num_sessions_preproc)
            .map(|ctr| request_id.derive_session_id_with_counter(ctr as u64))
            .collect::<anyhow::Result<Vec<_>>>()?;

        let small_sessions = {
            let mut res = Vec::with_capacity(sids.len());
            for sid in sids {
                let session = self
                    .session_maker
                    .make_small_sync_session_z128(sid, context_id, epoch_id)
                    .await?;
                res.push(session)
            }
            res
        };

        let factory = Arc::clone(&self.preproc_factory);
        let bucket_store = Arc::clone(&self.preproc_buckets);
        let bucket_store_cancellation = Arc::clone(&self.preproc_buckets);

        let token = CancellationToken::new();
        {
            self.ongoing.lock().await.insert(request_id, token.clone());
        }
        let ongoing = Arc::clone(&self.ongoing);

        let sk = Arc::clone(&self.sig_key);
        let domain_clone = domain.clone();
        self.tracker.spawn(
            async move {
                //Start the metric timer, it will end on drop
                let _timer = timer.start();
                 tokio::select! {
                    res = Self::preprocessing_background(sk, &request_id, &domain_clone, small_sessions, bucket_store, my_identity, dkg_params, keyset_config, factory, permit) => {
                        if res.is_err() {
                            metrics::METRICS.increment_error_counter(OP_KEYGEN_PREPROC_REQUEST, ERR_USER_PREPROC_FAILED);
                        }
                        // Remove cancellation token since generation is now done.
                        ongoing.lock().await.remove(&request_id);
                        tracing::info!("Preprocessing of request {} exiting normally.", &request_id);
                    },
                    () = token.cancelled() => {
                        // NOTE: Any correlated randomness that was already generated should be cleaned up from Redis on drop.
                        tracing::error!("Preprocessing of request {} exiting before completion because of a cancellation event.", &request_id);
                        let mut guarded_bucket_store = bucket_store_cancellation.write().await;
                        let _ = guarded_bucket_store.update(&request_id, Result::Err("Preprocessing was cancelled".to_string()));
                        metrics::METRICS.increment_error_counter(OP_KEYGEN_PREPROC_REQUEST, ERR_CANCELLED);
                    },
                }
            }
            .instrument(tracing::Span::current()),
        );
        Ok(())
    }

    #[allow(clippy::too_many_arguments)]
    async fn preprocessing_background(
        sk: Arc<PrivateSigKey>,
        req_id: &RequestId,
        domain: &alloy_sol_types::Eip712Domain,
        sessions: Vec<SmallSession<ResiduePolyF4Z128>>,
        bucket_store: Arc<RwLock<MetaStore<BucketMetaStore>>>,
        own_identity: Identity,
        params: DKGParams,
        keyset_config: ddec_keyset_config::KeySetConfig,
        factory: Arc<Mutex<Box<dyn PreprocessorFactory<{ ResiduePolyF4Z128::EXTENSION_DEGREE }>>>>,
        permit: OwnedSemaphorePermit,
    ) -> Result<(), ()> {
        // dropped at the end of the function
        let _permit = permit;

        // Create the orchestrator
        let orchestrator_result = {
            let mut factory_guard = factory.lock().await;
            let factory = factory_guard.as_mut();
            PreprocessingOrchestrator::<ResiduePolyF4Z128>::new(factory, params, keyset_config)
        };

        // Process the result of orchestration or orchestrator creation
        let handle_update = match orchestrator_result {
            Ok(orchestrator) => {
                tracing::info!("Starting Preproc Orchestration on P[{:?}]", own_identity);
                // Execute the orchestration with the successfully created orchestrator
                match orchestrator
                    .orchestrate_dkg_processing_small_session::<P>(sessions)
                    .await
                {
                    Ok((_, preproc_handle)) => Ok(Arc::new(Mutex::new(preproc_handle))),
                    Err(error) => {
                        tracing::error!("Failed during preprocessing orchestration: {}", error);
                        Err(error.to_string())
                    }
                }
            }
            Err(err) => {
                tracing::error!("Failed to create preprocessing orchestrator: {}", err);
                Err(err.to_string())
            }
        };

        let external_signature = match compute_external_signature_preprocessing(&sk, req_id, domain)
        {
            Ok(sig) => sig,
            Err(e) => {
                tracing::error!("Failed to compute external signature: {}", e);
                return Err(());
            }
        };

        let mut guarded_meta_store = bucket_store.write().await;

        // We cannot do much if updating the storage fails at this point...
        let meta_store_write = guarded_meta_store.update(
            req_id,
            handle_update.clone().map(|inner| BucketMetaStore {
                external_signature,
                preprocessing_id: *req_id,
                preprocessing_store: inner,
                dkg_param: params,
            }),
        );

        // Log completion status
        match (handle_update, meta_store_write) {
            (Ok(_), Ok(_)) => tracing::info!("Preproc Finished Successfully P[{:?}]", own_identity),
            (Err(e), _) => {
                tracing::error!("Preproc Failed P[{:?}] with error: {}", own_identity, e);
                return Err(());
            }
            (_, Err(e)) => {
                tracing::info!(
                    "Preproc Failed due to meta store issue P[{:?}] with error: {}",
                    own_identity,
                    e
                );
                return Err(());
            }
        }
        Ok(())
    }
}

#[tonic::async_trait]
impl<P: ProducerFactory<ResiduePolyF4Z128, SmallSession<ResiduePolyF4Z128>> + Send + Sync>
    KeyGenPreprocessor for RealPreprocessor<P>
{
    async fn key_gen_preproc(
        &self,
        request: Request<KeyGenPreprocRequest>,
    ) -> Result<Response<Empty>, Status> {
        let inner = request.into_inner();
        let domain = optional_protobuf_to_alloy_domain(inner.domain.as_ref())?;
        let request_id = parse_optional_proto_request_id(
            &inner.request_id,
            RequestIdParsingErr::PreprocRequest,
        )?;

        //Retrieve the DKG parameters
        let dkg_params = retrieve_parameters(Some(inner.params))?;

        //Ensure there's no entry in preproc buckets for that request_id
        if self.preproc_buckets.read().await.exists(&request_id) {
            return Err(tonic::Status::already_exists(format!(
                "Preprocessing for request ID {request_id} already exists"
            )));
        }

        let keyset_config = preproc_proto_to_keyset_config(&inner.keyset_config)?;

        // If the entry did not exist before, start the preproc
        // NOTE: We currently consider an existing entry is NOT an error
        //
        // We don't increment the error counter here but rather in launch_dkg_preproc
        let ctx_id = inner.context_id.map(|x| x.try_into()).transpose().map_err(
            |e: kms_grpc::IdentifierError| tonic::Status::new(tonic::Code::Internal, e.to_string()),
        )?;

        let epoch_id = inner.epoch_id.map(|x| x.try_into()).transpose().map_err(
            |e: kms_grpc::IdentifierError| tonic::Status::new(tonic::Code::Internal, e.to_string()),
        )?;

        // Check for resource exhaustion once all the other checks are ok
        // because resource exhaustion can be recovered by sending the exact same request
        // but the errors above cannot be tried again.
        let permit = self.rate_limiter.start_preproc().await?;

        tracing::info!("Starting preproc generation for Request ID {}", request_id);
        ok_or_tonic_abort(self.launch_dkg_preproc(
                dkg_params,
                keyset_config,
                request_id,
                ctx_id,
                epoch_id,
                &domain,
                permit).await,
            format!("Error launching dkg preprocessing for Request ID {request_id} and parameters {dkg_params:?}"))?;
        Ok(Response::new(Empty {}))
    }

    async fn get_result(
        &self,
        request: Request<v1::RequestId>,
    ) -> Result<Response<KeyGenPreprocResult>, Status> {
        let request_id =
            parse_proto_request_id(&request.into_inner(), RequestIdParsingErr::PreprocResponse)?;

        let status = {
            let guarded_meta_store = self.preproc_buckets.read().await;
            guarded_meta_store.retrieve(&request_id)
        };

        // if we got the result it means the preprocessing is done
        let preproc_data = handle_res_mapping(status, &request_id, "Preprocessing").await?;

        if preproc_data.preprocessing_id != request_id {
            return Err(Status::internal(format!(
                "Internal error: preprocessing ID mismatch for request ID, expecting {}, got {}",
                request_id, preproc_data.preprocessing_id
            )));
        }

        Ok(Response::new(KeyGenPreprocResult {
            preprocessing_id: Some(request_id.into()),
            external_signature: preproc_data.external_signature,
        }))
    }

    async fn get_all_preprocessing_ids(&self) -> Result<Vec<String>, Status> {
        let guarded_meta_store = self.preproc_buckets.read().await;
        let request_ids = guarded_meta_store.get_all_request_ids();
        Ok(request_ids.into_iter().map(|id| id.to_string()).collect())
    }
}

#[cfg(test)]
mod tests {
    use aes_prng::AesRng;
    use kms_grpc::{
        kms::v1::FheParameter,
        rpc_types::{alloy_to_protobuf_domain, KMSType},
    };
    use rand::SeedableRng;
    use threshold_fhe::{
        execution::{
            online::preprocessing::create_memory_factory, small_execution::prss::PRSSSetup,
        },
        malicious_execution::online::preprocessing::orchestration::malicious_producer_traits::{
            DummyProducerFactory, FailingProducerFactory,
        },
    };

<<<<<<< HEAD
    use crate::{cryptography::signatures::gen_sig_keys, dummy_domain};
=======
    use crate::{
        cryptography::internal_crypto_types::gen_sig_keys, dummy_domain,
        engine::threshold::service::session::SessionMaker,
    };
>>>>>>> 95b51e49

    use super::*;
    use crate::engine::base::BaseKmsStruct;

    impl<P: ProducerFactory<ResiduePolyF4Z128, SmallSession<ResiduePolyF4Z128>>> RealPreprocessor<P> {
        fn init_test(sk: Arc<PrivateSigKey>, session_maker: ImmutableSessionMaker) -> Self {
            let tracker = Arc::new(TaskTracker::new());
            let rate_limiter = RateLimiter::default();
            let ongoing = Arc::new(Mutex::new(HashMap::new()));
            Self {
                sig_key: sk,
                preproc_buckets: Arc::new(RwLock::new(MetaStore::new_unlimited())),
                preproc_factory: Arc::new(Mutex::new(create_memory_factory())),
                num_sessions_preproc: 2,
                session_maker,
                tracker,
                ongoing,
                rate_limiter,
                _producer_factory: PhantomData,
            }
        }

        fn set_bucket_size(&mut self, bucket_size: usize) {
            let config = crate::util::rate_limiter::RateLimiterConfig {
                bucket_size,
                ..Default::default()
            };
            self.rate_limiter = RateLimiter::new(config);
        }
    }

    async fn setup_prep<P: ProducerFactory<ResiduePolyF4Z128, SmallSession<ResiduePolyF4Z128>>>(
        rng: &mut AesRng,
        use_prss: bool,
    ) -> RealPreprocessor<P> {
        let (_pk, sk) = gen_sig_keys(rng);
        let base_kms = BaseKmsStruct::new(KMSType::Threshold, sk.clone()).unwrap();
        let prss_setup_z128 = if use_prss {
            Some(PRSSSetup::new_testing_prss(vec![], vec![]))
        } else {
            None
        };
        let prss_setup_z64 = if use_prss {
            Some(PRSSSetup::new_testing_prss(vec![], vec![]))
        } else {
            None
        };

        let session_maker = SessionMaker::four_party_dummy_session(
            prss_setup_z128,
            prss_setup_z64,
            base_kms.rng.clone(),
        );
        RealPreprocessor::<P>::init_test(Arc::new(sk), session_maker.make_immutable())
    }

    #[tokio::test]
    async fn invalid_argument() {
        // `InvalidArgument` - If the request ID is not valid or does not match the expected format.
        let mut rng = AesRng::seed_from_u64(22);
        let prep = setup_prep::<DummyProducerFactory>(&mut rng, true).await;
        let domain = alloy_to_protobuf_domain(&dummy_domain()).unwrap();

        {
            let request = KeyGenPreprocRequest {
                request_id: Some(kms_grpc::kms::v1::RequestId {
                    request_id: "invalid_id".to_string(),
                }),
                params: FheParameter::Test as i32,
                keyset_config: None,
                context_id: None,
                domain: Some(domain.clone()),
                epoch_id: None,
            };
            assert_eq!(
                prep.key_gen_preproc(tonic::Request::new(request))
                    .await
                    .unwrap_err()
                    .code(),
                tonic::Code::InvalidArgument
            );
            assert_eq!(
                prep.get_result(tonic::Request::new(kms_grpc::kms::v1::RequestId {
                    request_id: "invalid_id".to_string(),
                }))
                .await
                .unwrap_err()
                .code(),
                tonic::Code::InvalidArgument
            );
        }
        {
            // Invalid argument because request ID is empty
            let request = KeyGenPreprocRequest {
                request_id: None,
                params: FheParameter::Test as i32,
                keyset_config: None,
                context_id: Some((*DEFAULT_MPC_CONTEXT).into()),
                domain: Some(domain.clone()),
                epoch_id: None,
            };
            assert_eq!(
                prep.key_gen_preproc(tonic::Request::new(request))
                    .await
                    .unwrap_err()
                    .code(),
                tonic::Code::InvalidArgument
            );
        }
        {
            // Invalid argument because params is invalid
            let mut rng = AesRng::seed_from_u64(22);
            let req_id = RequestId::new_random(&mut rng);
            let request = KeyGenPreprocRequest {
                request_id: Some(req_id.into()),
                params: 10,
                keyset_config: None,
                context_id: Some((*DEFAULT_MPC_CONTEXT).into()),
                domain: Some(domain.clone()),
                epoch_id: None,
            };
            assert_eq!(
                prep.key_gen_preproc(tonic::Request::new(request))
                    .await
                    .unwrap_err()
                    .code(),
                tonic::Code::InvalidArgument
            );
        }
        {
            // Invalid argument because domain is missing
            let mut rng = AesRng::seed_from_u64(22);
            let req_id = RequestId::new_random(&mut rng);
            let request = KeyGenPreprocRequest {
                request_id: Some(req_id.into()),
                params: FheParameter::Test as i32,
                keyset_config: None,
                context_id: Some((*DEFAULT_MPC_CONTEXT).into()),
                domain: None,
                epoch_id: None,
            };
            assert_eq!(
                prep.key_gen_preproc(tonic::Request::new(request))
                    .await
                    .unwrap_err()
                    .code(),
                tonic::Code::InvalidArgument
            );
        }
    }

    #[tokio::test]
    async fn resource_exhausted() {
        // `ResourceExhausted` - If the KMS is currently busy with too many requests.
        let mut rng = AesRng::seed_from_u64(22);
        let mut prep = setup_prep::<DummyProducerFactory>(&mut rng, true).await;
        let domain = alloy_to_protobuf_domain(&dummy_domain()).unwrap();
        prep.set_bucket_size(0);

        let mut rng = AesRng::seed_from_u64(22);
        let req_id = RequestId::new_random(&mut rng);
        let request = KeyGenPreprocRequest {
            request_id: Some(req_id.into()),
            params: FheParameter::Test as i32,
            keyset_config: None,
            context_id: Some((*DEFAULT_MPC_CONTEXT).into()),
            domain: Some(domain),
            epoch_id: None,
        };
        assert_eq!(
            prep.key_gen_preproc(tonic::Request::new(request))
                .await
                .unwrap_err()
                .code(),
            tonic::Code::ResourceExhausted
        );
    }

    #[tokio::test]
    async fn internal() {
        let mut rng = AesRng::seed_from_u64(22);
        // NOTE we're not using the dummy producer factory here
        let prep = setup_prep::<FailingProducerFactory>(&mut rng, true).await;
        let domain = alloy_to_protobuf_domain(&dummy_domain()).unwrap();

        let mut rng = AesRng::seed_from_u64(22);
        let req_id = RequestId::new_random(&mut rng);
        let request = KeyGenPreprocRequest {
            request_id: Some(req_id.into()),
            params: FheParameter::Test as i32,
            keyset_config: None,
            context_id: Some((*DEFAULT_MPC_CONTEXT).into()),
            domain: Some(domain),
            epoch_id: None,
        };

        // even though we use a failing preprocessor, the request should be ok
        prep.key_gen_preproc(tonic::Request::new(request))
            .await
            .unwrap();

        // but the response should come back to be an error
        assert_eq!(
            prep.get_result(tonic::Request::new(req_id.into()))
                .await
                .unwrap_err()
                .code(),
            tonic::Code::Internal
        );
    }

    #[tokio::test]
    async fn not_found() {
        // `NotFound` - If the preprocessing does not exist for `request`.
        let mut rng = AesRng::seed_from_u64(22);
        let prep = setup_prep::<DummyProducerFactory>(&mut rng, true).await;
        let req_id = RequestId::new_random(&mut rng);

        // no need to wait because [get_result] is semi-blocking
        assert_eq!(
            prep.get_result(tonic::Request::new(req_id.into()))
                .await
                .unwrap_err()
                .code(),
            tonic::Code::NotFound
        );
    }

    #[tokio::test]
    async fn already_exists() {
        let mut rng = AesRng::seed_from_u64(22);
        let prep = setup_prep::<DummyProducerFactory>(&mut rng, true).await;
        let domain = alloy_to_protobuf_domain(&dummy_domain()).unwrap();

        let req_id = RequestId::new_random(&mut rng);
        let request = KeyGenPreprocRequest {
            request_id: Some(req_id.into()),
            params: FheParameter::Test as i32,
            keyset_config: None,
            context_id: Some((*DEFAULT_MPC_CONTEXT).into()),
            domain: Some(domain),
            epoch_id: None,
        };
        prep.key_gen_preproc(tonic::Request::new(request.clone()))
            .await
            .unwrap();

        // try again with the same request and we should get AlreadyExists error
        assert_eq!(
            prep.key_gen_preproc(tonic::Request::new(request))
                .await
                .unwrap_err()
                .code(),
            tonic::Code::AlreadyExists
        );
    }

    #[tokio::test]
    async fn aborted() {
        // Starting a preprocessing request that will be aborted if there's no PRSS
        let mut rng = AesRng::seed_from_u64(22);
        let prep = setup_prep::<DummyProducerFactory>(&mut rng, false).await;
        let domain = alloy_to_protobuf_domain(&dummy_domain()).unwrap();

        let req_id = RequestId::new_random(&mut rng);
        let request = KeyGenPreprocRequest {
            request_id: Some(req_id.into()),
            params: FheParameter::Test as i32,
            keyset_config: None,
            context_id: Some((*DEFAULT_MPC_CONTEXT).into()),
            domain: Some(domain),
            epoch_id: None,
        };
        assert_eq!(
            prep.key_gen_preproc(tonic::Request::new(request))
                .await
                .unwrap_err()
                .code(),
            tonic::Code::Aborted
        );
    }

    #[tokio::test]
    async fn sunshine() {
        let mut rng = AesRng::seed_from_u64(22);
        let prep = setup_prep::<DummyProducerFactory>(&mut rng, true).await;
        let domain = alloy_to_protobuf_domain(&dummy_domain()).unwrap();

        let mut rng = AesRng::seed_from_u64(22);
        let req_id = RequestId::new_random(&mut rng);
        let request = KeyGenPreprocRequest {
            request_id: Some(req_id.into()),
            params: FheParameter::Test as i32,
            keyset_config: None,
            context_id: Some((*DEFAULT_MPC_CONTEXT).into()),
            domain: Some(domain.clone()),
            epoch_id: None,
        };
        prep.key_gen_preproc(tonic::Request::new(request))
            .await
            .unwrap();

        // no need to wait because [get_result] is semi-blocking
        prep.get_result(tonic::Request::new(req_id.into()))
            .await
            .unwrap();
    }
}<|MERGE_RESOLUTION|>--- conflicted
+++ resolved
@@ -35,13 +35,8 @@
 
 // === Internal Crate ===
 use crate::{
-<<<<<<< HEAD
-    consts::DEFAULT_MPC_CONTEXT,
+    consts::{DEFAULT_MPC_CONTEXT, PRSS_INIT_REQ_ID},
     cryptography::signatures::PrivateSigKey,
-=======
-    consts::{DEFAULT_MPC_CONTEXT, PRSS_INIT_REQ_ID},
-    cryptography::internal_crypto_types::PrivateSigKey,
->>>>>>> 95b51e49
     engine::{
         base::{compute_external_signature_preprocessing, retrieve_parameters},
         keyset_configuration::preproc_proto_to_keyset_config,
@@ -341,6 +336,9 @@
 
 #[cfg(test)]
 mod tests {
+    use super::*;
+    use crate::engine::{base::BaseKmsStruct, threshold::service::session::SessionMaker};
+    use crate::{cryptography::signatures::gen_sig_keys, dummy_domain};
     use aes_prng::AesRng;
     use kms_grpc::{
         kms::v1::FheParameter,
@@ -355,18 +353,6 @@
             DummyProducerFactory, FailingProducerFactory,
         },
     };
-
-<<<<<<< HEAD
-    use crate::{cryptography::signatures::gen_sig_keys, dummy_domain};
-=======
-    use crate::{
-        cryptography::internal_crypto_types::gen_sig_keys, dummy_domain,
-        engine::threshold::service::session::SessionMaker,
-    };
->>>>>>> 95b51e49
-
-    use super::*;
-    use crate::engine::base::BaseKmsStruct;
 
     impl<P: ProducerFactory<ResiduePolyF4Z128, SmallSession<ResiduePolyF4Z128>>> RealPreprocessor<P> {
         fn init_test(sk: Arc<PrivateSigKey>, session_maker: ImmutableSessionMaker) -> Self {
