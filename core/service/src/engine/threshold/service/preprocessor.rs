// === Standard Library ===
use std::{collections::HashMap, marker::PhantomData, sync::Arc};

// === External Crates ===
use kms_grpc::{
    identifiers::{ContextId, EpochId},
    kms::v1::{self, Empty, KeyGenPreprocRequest, KeyGenPreprocResult},
    rpc_types::optional_protobuf_to_alloy_domain,
    RequestId,
};
use observability::{
    metrics,
    metrics_names::{
        ERR_CANCELLED, ERR_USER_PREPROC_FAILED, OP_KEYGEN_PREPROC_REQUEST, TAG_PARTY_ID,
    },
};
use threshold_fhe::{
    algebra::{galois_rings::degree_4::ResiduePolyF4Z128, structure_traits::Ring},
    execution::{
        keyset_config as ddec_keyset_config,
        online::preprocessing::{
            orchestration::{
                dkg_orchestrator::PreprocessingOrchestrator, producer_traits::ProducerFactory,
            },
            PreprocessorFactory,
        },
        runtime::{party::Identity, session::SmallSession},
        tfhe_internals::parameters::DKGParams,
    },
};
use tokio::sync::{Mutex, OwnedSemaphorePermit, RwLock};
use tokio_util::{sync::CancellationToken, task::TaskTracker};
use tonic::{Request, Response, Status};
use tracing::Instrument;

// === Internal Crate ===
use crate::{
<<<<<<< HEAD
    consts::DEFAULT_MPC_CONTEXT,
=======
    consts::{DEFAULT_MPC_CONTEXT, PRSS_INIT_REQ_ID},
>>>>>>> 0e98bbac
    cryptography::signatures::PrivateSigKey,
    engine::{
        base::{compute_external_signature_preprocessing, retrieve_parameters},
        keyset_configuration::preproc_proto_to_keyset_config,
        threshold::{service::session::ImmutableSessionMaker, traits::KeyGenPreprocessor},
        validation::{
            parse_optional_proto_request_id, parse_proto_request_id, RequestIdParsingErr,
        },
    },
    ok_or_tonic_abort,
    util::{
        meta_store::{handle_res_mapping, MetaStore},
        rate_limiter::RateLimiter,
    },
};

// === Current Module Imports ===
use super::BucketMetaStore;

pub struct RealPreprocessor<P: ProducerFactory<ResiduePolyF4Z128, SmallSession<ResiduePolyF4Z128>>>
{
    // TODO eventually add mode to allow for nlarge as well.
    pub(crate) sig_key: Arc<PrivateSigKey>,
    pub preproc_buckets: Arc<RwLock<MetaStore<BucketMetaStore>>>,
    pub preproc_factory:
        Arc<Mutex<Box<dyn PreprocessorFactory<{ ResiduePolyF4Z128::EXTENSION_DEGREE }>>>>,
    pub num_sessions_preproc: u16,
    pub(crate) session_maker: ImmutableSessionMaker,
    pub tracker: Arc<TaskTracker>,
    pub ongoing: Arc<Mutex<HashMap<RequestId, CancellationToken>>>,
    pub rate_limiter: RateLimiter,
    pub(crate) _producer_factory: PhantomData<P>,
}

impl<P: ProducerFactory<ResiduePolyF4Z128, SmallSession<ResiduePolyF4Z128>>> RealPreprocessor<P> {
    #[allow(clippy::too_many_arguments)]
    async fn launch_dkg_preproc(
        &self,
        dkg_params: DKGParams,
        keyset_config: ddec_keyset_config::KeySetConfig,
        request_id: RequestId,
        context_id: Option<ContextId>,
        epoch_id: Option<EpochId>,
        domain: &alloy_sol_types::Eip712Domain,
        permit: OwnedSemaphorePermit,
    ) -> anyhow::Result<()> {
        // TODO(zama-ai/kms-internal/issues/2758)
        // remove the default context when all of context is ready
        let context_id = context_id.unwrap_or(*DEFAULT_MPC_CONTEXT);
        let epoch_id = epoch_id.unwrap_or(EpochId::try_from(PRSS_INIT_REQ_ID).unwrap());
        let my_role = self.session_maker.my_role(&context_id).await?;
        let my_identity = self.session_maker.my_identity(&context_id).await?;

        // Prepare the timer before giving it to the tokio task
        // that runs the computation
        let timer = metrics::METRICS
            .time_operation(OP_KEYGEN_PREPROC_REQUEST)
            .tag(TAG_PARTY_ID, my_role.to_string());
        {
            let mut guarded_meta_store = self.preproc_buckets.write().await;
            guarded_meta_store.insert(&request_id)?;
        }

        // Derive a sequence of sessionId from request_id
        let sids = (0..self.num_sessions_preproc)
            .map(|ctr| request_id.derive_session_id_with_counter(ctr as u64))
            .collect::<anyhow::Result<Vec<_>>>()?;

        let small_sessions = {
            let mut res = Vec::with_capacity(sids.len());
            for sid in sids {
                let session = self
                    .session_maker
                    .make_small_sync_session_z128(sid, context_id, epoch_id)
                    .await?;
                res.push(session)
            }
            res
        };

        let factory = Arc::clone(&self.preproc_factory);
        let bucket_store = Arc::clone(&self.preproc_buckets);
        let bucket_store_cancellation = Arc::clone(&self.preproc_buckets);

        let token = CancellationToken::new();
        {
            self.ongoing.lock().await.insert(request_id, token.clone());
        }
        let ongoing = Arc::clone(&self.ongoing);

        let sk = Arc::clone(&self.sig_key);
        let domain_clone = domain.clone();
        self.tracker.spawn(
            async move {
                //Start the metric timer, it will end on drop
                let _timer = timer.start();
                 tokio::select! {
                    res = Self::preprocessing_background(sk, &request_id, &domain_clone, small_sessions, bucket_store, my_identity, dkg_params, keyset_config, factory, permit) => {
                        if res.is_err() {
                            metrics::METRICS.increment_error_counter(OP_KEYGEN_PREPROC_REQUEST, ERR_USER_PREPROC_FAILED);
                        }
                        // Remove cancellation token since generation is now done.
                        ongoing.lock().await.remove(&request_id);
                        tracing::info!("Preprocessing of request {} exiting normally.", &request_id);
                    },
                    () = token.cancelled() => {
                        // NOTE: Any correlated randomness that was already generated should be cleaned up from Redis on drop.
                        tracing::error!("Preprocessing of request {} exiting before completion because of a cancellation event.", &request_id);
                        let mut guarded_bucket_store = bucket_store_cancellation.write().await;
                        let _ = guarded_bucket_store.update(&request_id, Result::Err("Preprocessing was cancelled".to_string()));
                        metrics::METRICS.increment_error_counter(OP_KEYGEN_PREPROC_REQUEST, ERR_CANCELLED);
                    },
                }
            }
            .instrument(tracing::Span::current()),
        );
        Ok(())
    }

    #[allow(clippy::too_many_arguments)]
    async fn preprocessing_background(
        sk: Arc<PrivateSigKey>,
        req_id: &RequestId,
        domain: &alloy_sol_types::Eip712Domain,
        sessions: Vec<SmallSession<ResiduePolyF4Z128>>,
        bucket_store: Arc<RwLock<MetaStore<BucketMetaStore>>>,
        own_identity: Identity,
        params: DKGParams,
        keyset_config: ddec_keyset_config::KeySetConfig,
        factory: Arc<Mutex<Box<dyn PreprocessorFactory<{ ResiduePolyF4Z128::EXTENSION_DEGREE }>>>>,
        permit: OwnedSemaphorePermit,
    ) -> Result<(), ()> {
        // dropped at the end of the function
        let _permit = permit;

        // Create the orchestrator
        let orchestrator_result = {
            let mut factory_guard = factory.lock().await;
            let factory = factory_guard.as_mut();
            PreprocessingOrchestrator::<ResiduePolyF4Z128>::new(factory, params, keyset_config)
        };

        // Process the result of orchestration or orchestrator creation
        let handle_update = match orchestrator_result {
            Ok(orchestrator) => {
                tracing::info!("Starting Preproc Orchestration on P[{:?}]", own_identity);
                // Execute the orchestration with the successfully created orchestrator
                match orchestrator
                    .orchestrate_dkg_processing_small_session::<P>(sessions)
                    .await
                {
                    Ok((_, preproc_handle)) => Ok(Arc::new(Mutex::new(preproc_handle))),
                    Err(error) => {
                        tracing::error!("Failed during preprocessing orchestration: {}", error);
                        Err(error.to_string())
                    }
                }
            }
            Err(err) => {
                tracing::error!("Failed to create preprocessing orchestrator: {}", err);
                Err(err.to_string())
            }
        };

        let external_signature = match compute_external_signature_preprocessing(&sk, req_id, domain)
        {
            Ok(sig) => sig,
            Err(e) => {
                tracing::error!("Failed to compute external signature: {}", e);
                return Err(());
            }
        };

        let mut guarded_meta_store = bucket_store.write().await;

        // We cannot do much if updating the storage fails at this point...
        let meta_store_write = guarded_meta_store.update(
            req_id,
            handle_update.clone().map(|inner| BucketMetaStore {
                external_signature,
                preprocessing_id: *req_id,
                preprocessing_store: inner,
                dkg_param: params,
            }),
        );

        // Log completion status
        match (handle_update, meta_store_write) {
            (Ok(_), Ok(_)) => tracing::info!("Preproc Finished Successfully P[{:?}]", own_identity),
            (Err(e), _) => {
                tracing::error!("Preproc Failed P[{:?}] with error: {}", own_identity, e);
                return Err(());
            }
            (_, Err(e)) => {
                tracing::info!(
                    "Preproc Failed due to meta store issue P[{:?}] with error: {}",
                    own_identity,
                    e
                );
                return Err(());
            }
        }
        Ok(())
    }
}

#[tonic::async_trait]
impl<P: ProducerFactory<ResiduePolyF4Z128, SmallSession<ResiduePolyF4Z128>> + Send + Sync>
    KeyGenPreprocessor for RealPreprocessor<P>
{
    async fn key_gen_preproc(
        &self,
        request: Request<KeyGenPreprocRequest>,
    ) -> Result<Response<Empty>, Status> {
        let inner = request.into_inner();
        let domain = optional_protobuf_to_alloy_domain(inner.domain.as_ref())?;
        let request_id = parse_optional_proto_request_id(
            &inner.request_id,
            RequestIdParsingErr::PreprocRequest,
        )?;

        //Retrieve the DKG parameters
        let dkg_params = retrieve_parameters(Some(inner.params))?;

        //Ensure there's no entry in preproc buckets for that request_id
        if self.preproc_buckets.read().await.exists(&request_id) {
            return Err(tonic::Status::already_exists(format!(
                "Preprocessing for request ID {request_id} already exists"
            )));
        }

        let keyset_config = preproc_proto_to_keyset_config(&inner.keyset_config)?;

        // If the entry did not exist before, start the preproc
        // NOTE: We currently consider an existing entry is NOT an error
        //
        // We don't increment the error counter here but rather in launch_dkg_preproc
        let ctx_id = inner.context_id.map(|x| x.try_into()).transpose().map_err(
            |e: kms_grpc::IdentifierError| tonic::Status::new(tonic::Code::Internal, e.to_string()),
        )?;

        let epoch_id = inner.epoch_id.map(|x| x.try_into()).transpose().map_err(
            |e: kms_grpc::IdentifierError| tonic::Status::new(tonic::Code::Internal, e.to_string()),
        )?;

        // Check for resource exhaustion once all the other checks are ok
        // because resource exhaustion can be recovered by sending the exact same request
        // but the errors above cannot be tried again.
        let permit = self.rate_limiter.start_preproc().await?;

        tracing::info!("Starting preproc generation for Request ID {}", request_id);
        ok_or_tonic_abort(self.launch_dkg_preproc(
                dkg_params,
                keyset_config,
                request_id,
                ctx_id,
                epoch_id,
                &domain,
                permit).await,
            format!("Error launching dkg preprocessing for Request ID {request_id} and parameters {dkg_params:?}"))?;
        Ok(Response::new(Empty {}))
    }

    async fn get_result(
        &self,
        request: Request<v1::RequestId>,
    ) -> Result<Response<KeyGenPreprocResult>, Status> {
        let request_id =
            parse_proto_request_id(&request.into_inner(), RequestIdParsingErr::PreprocResponse)?;

        let status = {
            let guarded_meta_store = self.preproc_buckets.read().await;
            guarded_meta_store.retrieve(&request_id)
        };

        // if we got the result it means the preprocessing is done
        let preproc_data = handle_res_mapping(status, &request_id, "Preprocessing").await?;

        if preproc_data.preprocessing_id != request_id {
            return Err(Status::internal(format!(
                "Internal error: preprocessing ID mismatch for request ID, expecting {}, got {}",
                request_id, preproc_data.preprocessing_id
            )));
        }

        Ok(Response::new(KeyGenPreprocResult {
            preprocessing_id: Some(request_id.into()),
            external_signature: preproc_data.external_signature,
        }))
    }

    async fn get_all_preprocessing_ids(&self) -> Result<Vec<String>, Status> {
        let guarded_meta_store = self.preproc_buckets.read().await;
        let request_ids = guarded_meta_store.get_all_request_ids();
        Ok(request_ids.into_iter().map(|id| id.to_string()).collect())
    }
}

#[cfg(test)]
mod tests {
    use super::*;
    use crate::engine::{base::BaseKmsStruct, threshold::service::session::SessionMaker};
    use crate::{cryptography::signatures::gen_sig_keys, dummy_domain};
    use aes_prng::AesRng;
    use kms_grpc::{
        kms::v1::FheParameter,
        rpc_types::{alloy_to_protobuf_domain, KMSType},
    };
    use rand::SeedableRng;
    use threshold_fhe::{
        execution::{
            online::preprocessing::create_memory_factory, small_execution::prss::PRSSSetup,
        },
        malicious_execution::online::preprocessing::orchestration::malicious_producer_traits::{
            DummyProducerFactory, FailingProducerFactory,
        },
    };

<<<<<<< HEAD
    use crate::{cryptography::signatures::gen_sig_keys, dummy_domain};

    use super::*;
    use crate::engine::{
        base::BaseKmsStruct,
        threshold::service::session::{SessionPreparer, SessionPreparerManager},
    };

=======
>>>>>>> 0e98bbac
    impl<P: ProducerFactory<ResiduePolyF4Z128, SmallSession<ResiduePolyF4Z128>>> RealPreprocessor<P> {
        fn init_test(sk: Arc<PrivateSigKey>, session_maker: ImmutableSessionMaker) -> Self {
            let tracker = Arc::new(TaskTracker::new());
            let rate_limiter = RateLimiter::default();
            let ongoing = Arc::new(Mutex::new(HashMap::new()));
            Self {
                sig_key: sk,
                preproc_buckets: Arc::new(RwLock::new(MetaStore::new_unlimited())),
                preproc_factory: Arc::new(Mutex::new(create_memory_factory())),
                num_sessions_preproc: 2,
                session_maker,
                tracker,
                ongoing,
                rate_limiter,
                _producer_factory: PhantomData,
            }
        }

        fn set_bucket_size(&mut self, bucket_size: usize) {
            let config = crate::util::rate_limiter::RateLimiterConfig {
                bucket_size,
                ..Default::default()
            };
            self.rate_limiter = RateLimiter::new(config);
        }
    }

    async fn setup_prep<P: ProducerFactory<ResiduePolyF4Z128, SmallSession<ResiduePolyF4Z128>>>(
        rng: &mut AesRng,
        use_prss: bool,
    ) -> RealPreprocessor<P> {
        let (_pk, sk) = gen_sig_keys(rng);
        let base_kms = BaseKmsStruct::new(KMSType::Threshold, sk.clone()).unwrap();
        let prss_setup_z128 = if use_prss {
            Some(PRSSSetup::new_testing_prss(vec![], vec![]))
        } else {
            None
        };
        let prss_setup_z64 = if use_prss {
            Some(PRSSSetup::new_testing_prss(vec![], vec![]))
        } else {
            None
        };

        let session_maker = SessionMaker::four_party_dummy_session(
            prss_setup_z128,
            prss_setup_z64,
            base_kms.rng.clone(),
        );
        RealPreprocessor::<P>::init_test(Arc::new(sk), session_maker.make_immutable())
    }

    #[tokio::test]
    async fn invalid_argument() {
        // `InvalidArgument` - If the request ID is not valid or does not match the expected format.
        let mut rng = AesRng::seed_from_u64(22);
        let prep = setup_prep::<DummyProducerFactory>(&mut rng, true).await;
        let domain = alloy_to_protobuf_domain(&dummy_domain()).unwrap();

        {
            let request = KeyGenPreprocRequest {
                request_id: Some(kms_grpc::kms::v1::RequestId {
                    request_id: "invalid_id".to_string(),
                }),
                params: FheParameter::Test as i32,
                keyset_config: None,
                context_id: None,
                domain: Some(domain.clone()),
                epoch_id: None,
            };
            assert_eq!(
                prep.key_gen_preproc(tonic::Request::new(request))
                    .await
                    .unwrap_err()
                    .code(),
                tonic::Code::InvalidArgument
            );
            assert_eq!(
                prep.get_result(tonic::Request::new(kms_grpc::kms::v1::RequestId {
                    request_id: "invalid_id".to_string(),
                }))
                .await
                .unwrap_err()
                .code(),
                tonic::Code::InvalidArgument
            );
        }
        {
            // Invalid argument because request ID is empty
            let request = KeyGenPreprocRequest {
                request_id: None,
                params: FheParameter::Test as i32,
                keyset_config: None,
                context_id: Some((*DEFAULT_MPC_CONTEXT).into()),
                domain: Some(domain.clone()),
                epoch_id: None,
            };
            assert_eq!(
                prep.key_gen_preproc(tonic::Request::new(request))
                    .await
                    .unwrap_err()
                    .code(),
                tonic::Code::InvalidArgument
            );
        }
        {
            // Invalid argument because params is invalid
            let mut rng = AesRng::seed_from_u64(22);
            let req_id = RequestId::new_random(&mut rng);
            let request = KeyGenPreprocRequest {
                request_id: Some(req_id.into()),
                params: 10,
                keyset_config: None,
                context_id: Some((*DEFAULT_MPC_CONTEXT).into()),
                domain: Some(domain.clone()),
                epoch_id: None,
            };
            assert_eq!(
                prep.key_gen_preproc(tonic::Request::new(request))
                    .await
                    .unwrap_err()
                    .code(),
                tonic::Code::InvalidArgument
            );
        }
        {
            // Invalid argument because domain is missing
            let mut rng = AesRng::seed_from_u64(22);
            let req_id = RequestId::new_random(&mut rng);
            let request = KeyGenPreprocRequest {
                request_id: Some(req_id.into()),
                params: FheParameter::Test as i32,
                keyset_config: None,
                context_id: Some((*DEFAULT_MPC_CONTEXT).into()),
                domain: None,
                epoch_id: None,
            };
            assert_eq!(
                prep.key_gen_preproc(tonic::Request::new(request))
                    .await
                    .unwrap_err()
                    .code(),
                tonic::Code::InvalidArgument
            );
        }
    }

    #[tokio::test]
    async fn resource_exhausted() {
        // `ResourceExhausted` - If the KMS is currently busy with too many requests.
        let mut rng = AesRng::seed_from_u64(22);
        let mut prep = setup_prep::<DummyProducerFactory>(&mut rng, true).await;
        let domain = alloy_to_protobuf_domain(&dummy_domain()).unwrap();
        prep.set_bucket_size(0);

        let mut rng = AesRng::seed_from_u64(22);
        let req_id = RequestId::new_random(&mut rng);
        let request = KeyGenPreprocRequest {
            request_id: Some(req_id.into()),
            params: FheParameter::Test as i32,
            keyset_config: None,
            context_id: Some((*DEFAULT_MPC_CONTEXT).into()),
            domain: Some(domain),
            epoch_id: None,
        };
        assert_eq!(
            prep.key_gen_preproc(tonic::Request::new(request))
                .await
                .unwrap_err()
                .code(),
            tonic::Code::ResourceExhausted
        );
    }

    #[tokio::test]
    async fn internal() {
        let mut rng = AesRng::seed_from_u64(22);
        // NOTE we're not using the dummy producer factory here
        let prep = setup_prep::<FailingProducerFactory>(&mut rng, true).await;
        let domain = alloy_to_protobuf_domain(&dummy_domain()).unwrap();

        let mut rng = AesRng::seed_from_u64(22);
        let req_id = RequestId::new_random(&mut rng);
        let request = KeyGenPreprocRequest {
            request_id: Some(req_id.into()),
            params: FheParameter::Test as i32,
            keyset_config: None,
            context_id: Some((*DEFAULT_MPC_CONTEXT).into()),
            domain: Some(domain),
            epoch_id: None,
        };

        // even though we use a failing preprocessor, the request should be ok
        prep.key_gen_preproc(tonic::Request::new(request))
            .await
            .unwrap();

        // but the response should come back to be an error
        assert_eq!(
            prep.get_result(tonic::Request::new(req_id.into()))
                .await
                .unwrap_err()
                .code(),
            tonic::Code::Internal
        );
    }

    #[tokio::test]
    async fn not_found() {
        // `NotFound` - If the preprocessing does not exist for `request`.
        let mut rng = AesRng::seed_from_u64(22);
        let prep = setup_prep::<DummyProducerFactory>(&mut rng, true).await;
        let req_id = RequestId::new_random(&mut rng);

        // no need to wait because [get_result] is semi-blocking
        assert_eq!(
            prep.get_result(tonic::Request::new(req_id.into()))
                .await
                .unwrap_err()
                .code(),
            tonic::Code::NotFound
        );
    }

    #[tokio::test]
    async fn already_exists() {
        let mut rng = AesRng::seed_from_u64(22);
        let prep = setup_prep::<DummyProducerFactory>(&mut rng, true).await;
        let domain = alloy_to_protobuf_domain(&dummy_domain()).unwrap();

        let req_id = RequestId::new_random(&mut rng);
        let request = KeyGenPreprocRequest {
            request_id: Some(req_id.into()),
            params: FheParameter::Test as i32,
            keyset_config: None,
            context_id: Some((*DEFAULT_MPC_CONTEXT).into()),
            domain: Some(domain),
            epoch_id: None,
        };
        prep.key_gen_preproc(tonic::Request::new(request.clone()))
            .await
            .unwrap();

        // try again with the same request and we should get AlreadyExists error
        assert_eq!(
            prep.key_gen_preproc(tonic::Request::new(request))
                .await
                .unwrap_err()
                .code(),
            tonic::Code::AlreadyExists
        );
    }

    #[tokio::test]
    async fn aborted() {
        // Starting a preprocessing request that will be aborted if there's no PRSS
        let mut rng = AesRng::seed_from_u64(22);
        let prep = setup_prep::<DummyProducerFactory>(&mut rng, false).await;
        let domain = alloy_to_protobuf_domain(&dummy_domain()).unwrap();

        let req_id = RequestId::new_random(&mut rng);
        let request = KeyGenPreprocRequest {
            request_id: Some(req_id.into()),
            params: FheParameter::Test as i32,
            keyset_config: None,
            context_id: Some((*DEFAULT_MPC_CONTEXT).into()),
            domain: Some(domain),
            epoch_id: None,
        };
        assert_eq!(
            prep.key_gen_preproc(tonic::Request::new(request))
                .await
                .unwrap_err()
                .code(),
            tonic::Code::Aborted
        );
    }

    #[tokio::test]
    async fn sunshine() {
        let mut rng = AesRng::seed_from_u64(22);
        let prep = setup_prep::<DummyProducerFactory>(&mut rng, true).await;
        let domain = alloy_to_protobuf_domain(&dummy_domain()).unwrap();

        let mut rng = AesRng::seed_from_u64(22);
        let req_id = RequestId::new_random(&mut rng);
        let request = KeyGenPreprocRequest {
            request_id: Some(req_id.into()),
            params: FheParameter::Test as i32,
            keyset_config: None,
            context_id: Some((*DEFAULT_MPC_CONTEXT).into()),
            domain: Some(domain.clone()),
            epoch_id: None,
        };
        prep.key_gen_preproc(tonic::Request::new(request))
            .await
            .unwrap();

        // no need to wait because [get_result] is semi-blocking
        prep.get_result(tonic::Request::new(req_id.into()))
            .await
            .unwrap();
    }
}<|MERGE_RESOLUTION|>--- conflicted
+++ resolved
@@ -35,11 +35,7 @@
 
 // === Internal Crate ===
 use crate::{
-<<<<<<< HEAD
-    consts::DEFAULT_MPC_CONTEXT,
-=======
     consts::{DEFAULT_MPC_CONTEXT, PRSS_INIT_REQ_ID},
->>>>>>> 0e98bbac
     cryptography::signatures::PrivateSigKey,
     engine::{
         base::{compute_external_signature_preprocessing, retrieve_parameters},
@@ -358,17 +354,6 @@
         },
     };
 
-<<<<<<< HEAD
-    use crate::{cryptography::signatures::gen_sig_keys, dummy_domain};
-
-    use super::*;
-    use crate::engine::{
-        base::BaseKmsStruct,
-        threshold::service::session::{SessionPreparer, SessionPreparerManager},
-    };
-
-=======
->>>>>>> 0e98bbac
     impl<P: ProducerFactory<ResiduePolyF4Z128, SmallSession<ResiduePolyF4Z128>>> RealPreprocessor<P> {
         fn init_test(sk: Arc<PrivateSigKey>, session_maker: ImmutableSessionMaker) -> Self {
             let tracker = Arc::new(TaskTracker::new());
