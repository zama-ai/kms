// === Standard Library ===
use std::{collections::HashMap, sync::Arc};

use aes_prng::AesRng;
// === External Crates ===
use kms_grpc::identifiers::{ContextId, EpochId};
use rand::{RngCore, SeedableRng};
use threshold_fhe::{
    algebra::galois_rings::degree_4::{ResiduePolyF4Z128, ResiduePolyF4Z64},
    execution::{
        runtime::{
            party::{Identity, MpcIdentity, Role, RoleAssignment},
            sessions::{
                base_session::BaseSession, session_parameters::SessionParameters,
                small_session::SmallSession,
            },
        },
        small_execution::prss::{DerivePRSSState, PRSSSetup},
    },
    networking::{
        grpc::GrpcNetworkingManager, health_check::HealthCheckSession, tls::AttestedVerifier,
        NetworkMode,
    },
    session_id::SessionId,
};
use tokio::sync::{Mutex, RwLock};

use crate::engine::context::ContextInfo;

struct Context {
    my_role: Role,
    // A Context always hold only a RoleAssignment on Role
    // to build a RoleAssignment on a TwoSetRole,
    // we need 2 contexts
    role_assignment: RoleAssignment<Role>,
    threshold: u8,
}

struct PRSSSetupExtended {
    prss_setup_z128: PRSSSetup<ResiduePolyF4Z128>,
    prss_setup_z64: PRSSSetup<ResiduePolyF4Z64>,
}

type ContextMap = HashMap<ContextId, Context>;

#[derive(Clone)]
pub(crate) struct SessionMaker {
    networking_manager: Arc<RwLock<GrpcNetworkingManager>>,
    context_map: Arc<RwLock<ContextMap>>,
    epoch_map: Arc<RwLock<HashMap<EpochId, PRSSSetupExtended>>>,
    verifier: Option<Arc<AttestedVerifier>>, // optional as it's not used when there's no TLS
    rng: Arc<Mutex<AesRng>>,
}

impl SessionMaker {
<<<<<<< HEAD
    pub(crate) fn new(networking_manager: Arc<RwLock<GrpcNetworkingManager>>, rng: AesRng) -> Self {
=======
    pub(crate) fn new(
        networking_manager: Arc<RwLock<GrpcNetworkingManager>>,
        verifier: Option<Arc<AttestedVerifier>>,
        rng: Arc<Mutex<AesRng>>,
    ) -> Self {
>>>>>>> 15bdde00
        Self {
            networking_manager,
            context_map: Arc::new(RwLock::new(HashMap::new())),
            epoch_map: Arc::new(RwLock::new(HashMap::new())),
<<<<<<< HEAD
            rng: Arc::new(Mutex::new(rng)),
=======
            verifier,
            rng,
>>>>>>> 15bdde00
        }
    }

    #[cfg(test)]
    pub(crate) async fn context_count(&self) -> usize {
        self.context_map.read().await.len()
    }

    #[cfg(test)]
    pub(crate) fn empty_dummy_session(rng: AesRng) -> Self {
        let networking_manager = Arc::new(RwLock::new(
            GrpcNetworkingManager::new(None, None, false).unwrap(),
        ));
        Self {
            networking_manager,
            context_map: Arc::new(RwLock::new(HashMap::new())),
            epoch_map: Arc::new(RwLock::new(HashMap::new())),
<<<<<<< HEAD
            rng: Arc::new(Mutex::new(rng)),
=======
            verifier: None,
            rng,
>>>>>>> 15bdde00
        }
    }

    #[cfg(test)]
    pub(crate) fn four_party_dummy_session(
        prss_setup_z128: Option<PRSSSetup<ResiduePolyF4Z128>>,
        prss_setup_z64: Option<PRSSSetup<ResiduePolyF4Z64>>,
        rng: AesRng,
    ) -> Self {
        use crate::consts::{DEFAULT_MPC_CONTEXT, PRSS_INIT_REQ_ID};

        let role_assignment = RoleAssignment {
            inner: HashMap::from_iter((1..=4).map(|i| {
                (
                    Role::indexed_from_one(i),
                    Identity::new("localhost".to_string(), 8080 + i as u16, None),
                )
            })),
        };
        let networking_manager = Arc::new(RwLock::new(
            GrpcNetworkingManager::new(None, None, false).unwrap(),
        ));

        let default_context_id = *DEFAULT_MPC_CONTEXT;
        let default_context = Context {
            threshold: 1,
            my_role: Role::indexed_from_one(1),
            role_assignment,
        };

        let default_epoch_id = EpochId::try_from(PRSS_INIT_REQ_ID).unwrap();
        let default_prss = match (prss_setup_z128, prss_setup_z64) {
            (Some(z128), Some(z64)) => Some(PRSSSetupExtended {
                prss_setup_z128: z128,
                prss_setup_z64: z64,
            }),
            _ => None,
        };

        Self {
            networking_manager,
            context_map: Arc::new(RwLock::new(HashMap::from_iter([(
                default_context_id,
                default_context,
            )]))),
            epoch_map: Arc::new(RwLock::new(match default_prss {
                Some(prss) => HashMap::from_iter([(default_epoch_id, prss)]),
                None => HashMap::new(),
            })),
<<<<<<< HEAD
            rng: Arc::new(Mutex::new(rng)),
=======
            verifier: None,
            rng,
>>>>>>> 15bdde00
        }
    }

    // Returns the an health check session per context.
    async fn get_healthcheck_session_all_contexts(
        &self,
    ) -> anyhow::Result<HashMap<ContextId, HealthCheckSession<Role>>> {
        let mut health_check_sessions = HashMap::new();
        for (context_id, _) in self.context_map.read().await.iter() {
            health_check_sessions
                .insert(*context_id, self.get_healthcheck_session(context_id).await?);
        }
        Ok(health_check_sessions)
    }

    async fn get_healthcheck_session(
        &self,
        context_id: &ContextId,
    ) -> anyhow::Result<HealthCheckSession<Role>> {
        let nm = self.networking_manager.read().await;
        let role_assignment = self.get_role_assignment(context_id).await?;
        let my_role = self.my_role(context_id).await?;

        let health_check_session = nm
            .make_healthcheck_session(&role_assignment, my_role)
            .await?;
        Ok(health_check_session)
    }

    async fn get_role_assignment(
        &self,
        context_id: &ContextId,
    ) -> anyhow::Result<RoleAssignment<Role>> {
        let context_map_guard = self.context_map.read().await;
        let context_info = context_map_guard
            .get(context_id)
            .ok_or_else(|| anyhow::anyhow!("Context {} not found in context map", context_id))?;
        Ok(context_info.role_assignment.clone())
    }

    pub(crate) fn make_immutable(&self) -> ImmutableSessionMaker {
        ImmutableSessionMaker {
            inner: self.clone(),
        }
    }

    async fn add_context(
        &self,
        context_id: ContextId,
        my_role: Role,
        role_assignment: RoleAssignment<Role>,
        threshold: u8,
    ) {
        let mut context_map = self.context_map.write().await;
        context_map.insert(
            context_id,
            Context {
                my_role,
                role_assignment,
                threshold,
            },
        );
    }

    /// Adds information given by [ContextInfo] struct into the session maker.
    pub(crate) async fn add_context_info(
        &self,
        my_role: Role,
        info: &ContextInfo,
    ) -> anyhow::Result<()> {
        let mut role_assignment_map = HashMap::new();
        let mut ca_certs_map = HashMap::new();

        for node in &info.kms_nodes {
            let mpc_url = url::Url::parse(&node.external_url)
                .map_err(|e| anyhow::anyhow!("url parsing error for party: {}", e))?;
            let hostname = mpc_url
                .host_str()
                .ok_or_else(|| anyhow::anyhow!("missing host"))?;
            let port = mpc_url
                .port()
                .ok_or_else(|| anyhow::anyhow!("missing port"))?;
            role_assignment_map.insert(
                Role::indexed_from_one(node.party_id as usize),
                Identity::new(hostname.to_string(), port, Some(node.mpc_identity.clone())),
            );

            if let Some(ca_cert) = &node.ca_cert {
                let ca_cert = x509_parser::pem::parse_x509_pem(ca_cert)
                    .map_err(|e| anyhow::anyhow!("x509 parsing error for party: {}", e))?
                    .1;
                ca_certs_map.insert(MpcIdentity(node.mpc_identity.clone()), ca_cert);
            }
        }

        let role_assignment = RoleAssignment {
            inner: role_assignment_map,
        };

        self.add_context(
            *info.context_id(),
            my_role,
            role_assignment,
            info.threshold as u8,
        )
        .await;

        match self.verifier.as_ref() {
            Some(verifier) => {
                let context_id_as_session_id = info.context_id().derive_session_id()?;
                let release_pcrs = if info.pcr_values.is_empty() {
                    tracing::warn!(
                    "No PCR values provided for context {}, attested TLS verification may be weakened",
                    info.context_id()
                );
                    None
                } else {
                    Some(info.pcr_values.iter().cloned().collect())
                };
                verifier
                    .add_context(context_id_as_session_id, ca_certs_map, release_pcrs)
                    .map_err(|e| anyhow::anyhow!("Failed to add context to verifier: {}", e))?;
            }
            _ => { /* do nothing */ }
        }

        Ok(())
    }

    pub(crate) async fn remove_context(&self, context_id: &ContextId) {
        let mut context_map = self.context_map.write().await;
        context_map.remove(context_id);
    }

    pub(crate) async fn add_epoch(
        &self,
        epoch_id: EpochId,
        prss_setup_z128: PRSSSetup<ResiduePolyF4Z128>,
        prss_setup_z64: PRSSSetup<ResiduePolyF4Z64>,
    ) {
        let mut epoch_map = self.epoch_map.write().await;
        epoch_map.insert(
            epoch_id,
            PRSSSetupExtended {
                prss_setup_z128,
                prss_setup_z64,
            },
        );
    }

    pub(crate) async fn epoch_exists(&self, epoch_id: &EpochId) -> bool {
        let epoch_map = self.epoch_map.read().await;
        epoch_map.contains_key(epoch_id)
    }

    pub(crate) async fn context_exists(&self, context_id: &ContextId) -> bool {
        let context_map = self.context_map.read().await;
        context_map.contains_key(context_id)
    }

    async fn new_rng(&self) -> AesRng {
        let mut seed = [0u8; crate::consts::RND_SIZE];
        // Make a seperate scope for the rng so that it is dropped before the lock is released
        {
            let mut base_rng = self.rng.lock().await;
            base_rng.fill_bytes(seed.as_mut());
        }
        AesRng::from_seed(seed)
    }

    pub(crate) async fn make_base_session(
        &self,
        session_id: SessionId,
        context_id: ContextId,
        network_mode: NetworkMode,
    ) -> anyhow::Result<BaseSession> {
        tracing::info!(
            "Making base session: session_id={}, context_id={:?}, network_mode={:?}",
            session_id,
            context_id,
            network_mode
        );
        let networking = self
            .get_networking(session_id, context_id, network_mode)
            .await;

        let context_map_guard = self.context_map.read().await;
        let context_info = context_map_guard
            .get(&context_id)
            .ok_or_else(|| anyhow::anyhow!("Context {} not found in context map", context_id))?;

        let parameters = SessionParameters::new(
            context_info.threshold,
            session_id,
            context_info.my_role,
            context_info.role_assignment.keys().cloned().collect(),
        )?;

        let base_session = BaseSession::new(parameters, networking?, self.new_rng().await)?;
        Ok(base_session)
    }

    async fn make_small_async_session_z128(
        &self,
        session_id: SessionId,
        context_id: ContextId,
        epoch_id: EpochId,
    ) -> anyhow::Result<SmallSession<ResiduePolyF4Z128>> {
        self.make_small_session_z128(session_id, context_id, epoch_id, NetworkMode::Async)
            .await
    }

    async fn make_small_sync_session_z128(
        &self,
        session_id: SessionId,
        context_id: ContextId,
        epoch_id: EpochId,
    ) -> anyhow::Result<SmallSession<ResiduePolyF4Z128>> {
        self.make_small_session_z128(session_id, context_id, epoch_id, NetworkMode::Sync)
            .await
    }

    async fn make_small_async_session_z64(
        &self,
        session_id: SessionId,
        context_id: ContextId,
        epoch_id: EpochId,
    ) -> anyhow::Result<SmallSession<ResiduePolyF4Z64>> {
        self.make_small_session_z64(session_id, context_id, epoch_id, NetworkMode::Async)
            .await
    }

    async fn make_small_sync_session_z64(
        &self,
        session_id: SessionId,
        context_id: ContextId,
        epoch_id: EpochId,
    ) -> anyhow::Result<SmallSession<ResiduePolyF4Z64>> {
        self.make_small_session_z64(session_id, context_id, epoch_id, NetworkMode::Sync)
            .await
    }

    async fn make_small_session_z128(
        &self,
        session_id: SessionId,
        context_id: ContextId,
        epoch_id: EpochId,
        network_mode: NetworkMode,
    ) -> anyhow::Result<SmallSession<ResiduePolyF4Z128>> {
        let base_session = self
            .make_base_session(session_id, context_id, network_mode)
            .await?;

        let prss_state = {
            let epoch_map_guard = self.epoch_map.read().await;
            let prss_setup_extended = epoch_map_guard
                .get(&epoch_id)
                .ok_or_else(|| anyhow::anyhow!("Epoch ID {} not found in epoch map", epoch_id))?;
            let prss_setup = &prss_setup_extended.prss_setup_z128;
            prss_setup.new_prss_session_state(session_id)
        };

        let session = SmallSession {
            base_session,
            prss_state,
        };
        Ok(session)
    }

    async fn make_small_session_z64(
        &self,
        session_id: SessionId,
        context_id: ContextId,
        epoch_id: EpochId,
        network_mode: NetworkMode,
    ) -> anyhow::Result<SmallSession<ResiduePolyF4Z64>> {
        let base_session = self
            .make_base_session(session_id, context_id, network_mode)
            .await?;

        let prss_state = {
            let epoch_map_guard = self.epoch_map.read().await;
            let prss_setup_extended = epoch_map_guard
                .get(&epoch_id)
                .ok_or_else(|| anyhow::anyhow!("Epoch ID {} not found in epoch map", epoch_id))?;
            let prss_setup = &prss_setup_extended.prss_setup_z64;

            prss_setup.new_prss_session_state(session_id)
        };

        let session = SmallSession {
            base_session,
            prss_state,
        };
        Ok(session)
    }

    async fn get_networking(
        &self,
        session_id: SessionId,
        context_id: ContextId,
        network_mode: NetworkMode,
    ) -> anyhow::Result<
        threshold_fhe::execution::runtime::sessions::base_session::SingleSetNetworkingImpl,
    > {
        let nm = self.networking_manager.read().await;

        let (role_assignment, my_role) = {
            let context_map_guard = self.context_map.read().await;
            let context_info = context_map_guard.get(&context_id).ok_or_else(|| {
                anyhow::anyhow!("Context {} not found in context map", context_id)
            })?;
            (context_info.role_assignment.clone(), context_info.my_role)
        };

        let networking = nm
            .make_network_session(session_id, &role_assignment, my_role, network_mode)
            .await?;
        tracing::debug!(
            "Created networking for session_id={}, context_id={:?}, network_mode={:?}",
            session_id,
            context_id,
            network_mode
        );
        Ok(networking)
    }

    pub(crate) async fn my_identity(&self, context_id: &ContextId) -> anyhow::Result<Identity> {
        let context_map_guard = self.context_map.read().await;
        let context_info = context_map_guard
            .get(context_id)
            .ok_or_else(|| anyhow::anyhow!("Context {} not found in context map", context_id))?;
        let id = context_info
            .role_assignment
            .get(&context_info.my_role)
            .ok_or_else(|| anyhow::anyhow!("Could not find my own identity in role assignments"))?;
        Ok(id.to_owned())
    }

    pub(crate) async fn my_role(&self, context_id: &ContextId) -> anyhow::Result<Role> {
        let context_map_guard = self.context_map.read().await;
        let context_info = context_map_guard
            .get(context_id)
            .ok_or_else(|| anyhow::anyhow!("Context {} not found in context map", context_id))?;
        Ok(context_info.my_role)
    }

    pub(crate) async fn threshold(&self, context_id: &ContextId) -> anyhow::Result<u8> {
        let context_map_guard = self.context_map.read().await;
        let context_info = context_map_guard
            .get(context_id)
            .ok_or_else(|| anyhow::anyhow!("Context {} not found in context map", context_id))?;
        Ok(context_info.threshold)
    }

    pub(crate) async fn num_parties(&self, context_id: &ContextId) -> anyhow::Result<usize> {
        let context_map_guard = self.context_map.read().await;
        let context_info = context_map_guard
            .get(context_id)
            .ok_or_else(|| anyhow::anyhow!("Context {} not found in context map", context_id))?;
        Ok(context_info.role_assignment.len())
    }
}

/// This is the same as [SessionMaker] but it does not allow mutation of the inner state.
/// That is, no new contexts or epochs can be added.
///
/// Cloning this type is cheap and it is safe to share between threads.
#[derive(Clone)]
pub(crate) struct ImmutableSessionMaker {
    inner: SessionMaker,
}

impl ImmutableSessionMaker {
    pub(crate) async fn make_base_session(
        &self,
        session_id: SessionId,
        context_id: ContextId,
        network_mode: NetworkMode,
    ) -> anyhow::Result<BaseSession> {
        self.inner
            .make_base_session(session_id, context_id, network_mode)
            .await
    }

    pub(crate) async fn make_small_async_session_z128(
        &self,
        session_id: SessionId,
        context_id: ContextId,
        epoch_id: EpochId,
    ) -> anyhow::Result<SmallSession<ResiduePolyF4Z128>> {
        self.inner
            .make_small_async_session_z128(session_id, context_id, epoch_id)
            .await
    }

    pub(crate) async fn make_small_async_session_z64(
        &self,
        session_id: SessionId,
        context_id: ContextId,
        epoch_id: EpochId,
    ) -> anyhow::Result<SmallSession<ResiduePolyF4Z64>> {
        self.inner
            .make_small_async_session_z64(session_id, context_id, epoch_id)
            .await
    }

    pub(crate) async fn make_small_sync_session_z128(
        &self,
        session_id: SessionId,
        context_id: ContextId,
        epoch_id: EpochId,
    ) -> anyhow::Result<SmallSession<ResiduePolyF4Z128>> {
        self.inner
            .make_small_sync_session_z128(session_id, context_id, epoch_id)
            .await
    }

    pub(crate) async fn make_small_sync_session_z64(
        &self,
        session_id: SessionId,
        context_id: ContextId,
        epoch_id: EpochId,
    ) -> anyhow::Result<SmallSession<ResiduePolyF4Z64>> {
        self.inner
            .make_small_sync_session_z64(session_id, context_id, epoch_id)
            .await
    }

    pub(crate) async fn my_identity(&self, context_id: &ContextId) -> anyhow::Result<Identity> {
        self.inner.my_identity(context_id).await
    }

    pub(crate) async fn my_role(&self, context_id: &ContextId) -> anyhow::Result<Role> {
        self.inner.my_role(context_id).await
    }

    pub(crate) async fn threshold(&self, context_id: &ContextId) -> anyhow::Result<u8> {
        self.inner.threshold(context_id).await
    }

    // Returns the an health check session per context.
    pub(crate) async fn get_healthcheck_session_all_contexts(
        &self,
    ) -> anyhow::Result<HashMap<ContextId, HealthCheckSession<Role>>> {
        self.inner.get_healthcheck_session_all_contexts().await
    }
}<|MERGE_RESOLUTION|>--- conflicted
+++ resolved
@@ -53,25 +53,17 @@
 }
 
 impl SessionMaker {
-<<<<<<< HEAD
-    pub(crate) fn new(networking_manager: Arc<RwLock<GrpcNetworkingManager>>, rng: AesRng) -> Self {
-=======
     pub(crate) fn new(
         networking_manager: Arc<RwLock<GrpcNetworkingManager>>,
         verifier: Option<Arc<AttestedVerifier>>,
-        rng: Arc<Mutex<AesRng>>,
+        rng: AesRng,
     ) -> Self {
->>>>>>> 15bdde00
         Self {
             networking_manager,
             context_map: Arc::new(RwLock::new(HashMap::new())),
             epoch_map: Arc::new(RwLock::new(HashMap::new())),
-<<<<<<< HEAD
+            verifier,
             rng: Arc::new(Mutex::new(rng)),
-=======
-            verifier,
-            rng,
->>>>>>> 15bdde00
         }
     }
 
@@ -89,12 +81,8 @@
             networking_manager,
             context_map: Arc::new(RwLock::new(HashMap::new())),
             epoch_map: Arc::new(RwLock::new(HashMap::new())),
-<<<<<<< HEAD
+            verifier: None,
             rng: Arc::new(Mutex::new(rng)),
-=======
-            verifier: None,
-            rng,
->>>>>>> 15bdde00
         }
     }
 
@@ -144,12 +132,8 @@
                 Some(prss) => HashMap::from_iter([(default_epoch_id, prss)]),
                 None => HashMap::new(),
             })),
-<<<<<<< HEAD
+            verifier: None,
             rng: Arc::new(Mutex::new(rng)),
-=======
-            verifier: None,
-            rng,
->>>>>>> 15bdde00
         }
     }
 
