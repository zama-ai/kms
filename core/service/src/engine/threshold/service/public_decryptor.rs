--- conflicted
+++ resolved
@@ -281,34 +281,6 @@
     async fn public_decrypt(
         &self,
         request: Request<PublicDecryptionRequest>,
-<<<<<<< HEAD
-    ) -> Result<Response<Empty>, Status> {
-        let inner = Arc::new(request.into_inner());
-        tracing::info!(
-            request_id = ?inner.request_id,
-            "Received new decryption request"
-        );
-
-        // TODO(zama-ai/kms-internal/issues/2758)
-        // remove the default context when all of context is ready
-        let context_id: ContextId = match &inner.context_id {
-            Some(c) => c
-                .try_into()
-                .map_err(|e: IdentifierError| tonic::Status::invalid_argument(e.to_string()))?,
-            None => *DEFAULT_MPC_CONTEXT,
-        };
-
-        let epoch_id: EpochId = match &inner.epoch_id {
-            Some(ctx) => parse_proto_request_id(ctx, RequestIdParsingErr::Epoch)?.into(),
-            None => EpochId::try_from(PRSS_INIT_REQ_ID).unwrap(), // safe unwrap because PRSS_INIT_REQ_ID is valid
-        };
-
-        // Start timing and counting before any operations
-        let my_role = self.session_maker.my_role(&context_id).await.map_err(|e| {
-            tonic::Status::internal(format!(
-                "Failed to get my role for context {context_id}: {e:?}"
-            ))
-=======
     ) -> Result<Response<Empty>, MetricedError> {
         // Check for resource exhaustion once all the other checks are ok
         // because resource exhaustion can be recovered by sending the exact same request
@@ -320,7 +292,6 @@
                 e,
                 tonic::Code::ResourceExhausted,
             )
->>>>>>> 3dbaaaa6
         })?;
         let mut timer = metrics::METRICS
             .time_operation(OP_PUBLIC_DECRYPT_REQUEST)
@@ -349,15 +320,6 @@
             )
         })?;
 
-<<<<<<< HEAD
-        self.crypto_storage
-            .refresh_threshold_fhe_keys(&key_id, &epoch_id)
-            .await
-            .map_err(|e| {
-                tracing::warn!(error=?e, key_id=?key_id, "Failed to refresh threshold FHE keys");
-                Status::not_found(format!("Threshold FHE keys with key ID {key_id} not found"))
-            })?;
-=======
         let dec_mode = self.decryption_mode;
         let metric_tags = vec![
             (TAG_PARTY_ID, my_role.to_string()),
@@ -379,7 +341,6 @@
                 tonic::Code::NotFound,
             ));
         }
->>>>>>> 3dbaaaa6
 
         tracing::debug!(
             request_id = ?req_id,
@@ -456,11 +417,7 @@
                 let ct_format = typed_ciphertext.ciphertext_format();
                 let ciphertext = typed_ciphertext.ciphertext;
                 let fhe_keys_rlock = crypto_storage
-<<<<<<< HEAD
-                    .read_guarded_threshold_fhe_keys_from_cache(&key_id, &epoch_id)
-=======
-                    .read_guarded_threshold_fhe_keys(&key_id.into())
->>>>>>> 3dbaaaa6
+                    .read_guarded_threshold_fhe_keys(&key_id.into(), &epoch_id)
                     .await?;
 
                 let res_plaintext = match fhe_type {
@@ -976,11 +933,7 @@
             // check existance
             let _guard = public_decryptor
                 .crypto_storage
-<<<<<<< HEAD
-                .read_guarded_threshold_fhe_keys_from_cache(&key_id, &epoch_id)
-=======
-                .read_guarded_threshold_fhe_keys(&key_id)
->>>>>>> 3dbaaaa6
+                .read_guarded_threshold_fhe_keys(&key_id, &epoch_id)
                 .await
                 .unwrap();
         }
