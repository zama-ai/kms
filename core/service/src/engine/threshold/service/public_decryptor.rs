// === Standard Library ===
use std::{collections::HashMap, marker::PhantomData, sync::Arc, time::Duration};

// === External Crates ===
use alloy_primitives::U256;
use anyhow::anyhow;
use itertools::Itertools;
use kms_grpc::{
    identifiers::{ContextId, EpochId},
    kms::v1::{
        self, CiphertextFormat, Empty, PublicDecryptionRequest, PublicDecryptionResponse,
        PublicDecryptionResponsePayload, TypedPlaintext,
    },
    rpc_types::MetricedError,
    RequestId,
};
use observability::{
    metrics::{self},
    metrics_names::{
        OP_PUBLIC_DECRYPT_INNER, OP_PUBLIC_DECRYPT_REQUEST, OP_PUBLIC_DECRYPT_RESULT,
        OP_USER_DECRYPT_RESULT, TAG_CONTEXT_ID, TAG_EPOCH_ID, TAG_KEY_ID, TAG_PARTY_ID,
        TAG_PUBLIC_DECRYPTION_KIND, TAG_TFHE_TYPE,
    },
};
use tfhe::FheTypes;
use threshold_fhe::{
    algebra::{
        base_ring::Z128,
        galois_rings::{common::ResiduePoly, degree_4::ResiduePolyF4Z128},
        structure_traits::{ErrorCorrect, Invert, Ring, Solve},
    },
    execution::{
        endpoints::decryption::{
            decrypt_using_noiseflooding, secure_decrypt_using_bitdec, DecryptionMode,
            LowLevelCiphertext, OfflineNoiseFloodSession, SecureOnlineNoiseFloodDecryption,
            SmallOfflineNoiseFloodSession,
        },
        runtime::sessions::small_session::SmallSession,
        tfhe_internals::private_keysets::PrivateKeySet,
    },
    session_id::SessionId,
    thread_handles::spawn_compute_bound,
};
use tokio::sync::{OwnedRwLockReadGuard, RwLock};
use tokio_util::task::TaskTracker;
use tonic::{Request, Response, Status};
use tracing::Instrument;

// === Internal Crate ===
use crate::{
    anyhow_error_and_log,
    cryptography::internal_crypto_types::LegacySerialization,
    engine::{
        base::{
            compute_external_pt_signature, deserialize_to_low_level, BaseKmsStruct,
            PubDecCallValues,
        },
        threshold::{service::session::ImmutableSessionMaker, traits::PublicDecryptor},
        traits::BaseKms,
        validation::{
            proto_request_id, validate_public_decrypt_req, RequestIdParsingErr,
            DSEP_PUBLIC_DECRYPTION,
        },
    },
    ok_or_tonic_abort,
    util::{
        meta_store::{handle_res_metric_mapping, MetaStore},
        rate_limiter::RateLimiter,
    },
    vault::storage::{crypto_material::ThresholdCryptoMaterialStorage, Storage},
};

// === Current Module Imports ===
use super::ThresholdFheKeys;

#[tonic::async_trait]
pub trait NoiseFloodDecryptor: Send + Sync {
    type Prep: OfflineNoiseFloodSession<{ ResiduePolyF4Z128::EXTENSION_DEGREE }> + Send;

    async fn decrypt<T>(
        noiseflood_session: &mut Self::Prep,
        server_key: Arc<tfhe::integer::ServerKey>,
        ck: Arc<tfhe::integer::noise_squashing::NoiseSquashingKey>,
        ct: LowLevelCiphertext,
        secret_key_share: Arc<PrivateKeySet<{ ResiduePolyF4Z128::EXTENSION_DEGREE }>>,
    ) -> anyhow::Result<(HashMap<String, T>, Duration)>
    where
        T: tfhe::integer::block_decomposition::Recomposable
            + tfhe::core_crypto::commons::traits::CastFrom<u128>,
        ResiduePoly<Z128, { ResiduePolyF4Z128::EXTENSION_DEGREE }>: ErrorCorrect + Invert + Solve;
}

pub struct SecureNoiseFloodDecryptor;

#[tonic::async_trait]
impl NoiseFloodDecryptor for SecureNoiseFloodDecryptor {
    type Prep = SmallOfflineNoiseFloodSession<
        { ResiduePolyF4Z128::EXTENSION_DEGREE },
        threshold_fhe::execution::runtime::sessions::small_session::SmallSession<ResiduePolyF4Z128>,
    >;

    async fn decrypt<T>(
        noiseflood_session: &mut Self::Prep,
        server_key: Arc<tfhe::integer::ServerKey>,
        ck: Arc<tfhe::integer::noise_squashing::NoiseSquashingKey>,
        ct: LowLevelCiphertext,
        secret_key_share: Arc<PrivateKeySet<{ ResiduePolyF4Z128::EXTENSION_DEGREE }>>,
    ) -> anyhow::Result<(HashMap<String, T>, Duration)>
    where
        T: tfhe::integer::block_decomposition::Recomposable
            + tfhe::core_crypto::commons::traits::CastFrom<u128>,
        ResiduePoly<Z128, { ResiduePolyF4Z128::EXTENSION_DEGREE }>: ErrorCorrect + Invert + Solve,
    {
        decrypt_using_noiseflooding::<
            { ResiduePolyF4Z128::EXTENSION_DEGREE },
            Self::Prep,
            SecureOnlineNoiseFloodDecryption,
            T,
        >(noiseflood_session, server_key, ck, ct, secret_key_share)
        .await
    }
}

pub struct RealPublicDecryptor<
    PubS: Storage + Send + Sync + 'static,
    PrivS: Storage + Send + Sync + 'static,
    Dec: NoiseFloodDecryptor<
            Prep = SmallOfflineNoiseFloodSession<
                { ResiduePolyF4Z128::EXTENSION_DEGREE },
                SmallSession<ResiduePolyF4Z128>,
            >,
        > + 'static,
> {
    pub base_kms: BaseKmsStruct,
    pub crypto_storage: ThresholdCryptoMaterialStorage<PubS, PrivS>,
    pub pub_dec_meta_store: Arc<RwLock<MetaStore<PubDecCallValues>>>,
    pub(crate) session_maker: ImmutableSessionMaker,
    pub tracker: Arc<TaskTracker>,
    pub rate_limiter: RateLimiter,
    pub decryption_mode: DecryptionMode,
    pub(crate) _dec: PhantomData<Dec>,
}

impl<
        PubS: Storage + Send + Sync + 'static,
        PrivS: Storage + Send + Sync + 'static,
        Dec: NoiseFloodDecryptor<
                Prep = SmallOfflineNoiseFloodSession<
                    { ResiduePolyF4Z128::EXTENSION_DEGREE },
                    SmallSession<ResiduePolyF4Z128>,
                >,
            > + 'static,
    > RealPublicDecryptor<PubS, PrivS, Dec>
{
    /// Helper method for decryption which carries out the actual threshold decryption using noise
    /// flooding or bit-decomposition
    #[allow(clippy::too_many_arguments)]
    async fn inner_decrypt<T>(
        session_id: SessionId,
        context_id: ContextId,
        epoch_id: EpochId,
        session_maker: ImmutableSessionMaker,
        ct: Vec<u8>,
        fhe_type: FheTypes,
        ct_format: CiphertextFormat,
        fhe_keys: OwnedRwLockReadGuard<HashMap<RequestId, ThresholdFheKeys>, ThresholdFheKeys>,
        dec_mode: DecryptionMode,
    ) -> anyhow::Result<T>
    where
        T: tfhe::integer::block_decomposition::Recomposable
            + tfhe::core_crypto::commons::traits::CastFrom<u128>,
    {
        let my_identity = session_maker.my_identity(&context_id).await?;
        tracing::info!(
            "{:?} started inner_decrypt with mode {:?} with session ID {session_id} and context ID {context_id}",
            my_identity,
            dec_mode
        );

        let keys = fhe_keys;
        let decomp_key = keys.decompression_key.clone();
        let low_level_ct = spawn_compute_bound(move || {
            deserialize_to_low_level(fhe_type, ct_format, &ct, decomp_key.as_deref())
        })
        .await??;

        let my_role = session_maker.my_role(&context_id).await?;
        let dec = match dec_mode {
            DecryptionMode::NoiseFloodSmall => {
                let session = ok_or_tonic_abort(
                    session_maker
                        .make_small_async_session_z128(session_id, context_id, epoch_id)
                        .await,
                    "Could not prepare ddec data for noiseflood decryption".to_string(),
                )?;
                let mut noiseflood_session = SmallOfflineNoiseFloodSession::new(session);

                Dec::decrypt(
                    &mut noiseflood_session,
                    Arc::clone(&keys.integer_server_key),
                    keys.sns_key
                        .as_ref()
                        .ok_or_else(|| anyhow::anyhow!("missing sns key"))?
                        .clone(),
                    low_level_ct,
                    keys.private_keys.clone(),
                )
                .await
            }
            DecryptionMode::BitDecSmall => {
                let mut session = ok_or_tonic_abort(
                    session_maker
                        .make_small_async_session_z64(session_id, context_id, epoch_id)
                        .await,
                    "Could not prepare ddec data for bitdec decryption".to_string(),
                )?;

                secure_decrypt_using_bitdec(
                    &mut session,
                    &low_level_ct.try_get_small_ct()?,
                    &keys.private_keys,
                    keys.get_key_switching_key()?,
                    my_role,
                )
                .await
            }
            mode => {
                return Err(anyhow_error_and_log(format!(
                    "Unsupported Decryption Mode: {mode}"
                )));
            }
        };

        let raw_decryption = match dec {
            Ok((partial_dec, time)) => {
                let raw_decryption = match partial_dec.get(&session_id.to_string()) {
                    Some(raw_decryption) => *raw_decryption,
                    None => {
                        return Err(anyhow!(
                            "Public Decryption with session ID {} could not be retrived",
                            session_id.to_string()
                        ))
                    }
                };
                tracing::info!(
                    "Public decryption in session {session_id} completed on {:?}. Inner thread took {:?} ms",
                    my_identity,
                    time.as_millis()
                );
                raw_decryption
            }
            Err(e) => return Err(anyhow!("Failed public decryption with noiseflooding: {e}")),
        };
        Ok(raw_decryption)
    }
}

#[tonic::async_trait]
impl<
        PubS: Storage + Send + Sync + 'static,
        PrivS: Storage + Send + Sync + 'static,
        Dec: NoiseFloodDecryptor<
                Prep = SmallOfflineNoiseFloodSession<
                    { ResiduePolyF4Z128::EXTENSION_DEGREE },
                    SmallSession<ResiduePolyF4Z128>,
                >,
            > + 'static,
    > PublicDecryptor for RealPublicDecryptor<PubS, PrivS, Dec>
{
    #[tracing::instrument(skip(self, request), fields(
        request_id = ?request.get_ref().request_id,
        operation = "decrypt"
    ))]
    async fn public_decrypt(
        &self,
        request: Request<PublicDecryptionRequest>,
    ) -> Result<Response<Empty>, Status> {
        public_decrypt_metriced(self, request)
            .await
            .map_err(|e| e.into())
    }

    async fn get_result(
        &self,
        request: Request<v1::RequestId>,
    ) -> Result<Response<PublicDecryptionResponse>, Status> {
        get_result_metriced(self, request)
            .await
            .map_err(|e| e.into())
    }
}

async fn public_decrypt_metriced<
    PubS: Storage + Send + Sync + 'static,
    PrivS: Storage + Send + Sync + 'static,
    Dec: NoiseFloodDecryptor<
            Prep = SmallOfflineNoiseFloodSession<
                { ResiduePolyF4Z128::EXTENSION_DEGREE },
                SmallSession<ResiduePolyF4Z128>,
            >,
        > + 'static,
>(
    decryptor: &RealPublicDecryptor<PubS, PrivS, Dec>,
    request: Request<PublicDecryptionRequest>,
) -> Result<Response<Empty>, MetricedError> {
    let inner = Arc::new(request.into_inner());
    // Check and extract the parameters from the request in a separate thread
    let (ciphertexts, req_id, key_id, context_id, epoch_id, eip712_domain) = {
        let inner_compute = Arc::clone(&inner);
        spawn_compute_bound(move || {
            validate_public_decrypt_req(&inner_compute).map_err(|e| {
                MetricedError::new(
                    OP_PUBLIC_DECRYPT_REQUEST,
                    None,
                    e,
                    tonic::Code::InvalidArgument,
                )
            })
        })
        .await
        .map_err(|e| {
            MetricedError::new(OP_PUBLIC_DECRYPT_REQUEST, None, e, tonic::Code::Internal)
        })?
    }?;
    let my_role = decryptor
        .session_maker
        .my_role(&context_id)
        .await
        .map_err(|e| {
            MetricedError::new(
                OP_PUBLIC_DECRYPT_REQUEST,
                Some(req_id),
                e,
                tonic::Code::Internal,
            )
        })?;
    let timer = metrics::METRICS
        .time_operation(OP_PUBLIC_DECRYPT_REQUEST)
        .tags([
            (TAG_PARTY_ID, my_role.to_string()),
            (TAG_KEY_ID, key_id.as_str()),
            (TAG_CONTEXT_ID, context_id.as_str()),
            (TAG_EPOCH_ID, epoch_id.as_str()),
        ])
        .start();
    // Do some checks before we start modifying the database
    {
        let guarded_meta_store = decryptor.pub_dec_meta_store.read().await;
        if guarded_meta_store.exists(&req_id) {
            return Err(MetricedError::new(
                OP_PUBLIC_DECRYPT_REQUEST,
                Some(req_id),
                anyhow!("Duplicate request ID in meta store"),
                tonic::Code::AlreadyExists,
            ));
        }
    }

    // Check for resource exhaustion once all the other checks are ok
    // because resource exhaustion can be recovered by sending the exact same request
    // but the errors above cannot be tried again.
    let permit = decryptor
        .rate_limiter
        .start_pub_decrypt()
        .await
        .map_err(|e| {
            MetricedError::new(
                OP_PUBLIC_DECRYPT_INNER,
                Some(req_id),
                e,
                tonic::Code::ResourceExhausted,
            )
        })?;

    decryptor
        .crypto_storage
        .refresh_threshold_fhe_keys(&key_id.into())
        .await
        .map_err(|e| {
            MetricedError::new(
                OP_PUBLIC_DECRYPT_REQUEST,
                Some(req_id),
                e,
                tonic::Code::NotFound,
            )
        })?;

    tracing::debug!(
        request_id = ?req_id,
        key_id = ?key_id,
        ciphertexts_count = ciphertexts.len(),
        "Starting decryption process"
    );

    // Below we write to the meta-store.
    // After writing, the the meta-store on this [req_id] will be in the "Started" state
    // So we need to update it everytime something bad happens,
    // or put all the code that may error before the first write to the meta-store,
    // otherwise it'll be in the "Started" state forever.
    // Optimize lock hold time by minimizing operations under lock
    let (lock_acquired_time, total_lock_time) = {
        let lock_start = std::time::Instant::now();
        let mut guarded_meta_store = decryptor.pub_dec_meta_store.write().await;
        let lock_acquired_time = lock_start.elapsed();
        guarded_meta_store.insert(&req_id).map_err(|e| {
            MetricedError::new(
                OP_PUBLIC_DECRYPT_INNER,
                Some(req_id),
                e,
                tonic::Code::Aborted,
            )
        })?;
        let total_lock_time = lock_start.elapsed();
        (lock_acquired_time, total_lock_time)
    };

    // Log after lock is released
    tracing::info!(
            "MetaStore INITIAL insert - req_id={}, key_id={}, context_id={}, epoch_id={}, party={}, ciphertexts_count={}, lock_acquired_in={:?}, total_lock_held={:?}",
            req_id, key_id, context_id, epoch_id, my_role, ciphertexts.len(), lock_acquired_time, total_lock_time
        );

    let ext_handles_bytes = ciphertexts
        .iter()
        .map(|c| c.external_handle.to_owned())
        .collect::<Vec<_>>();

    let mut dec_tasks = Vec::new();
    let dec_mode = decryptor.decryption_mode;

    // iterate over ciphertexts in this batch and decrypt each in their own session (so that it happens in parallel)
    for (ctr, typed_ciphertext) in ciphertexts.into_iter().enumerate() {
        let inner_timer = metrics::METRICS
            .time_operation(OP_PUBLIC_DECRYPT_INNER)
            .tags([
                (TAG_PARTY_ID, my_role.to_string()),
                (TAG_KEY_ID, key_id.as_str()), // TODO will this be too many labels or does it make sense to keep key, conetxt and epoch
                (TAG_CONTEXT_ID, context_id.as_str()),
                (TAG_EPOCH_ID, epoch_id.as_str()),
                (
                    TAG_PUBLIC_DECRYPTION_KIND,
                    dec_mode.as_str_name().to_string(),
                ),
            ])
            .start();
        let internal_sid = req_id
            .derive_session_id_with_counter(ctr as u64)
            .map_err(|e| {
                MetricedError::new(
                    OP_PUBLIC_DECRYPT_INNER,
                    Some(req_id),
                    e,
                    tonic::Code::Aborted,
                )
            })?;

        let hex_req_id = hex::encode(req_id.as_bytes());
        let decimal_req_id: u128 = req_id.try_into().unwrap_or(0);
        tracing::info!(
<<<<<<< HEAD
=======
            "MetaStore INITIAL insert - req_id={}, key_id={}, party={}, ciphertexts_count={}, lock_acquired_in={:?}, total_lock_held={:?}",
            req_id, key_id, my_role, ciphertexts.len(), lock_acquired_time, total_lock_time
        );

        let ext_handles_bytes = ciphertexts
            .iter()
            .map(|c| c.external_handle.to_owned())
            .collect::<Vec<_>>();

        let mut dec_tasks = Vec::new();
        let dec_mode = self.decryption_mode;

        // iterate over ciphertexts in this batch and decrypt each in their own session (so that it happens in parallel)
        for (ctr, typed_ciphertext) in ciphertexts.into_iter().enumerate() {
            let inner_timer = metrics::METRICS
                .time_operation(OP_PUBLIC_DECRYPT_INNER)
                .tags([
                    (TAG_PARTY_ID, my_role.to_string()),
                    (TAG_KEY_ID, key_id.as_str()),
                    (
                        TAG_PUBLIC_DECRYPTION_KIND,
                        dec_mode.as_str_name().to_string(),
                    ),
                ])
                .start();
            let internal_sid = ok_or_tonic_abort(
                req_id.derive_session_id_with_counter(ctr as u64),
                "failed to derive session ID from counter".to_string(),
            )?;

            let hex_req_id = hex::encode(req_id.as_bytes());
            let decimal_req_id = U256::try_from_be_slice(req_id.as_bytes())
                .unwrap_or(U256::ZERO)
                .to_string();
            tracing::info!(
>>>>>>> 10f73a34
                request_id = hex_req_id,
                request_id_decimal = decimal_req_id,
                "Public Decrypt Request: Decrypting ciphertext #{ctr} with internal session ID: {internal_sid}. Handle: {}",
                hex::encode(&typed_ciphertext.external_handle)
            );

        let crypto_storage = decryptor.crypto_storage.clone();

        // we do not need to hold the handle,
        // the result of the computation is tracked by the pub_dec_meta_store
        let session_maker = decryptor.session_maker.clone();
        let decrypt_future = || async move {
            let fhe_type_string = typed_ciphertext.fhe_type_string();
            let fhe_type = if let Ok(f) = typed_ciphertext.fhe_type() {
                f
            } else {
                return Err(anyhow::anyhow!(format!(
                    "Threshold decryption failed due to wrong fhe type: {}",
                    typed_ciphertext.fhe_type
                )));
            };
            // Capture the inner_timer inside the decryption tasks, such that when the task
            // exits, the timer is dropped and thus exported
            let mut inner_timer = inner_timer;
            inner_timer.tag(TAG_TFHE_TYPE, fhe_type_string);

            let ct_format = typed_ciphertext.ciphertext_format();
            let ciphertext = typed_ciphertext.ciphertext;
            let fhe_keys_rlock = crypto_storage
                .read_guarded_threshold_fhe_keys_from_cache(&key_id.into())
                .await?;

            let res_plaintext = match fhe_type {
                FheTypes::Uint2048 => RealPublicDecryptor::<PubS, PrivS, Dec>::inner_decrypt::<
                    tfhe::integer::bigint::U2048,
                >(
                    internal_sid,
                    context_id,
                    epoch_id,
                    session_maker,
                    ciphertext,
                    fhe_type,
                    ct_format,
                    fhe_keys_rlock,
                    dec_mode,
                )
                .await
                .map(TypedPlaintext::from_u2048),
                FheTypes::Uint1024 => RealPublicDecryptor::<PubS, PrivS, Dec>::inner_decrypt::<
                    tfhe::integer::bigint::U1024,
                >(
                    internal_sid,
                    context_id,
                    epoch_id,
                    session_maker,
                    ciphertext,
                    fhe_type,
                    ct_format,
                    fhe_keys_rlock,
                    dec_mode,
                )
                .await
                .map(TypedPlaintext::from_u1024),
                FheTypes::Uint512 => RealPublicDecryptor::<PubS, PrivS, Dec>::inner_decrypt::<
                    tfhe::integer::bigint::U512,
                >(
                    internal_sid,
                    context_id,
                    epoch_id,
                    session_maker,
                    ciphertext,
                    fhe_type,
                    ct_format,
                    fhe_keys_rlock,
                    dec_mode,
                )
                .await
                .map(TypedPlaintext::from_u512),
                FheTypes::Uint256 => {
                    RealPublicDecryptor::<PubS, PrivS, Dec>::inner_decrypt::<tfhe::integer::U256>(
                        internal_sid,
                        context_id,
                        epoch_id,
                        session_maker,
                        ciphertext,
                        fhe_type,
                        ct_format,
                        fhe_keys_rlock,
                        dec_mode,
                    )
                    .await
                    .map(TypedPlaintext::from_u256)
                }
                FheTypes::Uint160 => {
                    RealPublicDecryptor::<PubS, PrivS, Dec>::inner_decrypt::<tfhe::integer::U256>(
                        internal_sid,
                        context_id,
                        epoch_id,
                        session_maker,
                        ciphertext,
                        fhe_type,
                        ct_format,
                        fhe_keys_rlock,
                        dec_mode,
                    )
                    .await
                    .map(TypedPlaintext::from_u160)
                }
                FheTypes::Uint128 => {
                    RealPublicDecryptor::<PubS, PrivS, Dec>::inner_decrypt::<u128>(
                        internal_sid,
                        context_id,
                        epoch_id,
                        session_maker,
                        ciphertext,
                        fhe_type,
                        ct_format,
                        fhe_keys_rlock,
                        dec_mode,
                    )
                    .await
                    .map(|x| TypedPlaintext::new(x, fhe_type))
                }
                FheTypes::Uint80 => RealPublicDecryptor::<PubS, PrivS, Dec>::inner_decrypt::<u128>(
                    internal_sid,
                    context_id,
                    epoch_id,
                    session_maker,
                    ciphertext,
                    fhe_type,
                    ct_format,
                    fhe_keys_rlock,
                    dec_mode,
                )
                .await
                .map(TypedPlaintext::from_u80),
                FheTypes::Bool
                | FheTypes::Uint4
                | FheTypes::Uint8
                | FheTypes::Uint16
                | FheTypes::Uint32
                | FheTypes::Uint64 => {
                    RealPublicDecryptor::<PubS, PrivS, Dec>::inner_decrypt::<u64>(
                        internal_sid,
                        context_id,
                        epoch_id,
                        session_maker,
                        ciphertext,
                        fhe_type,
                        ct_format,
                        fhe_keys_rlock,
                        dec_mode,
                    )
                    .await
                    .map(|x| TypedPlaintext::new(x as u128, fhe_type))
                }
                // TODO handle error here
                unsupported_fhe_type => Err(anyhow_error_and_log(format!(
                    "Unsupported fhe type {:?}",
                    unsupported_fhe_type
                ))),
            };
            // We don't update the error counter here but rather in the signature task
            // so we only update it once even if there are multiple decryption task that fail
            match res_plaintext {
                Ok(plaintext) => Ok((ctr, plaintext)),
                Result::Err(e) => Err(anyhow_error_and_log(format!(
                    "Threshold decryption failed:{e}"
                ))),
            }
        };
        dec_tasks.push(
            decryptor
                .tracker
                .spawn(decrypt_future().instrument(tracing::Span::current())),
        );
    }

    // collect decryption results in async mgmt task so we can return from this call without waiting for the decryption(s) to finish
    let meta_store = Arc::clone(&decryptor.pub_dec_meta_store);
    let sigkey = decryptor.base_kms.sig_key().map_err(|e| {
        MetricedError::new(
            OP_PUBLIC_DECRYPT_REQUEST,
            Some(req_id),
            e,
            tonic::Code::Internal,
        )
    })?;
    let dec_sig_future = move |_permit| async move {
        // Move the timer to the management task's context, so as to drop
        // it when decryptions are available
        let _timer = timer;
        // NOTE: _permit should be dropped at the end of this function
        let mut decs = HashMap::new();

        // Collect all results first, without holding any locks
        while let Some(resp) = dec_tasks.pop() {
            match resp.await {
                Ok(Ok((idx, plaintext))) => {
                    decs.insert(idx, plaintext);
                }
                Ok(Err(e)) => {
                    let msg = format!("Failed decryption {req_id} with err: {e:?}");
                    let mut guarded_meta_store = meta_store.write().await;
                    let _ = guarded_meta_store.update(&req_id, Err(msg.clone()));
                    // exit mgmt task early in case of error
                    return Err(msg);
                }
                Err(e) => {
                    let msg = format!("Failed decryption {req_id} with JoinError: {e:?}");
                    let mut guarded_meta_store = meta_store.write().await;
                    let _ = guarded_meta_store.update(&req_id, Err(msg.clone()));
                    // exit mgmt task early in case of error
                    return Err(msg);
                }
            }
        }

        // Prepare success data outside of lock
        let pts: Vec<_> = decs
            .keys()
            .sorted()
            .map(|idx| decs.get(idx).unwrap().clone()) // unwrap is fine here, since we iterate over all keys.
            .collect();

        // NOTE: extra data is not used at the moment
        let extra_data = vec![];

        // Compute expensive signature OUTSIDE the lock
        let external_sig = {
            let extra_data = extra_data.clone();
            let pts = pts.clone();
            spawn_compute_bound(move || {
                compute_external_pt_signature(
                    &sigkey,
                    ext_handles_bytes,
                    &pts,
                    extra_data.clone(),
                    eip712_domain,
                )
            })
            .await
        };
        let external_sig = match external_sig {
            Ok(Ok(sig)) => sig,
            Err(e) | Ok(Err(e)) => {
                let msg = format!(
                    "Failed to compute external signature for decryption request {req_id}: {e:?}"
                );
                // Update meta-store with the failure so clients are unblocked
                let mut guarded_meta_store = meta_store.write().await;
                let _ = guarded_meta_store.update(&req_id, Err(msg.clone()));
                return Err(msg);
            }
        };

        // Single success update with minimal lock hold time
        let pts_len = pts.len();
        let success_result = Ok((req_id, pts, external_sig, extra_data));

        let (lock_acquired_time, total_lock_time) = {
            let lock_start = std::time::Instant::now();
            let mut guarded_meta_store = meta_store.write().await;
            let lock_acquired_time = lock_start.elapsed();
            guarded_meta_store
                .update(&req_id, success_result)
                .map_err(|e| format!("Failed to update meta store: {e}"))?;
            let total_lock_time = lock_start.elapsed();
            (lock_acquired_time, total_lock_time)
        };
        // Log after lock is released
        tracing::info!(
                "MetaStore SUCCESS update - req_id={}, key_id={}, party={}, ciphertexts_count={}, lock_acquired_in={:?}, total_lock_held={:?}",
                req_id, key_id, my_role, pts_len, lock_acquired_time, total_lock_time
            );
        Ok(())
    };
    // Increment the error counter if ever the task fails
    decryptor.tracker.spawn(async move {
        // Ignore the result since this is a background thread.
        let _ = dec_sig_future(permit)
            .instrument(tracing::Span::current())
            .await
            .map_err(|e| {
                // The `MetricedError` constructor ensures logging and metrics updates
                // Note that we also process the error here to increment the error counter
                MetricedError::new(
                    OP_PUBLIC_DECRYPT_INNER,
                    Some(req_id),
                    anyhow::anyhow!("Decryption thread results in error: {e}"),
                    tonic::Code::Internal,
                )
            });
    });

    Ok(Response::new(Empty {}))
}

async fn get_result_metriced<
    PubS: Storage + Send + Sync + 'static,
    PrivS: Storage + Send + Sync + 'static,
    Dec: NoiseFloodDecryptor<
            Prep = SmallOfflineNoiseFloodSession<
                { ResiduePolyF4Z128::EXTENSION_DEGREE },
                SmallSession<ResiduePolyF4Z128>,
            >,
        > + 'static,
>(
    decryptor: &RealPublicDecryptor<PubS, PrivS, Dec>,
    request: Request<v1::RequestId>,
) -> Result<Response<PublicDecryptionResponse>, MetricedError> {
    let request_id = proto_request_id(
        &request.into_inner(),
        RequestIdParsingErr::PublicDecResponse,
    )
    .map_err(|e| {
        MetricedError::new(
            OP_PUBLIC_DECRYPT_RESULT,
            None,
            e,
            tonic::Code::InvalidArgument,
        )
    })?;

    let status = {
        let guarded_meta_store = decryptor.pub_dec_meta_store.read().await;
        guarded_meta_store.retrieve(&request_id)
    };
    let (retrieved_req_id, plaintexts, external_signature, extra_data) =
        handle_res_metric_mapping(status, OP_USER_DECRYPT_RESULT, &request_id, "Decryption")
            .await?;

    if request_id != retrieved_req_id {
        return Err(MetricedError::new(
            OP_PUBLIC_DECRYPT_RESULT,
            Some(request_id),
            anyhow!("Request ID mismatch: expected {request_id}, got {retrieved_req_id}"),
            tonic::Code::NotFound,
        ));
    }

    let server_verf_key = decryptor
        .base_kms
        .verf_key()
        .to_legacy_bytes()
        .map_err(|e| {
            MetricedError::new(
                OP_PUBLIC_DECRYPT_RESULT,
                Some(request_id),
                anyhow!("Failed to serialize server verification key: {e:?}"),
                tonic::Code::Internal,
            )
        })?;
    let sig_payload = PublicDecryptionResponsePayload {
        plaintexts,
        verification_key: server_verf_key,
        request_id: Some(retrieved_req_id.into()),
    };

    let sig_payload_vec = bc2wrap::serialize(&sig_payload).map_err(|e| {
        MetricedError::new(
            OP_PUBLIC_DECRYPT_RESULT,
            Some(request_id),
            anyhow!("Could not convert payload to bytes {sig_payload:?}: {e:?}"),
            tonic::Code::Aborted,
        )
    })?;

    let sig = decryptor
        .base_kms
        .sign(&DSEP_PUBLIC_DECRYPTION, &sig_payload_vec)
        .map_err(|e| {
            MetricedError::new(
                OP_PUBLIC_DECRYPT_RESULT,
                Some(request_id),
                anyhow!("Could not sign payload {sig_payload:?}: {e:?}"),
                tonic::Code::Aborted,
            )
        })?;

    Ok(Response::new(PublicDecryptionResponse {
        signature: sig.sig.to_vec(),
        payload: Some(sig_payload),
        external_signature,
        extra_data,
    }))
}

#[cfg(test)]
mod tests {
    use aes_prng::AesRng;
    use kms_grpc::{
        kms::v1::TypedCiphertext,
        rpc_types::{alloy_to_protobuf_domain, KMSType},
    };
    use rand::SeedableRng;
    use threshold_fhe::execution::{
        runtime::sessions::session_parameters::GenericParameterHandles,
        small_execution::prss::PRSSSetup, tfhe_internals::utils::expanded_encrypt,
    };

    use crate::{
        consts::{DEFAULT_MPC_CONTEXT, TEST_PARAM},
        cryptography::signatures::gen_sig_keys,
        dummy_domain,
        engine::{
            base::{compute_info_standard_keygen, DSEP_PUBDATA_KEY},
            threshold::service::session::SessionMaker,
        },
        vault::storage::ram,
    };

    use super::*;

    pub struct DummyNoisefloodDecryptor;

    #[tonic::async_trait]
    impl NoiseFloodDecryptor for DummyNoisefloodDecryptor {
        type Prep = SmallOfflineNoiseFloodSession<
            { ResiduePolyF4Z128::EXTENSION_DEGREE },
            threshold_fhe::execution::runtime::sessions::small_session::SmallSession<
                ResiduePolyF4Z128,
            >,
        >;

        async fn decrypt<T>(
            noiseflood_session: &mut Self::Prep,
            _server_key: Arc<tfhe::integer::ServerKey>,
            _ck: Arc<tfhe::integer::noise_squashing::NoiseSquashingKey>,
            _ct: LowLevelCiphertext,
            _secret_key_share: Arc<PrivateKeySet<{ ResiduePolyF4Z128::EXTENSION_DEGREE }>>,
        ) -> anyhow::Result<(HashMap<String, T>, Duration)>
        where
            T: tfhe::integer::block_decomposition::Recomposable
                + tfhe::core_crypto::commons::traits::CastFrom<u128>,
            ResiduePoly<Z128, { ResiduePolyF4Z128::EXTENSION_DEGREE }>:
                ErrorCorrect + Invert + Solve,
        {
            let session = noiseflood_session.get_mut_base_session();
            let sid: u128 = session.session_id().into();
            let results = HashMap::from_iter([(format!("{sid}"), T::cast_from(0u128))]);
            let elapsed_time = Duration::from_secs(0);
            Ok((results, elapsed_time))
        }
    }

    impl<
            PubS: Storage + Send + Sync + 'static,
            PrivS: Storage + Send + Sync + 'static,
            Dec: NoiseFloodDecryptor<
                    Prep = SmallOfflineNoiseFloodSession<
                        { ResiduePolyF4Z128::EXTENSION_DEGREE },
                        SmallSession<ResiduePolyF4Z128>,
                    >,
                > + 'static,
        > RealPublicDecryptor<PubS, PrivS, Dec>
    {
        async fn init_test(
            base_kms: BaseKmsStruct,
            pub_storage: PubS,
            priv_storage: PrivS,
            session_maker: ImmutableSessionMaker,
        ) -> Self {
            let crypto_storage = ThresholdCryptoMaterialStorage::new(
                pub_storage,
                priv_storage,
                None,
                HashMap::new(),
                HashMap::new(),
            );

            let tracker = Arc::new(TaskTracker::new());
            let rate_limiter = RateLimiter::default();

            Self {
                base_kms,
                crypto_storage,
                pub_dec_meta_store: Arc::new(RwLock::new(MetaStore::new_unlimited())),
                session_maker,
                tracker,
                rate_limiter,
                decryption_mode: DecryptionMode::NoiseFloodSmall,
                _dec: PhantomData,
            }
        }

        fn set_bucket_size(&mut self, bucket_size: usize) {
            let config = crate::util::rate_limiter::RateLimiterConfig {
                bucket_size,
                ..Default::default()
            };
            self.rate_limiter = RateLimiter::new(config);
        }
    }

    impl RealPublicDecryptor<ram::RamStorage, ram::RamStorage, DummyNoisefloodDecryptor> {
        async fn init_test_dummy_decryptor(
            base_kms: BaseKmsStruct,
            session_maker: ImmutableSessionMaker,
        ) -> Self {
            let pub_storage = ram::RamStorage::new();
            let priv_storage = ram::RamStorage::new();
            Self::init_test(base_kms, pub_storage, priv_storage, session_maker).await
        }
    }

    async fn setup_public_decryptor(
        rng: &mut AesRng,
    ) -> (
        RequestId,
        Vec<u8>,
        RealPublicDecryptor<ram::RamStorage, ram::RamStorage, DummyNoisefloodDecryptor>,
    ) {
        let (_pk, sk) = gen_sig_keys(rng);
        let base_kms = BaseKmsStruct::new(KMSType::Threshold, sk.clone()).unwrap();
        let param = TEST_PARAM;

        let prss_setup_z128 = Some(PRSSSetup::new_testing_prss(vec![], vec![]));
        let prss_setup_z64 = Some(PRSSSetup::new_testing_prss(vec![], vec![]));
        let session_maker = SessionMaker::four_party_dummy_session(
            prss_setup_z128,
            prss_setup_z64,
            base_kms.new_rng().await,
        );

        let public_decryptor = RealPublicDecryptor::init_test_dummy_decryptor(
            base_kms,
            session_maker.make_immutable(),
        )
        .await;

        let key_id = RequestId::new_random(rng);

        // make a dummy private keyset
        let (threshold_fhe_keys, fhe_key_set) =
            ThresholdFheKeys::init_dummy(param, key_id.into(), rng);

        // Not a huge deal if we clone this server key since we only use small/test parameters
        tfhe::set_server_key(fhe_key_set.server_key.clone());
        let ct: tfhe::FheUint8 = expanded_encrypt(&fhe_key_set.public_key, 255u8, 8).unwrap();
        let mut ct_buf = Vec::new();
        tfhe::safe_serialization::safe_serialize(
            &ct,
            &mut ct_buf,
            crate::consts::SAFE_SER_SIZE_LIMIT,
        )
        .unwrap();

        let dummy_prep_id = RequestId::new_random(rng);
        let info = compute_info_standard_keygen(
            &sk,
            &DSEP_PUBDATA_KEY,
            &dummy_prep_id,
            &key_id,
            &fhe_key_set,
            &dummy_domain(),
        )
        .unwrap();

        let dummy_meta_store = Arc::new(RwLock::new(MetaStore::new_unlimited()));
        {
            // initialize the dummy meta store
            let meta_store = dummy_meta_store.clone();
            let mut guard = meta_store.write().await;
            guard.insert(&key_id).unwrap();
        }
        public_decryptor
            .crypto_storage
            .write_threshold_keys_with_dkg_meta_store(
                &key_id,
                threshold_fhe_keys,
                fhe_key_set,
                info,
                dummy_meta_store,
            )
            .await;

        {
            // check existance
            let _guard = public_decryptor
                .crypto_storage
                .read_guarded_threshold_fhe_keys_from_cache(&key_id)
                .await
                .unwrap();
        }

        (key_id, ct_buf, public_decryptor)
    }

    #[tokio::test]
    async fn test_resource_exhausted() {
        // `ResourceExhausted` - If the KMS is currently busy with too many requests.
        let mut rng = AesRng::seed_from_u64(12);

        let (key_id, ct_buf, mut public_decryptor) = setup_public_decryptor(&mut rng).await;

        // Set bucket size to zero, so no operations are allowed
        public_decryptor.set_bucket_size(0);

        let domain = alloy_to_protobuf_domain(&dummy_domain()).unwrap();
        let req_id = RequestId::new_random(&mut rng);
        let request = Request::new(PublicDecryptionRequest {
            request_id: Some(req_id.into()),
            ciphertexts: vec![TypedCiphertext {
                ciphertext: ct_buf.clone(),
                fhe_type: FheTypes::Uint8 as i32,
                external_handle: vec![],
                ciphertext_format: CiphertextFormat::SmallCompressed as i32,
            }],
            key_id: Some(key_id.into()),
            domain: Some(domain),
            extra_data: vec![],
            context_id: Some((*DEFAULT_MPC_CONTEXT).into()),
            epoch_id: None,
        });
        assert_eq!(
            public_decryptor
                .public_decrypt(request)
                .await
                .unwrap_err()
                .code(),
            tonic::Code::ResourceExhausted
        );

        // finally reset the bucket size to a non-zero value
        public_decryptor.set_bucket_size(100);
    }

    #[tokio::test]
    async fn already_exists() {
        let mut rng = AesRng::seed_from_u64(12);
        let (key_id, ct_buf, public_decryptor) = setup_public_decryptor(&mut rng).await;
        let req_id = RequestId::new_random(&mut rng);
        let domain = alloy_to_protobuf_domain(&dummy_domain()).unwrap();
        let request = PublicDecryptionRequest {
            request_id: Some(req_id.into()),
            ciphertexts: vec![TypedCiphertext {
                ciphertext: ct_buf,
                fhe_type: FheTypes::Uint8 as i32,
                external_handle: vec![],
                ciphertext_format: CiphertextFormat::SmallExpanded as i32,
            }],
            key_id: Some(key_id.into()),
            domain: Some(domain),
            extra_data: vec![],
            context_id: Some((*DEFAULT_MPC_CONTEXT).into()),
            epoch_id: None,
        };
        public_decryptor
            .public_decrypt(Request::new(request.clone()))
            .await
            .unwrap();
        assert_eq!(
            public_decryptor
                .public_decrypt(Request::new(request))
                .await
                .unwrap_err()
                .code(),
            tonic::Code::AlreadyExists
        );
    }

    #[tokio::test]
    async fn not_found() {
        let mut rng = AesRng::seed_from_u64(1123);
        let (_key_id, ct_buf, public_decryptor) = setup_public_decryptor(&mut rng).await;
        let req_id = RequestId::new_random(&mut rng);
        let bad_key_id = RequestId::new_random(&mut rng);
        let domain = alloy_to_protobuf_domain(&dummy_domain()).unwrap();
        let request = Request::new(PublicDecryptionRequest {
            request_id: Some(req_id.into()),
            ciphertexts: vec![TypedCiphertext {
                ciphertext: ct_buf,
                fhe_type: FheTypes::Uint8 as i32,
                external_handle: vec![],
                ciphertext_format: CiphertextFormat::SmallExpanded as i32,
            }],
            key_id: Some(bad_key_id.into()),
            domain: Some(domain),
            extra_data: vec![],
            context_id: Some((*DEFAULT_MPC_CONTEXT).into()),
            epoch_id: None,
        });
        assert_eq!(
            public_decryptor
                .public_decrypt(request)
                .await
                .unwrap_err()
                .code(),
            tonic::Code::NotFound
        );

        // try to get result for a non-existing request ID
        let another_req_id = RequestId::new_random(&mut rng);
        assert_eq!(
            public_decryptor
                .get_result(Request::new(another_req_id.into()))
                .await
                .unwrap_err()
                .code(),
            tonic::Code::NotFound
        );
    }

    #[tokio::test]
    async fn invalid_argument() {
        let mut rng = AesRng::seed_from_u64(13);
        let (key_id, ct_buf, public_decryptor) = setup_public_decryptor(&mut rng).await;
        {
            // Bad request ID
            let bad_req_id = kms_grpc::kms::v1::RequestId {
                request_id: "invalid_request_id".to_string(),
            };
            let domain = alloy_to_protobuf_domain(&dummy_domain()).unwrap();
            let request = Request::new(PublicDecryptionRequest {
                request_id: Some(bad_req_id),
                ciphertexts: vec![TypedCiphertext {
                    ciphertext: ct_buf.clone(),
                    fhe_type: FheTypes::Uint8 as i32,
                    external_handle: vec![],
                    ciphertext_format: CiphertextFormat::SmallExpanded as i32,
                }],
                key_id: Some(key_id.into()),
                domain: Some(domain),
                extra_data: vec![],
                context_id: Some((*DEFAULT_MPC_CONTEXT).into()),
                epoch_id: None,
            });
            assert_eq!(
                public_decryptor
                    .public_decrypt(request)
                    .await
                    .unwrap_err()
                    .code(),
                tonic::Code::InvalidArgument
            );
        }
        {
            // empty ciphertexts
            let req_id = RequestId::new_random(&mut rng);
            let domain = alloy_to_protobuf_domain(&dummy_domain()).unwrap();
            let request = Request::new(PublicDecryptionRequest {
                request_id: Some(req_id.into()),
                ciphertexts: vec![],
                key_id: Some(key_id.into()),
                domain: Some(domain),
                extra_data: vec![],
                context_id: Some((*DEFAULT_MPC_CONTEXT).into()),
                epoch_id: None,
            });
            assert_eq!(
                public_decryptor
                    .public_decrypt(request)
                    .await
                    .unwrap_err()
                    .code(),
                tonic::Code::InvalidArgument
            );
        }
        {
            // bad key ID
            let req_id = RequestId::new_random(&mut rng);
            let bad_key_id = kms_grpc::kms::v1::RequestId {
                request_id: "invalid_request_id".to_string(),
            };
            let domain = alloy_to_protobuf_domain(&dummy_domain()).unwrap();
            let request = Request::new(PublicDecryptionRequest {
                request_id: Some(req_id.into()),
                ciphertexts: vec![TypedCiphertext {
                    ciphertext: ct_buf.clone(),
                    fhe_type: FheTypes::Uint8 as i32,
                    external_handle: vec![],
                    ciphertext_format: CiphertextFormat::SmallExpanded as i32,
                }],
                key_id: Some(bad_key_id),
                domain: Some(domain),
                extra_data: vec![],
                context_id: Some((*DEFAULT_MPC_CONTEXT).into()),
                epoch_id: None,
            });
            assert_eq!(
                public_decryptor
                    .public_decrypt(request)
                    .await
                    .unwrap_err()
                    .code(),
                tonic::Code::InvalidArgument
            );
        }
        {
            // missing domain
            let req_id = RequestId::new_random(&mut rng);
            let request = Request::new(PublicDecryptionRequest {
                request_id: Some(req_id.into()),
                ciphertexts: vec![TypedCiphertext {
                    ciphertext: ct_buf.clone(),
                    fhe_type: FheTypes::Uint8 as i32,
                    external_handle: vec![],
                    ciphertext_format: CiphertextFormat::SmallExpanded as i32,
                }],
                key_id: Some(key_id.into()),
                domain: None,
                extra_data: vec![],
                context_id: Some((*DEFAULT_MPC_CONTEXT).into()),
                epoch_id: None,
            });
            assert_eq!(
                public_decryptor
                    .public_decrypt(request)
                    .await
                    .unwrap_err()
                    .code(),
                tonic::Code::InvalidArgument
            );
        }
        {
            // wrong domain
            let req_id = RequestId::new_random(&mut rng);
            let mut domain = alloy_to_protobuf_domain(&dummy_domain()).unwrap();
            domain.verifying_contract = "invalid_contract".to_string();
            let request = Request::new(PublicDecryptionRequest {
                request_id: Some(req_id.into()),
                ciphertexts: vec![TypedCiphertext {
                    ciphertext: ct_buf,
                    fhe_type: FheTypes::Uint8 as i32,
                    external_handle: vec![],
                    ciphertext_format: CiphertextFormat::SmallExpanded as i32,
                }],
                key_id: Some(key_id.into()),
                domain: Some(domain),
                extra_data: vec![],
                context_id: Some((*DEFAULT_MPC_CONTEXT).into()),
                epoch_id: None,
            });
            assert_eq!(
                public_decryptor
                    .public_decrypt(request)
                    .await
                    .unwrap_err()
                    .code(),
                tonic::Code::InvalidArgument
            );
        }
        {
            // bad request ID while getting response
            assert_eq!(
                public_decryptor
                    .get_result(Request::new(kms_grpc::kms::v1::RequestId {
                        request_id: "invalid_request_id".to_string(),
                    },))
                    .await
                    .unwrap_err()
                    .code(),
                tonic::Code::InvalidArgument
            );
        }
    }

    #[tokio::test]
    async fn sunshine() {
        let mut rng = AesRng::seed_from_u64(13);
        let (key_id, ct_buf, public_decryptor) = setup_public_decryptor(&mut rng).await;
        let req_id = RequestId::new_random(&mut rng);
        let domain = alloy_to_protobuf_domain(&dummy_domain()).unwrap();
        let request = Request::new(PublicDecryptionRequest {
            request_id: Some(req_id.into()),
            ciphertexts: vec![TypedCiphertext {
                ciphertext: ct_buf,
                fhe_type: FheTypes::Uint8 as i32,
                external_handle: vec![],
                // NOTE: because the way [setup_public_decryptor] is implemented,
                // the ciphertext format must be SmallExpanded for the dummy decryptor to work
                ciphertext_format: CiphertextFormat::SmallExpanded as i32,
            }],
            key_id: Some(key_id.into()),
            domain: Some(domain),
            extra_data: vec![],
            context_id: Some((*DEFAULT_MPC_CONTEXT).into()),
            epoch_id: None,
        });
        public_decryptor.public_decrypt(request).await.unwrap();
        // there's no need to check the decryption result since it's a dummy protocol
        // and always produces the same response
        public_decryptor
            .get_result(Request::new(req_id.into()))
            .await
            .unwrap();
    }
}<|MERGE_RESOLUTION|>--- conflicted
+++ resolved
@@ -457,8 +457,6 @@
         let hex_req_id = hex::encode(req_id.as_bytes());
         let decimal_req_id: u128 = req_id.try_into().unwrap_or(0);
         tracing::info!(
-<<<<<<< HEAD
-=======
             "MetaStore INITIAL insert - req_id={}, key_id={}, party={}, ciphertexts_count={}, lock_acquired_in={:?}, total_lock_held={:?}",
             req_id, key_id, my_role, ciphertexts.len(), lock_acquired_time, total_lock_time
         );
@@ -488,18 +486,6 @@
                 req_id.derive_session_id_with_counter(ctr as u64),
                 "failed to derive session ID from counter".to_string(),
             )?;
-
-            let hex_req_id = hex::encode(req_id.as_bytes());
-            let decimal_req_id = U256::try_from_be_slice(req_id.as_bytes())
-                .unwrap_or(U256::ZERO)
-                .to_string();
-            tracing::info!(
->>>>>>> 10f73a34
-                request_id = hex_req_id,
-                request_id_decimal = decimal_req_id,
-                "Public Decrypt Request: Decrypting ciphertext #{ctr} with internal session ID: {internal_sid}. Handle: {}",
-                hex::encode(&typed_ciphertext.external_handle)
-            );
 
         let crypto_storage = decryptor.crypto_storage.clone();
 
