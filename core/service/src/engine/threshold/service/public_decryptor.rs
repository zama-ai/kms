--- conflicted
+++ resolved
@@ -600,23 +600,13 @@
             let extra_data = vec![];
 
             // Compute expensive signature OUTSIDE the lock
-<<<<<<< HEAD
-            let external_sig =
-                compute_external_pt_signature(&sigkey, ext_handles_bytes, &pts, eip712_domain);
-=======
-            let external_sig = if let Some(domain) = eip712_domain {
-                compute_external_pt_signature(
-                    &sigkey,
-                    ext_handles_bytes,
-                    &pts,
-                    extra_data.clone(),
-                    domain,
-                )
-            } else {
-                tracing::warn!("Skipping external signature computation due to missing domain");
-                vec![]
-            };
->>>>>>> 64a1b45a
+            let external_sig = compute_external_pt_signature(
+                &sigkey,
+                ext_handles_bytes,
+                &pts,
+                extra_data.clone(),
+                eip712_domain,
+            );
 
             // Single success update with minimal lock hold time
             let success_result = Ok((req_id, pts.clone(), external_sig, extra_data));
@@ -860,12 +850,8 @@
                 ciphertext_format: CiphertextFormat::SmallCompressed as i32,
             }],
             key_id: Some(bad_key_id.into()),
-<<<<<<< HEAD
             domain: Some(domain),
-=======
-            domain: None,
             extra_data: vec![],
->>>>>>> 64a1b45a
         });
         // NOTE: should probably be NotFound
         assert_eq!(
@@ -919,12 +905,8 @@
                 ciphertext_format: CiphertextFormat::SmallCompressed as i32,
             }],
             key_id: Some(key_id.into()),
-<<<<<<< HEAD
             domain: Some(domain),
-=======
-            domain: None,
             extra_data: vec![],
->>>>>>> 64a1b45a
         });
         assert_eq!(
             public_decryptor
@@ -953,12 +935,8 @@
                 ciphertext_format: CiphertextFormat::SmallCompressed as i32,
             }],
             key_id: Some(key_id.into()),
-<<<<<<< HEAD
             domain: Some(domain),
-=======
-            domain: None,
             extra_data: vec![],
->>>>>>> 64a1b45a
         });
         public_decryptor.public_decrypt(request).await.unwrap();
     }
