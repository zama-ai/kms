--- conflicted
+++ resolved
@@ -274,7 +274,6 @@
             "Received new decryption request"
         );
 
-<<<<<<< HEAD
         let (ciphertexts, key_id, req_id, eip712_domain) = validate_public_decrypt_req(&inner)
             .inspect_err(|e| {
                 tracing::error!(
@@ -310,20 +309,7 @@
             }
         }
 
-        if let Some(b) = timer.as_mut() {
-            //We log but we don't want to return early because timer failed
-            let _ = b
-                .tags([(TAG_KEY_ID, key_id.as_str())])
-                .map_err(|e| tracing::warn!("Failed to add tag key_id or request_id: {}", e));
-        }
-=======
-        let (ciphertexts, key_id, req_id, eip712_domain) = tonic_handle_potential_err(
-            validate_public_decrypt_req(&inner),
-            format!("Failed to validate decrypt request {inner:?}"),
-        )?;
-
         timer.tags([(TAG_KEY_ID, key_id.as_str())]);
->>>>>>> 0e67ce93
         tracing::debug!(
             request_id = ?req_id,
             key_id = ?key_id,
