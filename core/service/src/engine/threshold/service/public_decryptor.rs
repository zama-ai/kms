--- conflicted
+++ resolved
@@ -702,11 +702,8 @@
         consts::TEST_PARAM,
         cryptography::internal_crypto_types::gen_sig_keys,
         dummy_domain,
-<<<<<<< HEAD
-        engine::threshold::service::{compute_all_info, session::SessionPreparerManager},
-=======
         engine::base::{compute_info_standard_keygen, DSEP_PUBDATA_KEY},
->>>>>>> 6e748e36
+        engine::threshold::service::session::SessionPreparerManager,
         vault::storage::ram,
     };
 
