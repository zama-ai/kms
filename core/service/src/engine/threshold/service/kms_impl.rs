// === Standard Library ===
use std::{collections::HashMap, marker::PhantomData, sync::Arc};

// === External Crates ===
use kms_grpc::{
    kms_service::v1::core_service_endpoint_server::CoreServiceEndpointServer,
    rpc_types::{PrivDataType, PubDataType, SignedPubDataHandleInternal},
    RequestId,
};
use serde::{Deserialize, Serialize};
use tfhe::{
    core_crypto::prelude::LweKeyswitchKey, integer::compression_keys::DecompressionKey,
    named::Named, Versionize,
};
use tfhe_versionable::{Upgrade, Version, VersionsDispatch};
use threshold_fhe::{
    algebra::{galois_rings::degree_4::ResiduePolyF4Z128, structure_traits::Ring},
    execution::{
        endpoints::keygen::SecureOnlineDistributedKeyGen128,
        online::preprocessing::{
            create_memory_factory, create_redis_factory,
            orchestration::producer_traits::SecureSmallProducerFactory, DKGPreprocessing,
        },
        runtime::party::{Role, RoleAssignment},
        small_execution::prss::RobustSecurePrssInit,
        tfhe_internals::private_keysets::PrivateKeySet,
        zk::ceremony::SecureCeremony,
    },
    networking::{
        grpc::{GrpcNetworkingManager, GrpcServer, TlsExtensionGetter},
        tls::{
            build_ca_certs_map, AttestedClientVerifier, BasicTLSConfig, SendingServiceTLSConfig,
        },
        Networking, NetworkingStrategy,
    },
};
use tokio::{
    net::TcpListener,
    sync::{Mutex, RwLock},
};
use tokio_rustls::rustls::{
    pki_types::{CertificateDer, PrivateKeyDer},
    server::ServerConfig,
};
use tokio_util::task::TaskTracker;
use tonic::transport::{server::TcpIncoming, Server};
use tonic_health::pb::health_server::{Health, HealthServer};
use tonic_tls::rustls::TlsIncoming;

// === Internal Crate ===
use crate::{
    anyhow_error_and_log,
    backup::custodian::InternalCustodianContext,
    conf::threshold::{PeerConf, ThresholdPartyConf, TlsCert},
    consts::{MINIMUM_SESSIONS_PREPROC, PRSS_INIT_REQ_ID},
    cryptography::{attestation::SecurityModuleProxy, internal_crypto_types::PrivateSigKey},
    engine::{
<<<<<<< HEAD
        base::{BaseKmsStruct, CrsGenCallValues, KeyGenMetadata},
=======
        backup_operator::RealBackupOperator,
        base::{compute_info, BaseKmsStruct, KeyGenCallValues, DSEP_PUBDATA_KEY},
        context_manager::RealContextManager,
>>>>>>> 78b7dee5
        prepare_shutdown_signals,
        threshold::{
            service::{
                public_decryptor::SecureNoiseFloodDecryptor,
                user_decryptor::SecureNoiseFloodPartialDecryptor,
            },
            threshold_kms::ThresholdKms,
        },
    },
    grpc::metastore_status_service::MetaStoreStatusServiceImpl,
    tonic_some_or_err,
    util::{
        meta_store::MetaStore,
        rate_limiter::{RateLimiter, RateLimiterConfig},
    },
    vault::{
        storage::{
            crypto_material::ThresholdCryptoMaterialStorage, read_all_data_versioned,
            read_pk_at_request_id, Storage,
        },
        Vault,
    },
};

// === Current Module Imports ===
use super::{
    crs_generator::RealCrsGenerator, initiator::RealInitiator, key_generator::RealKeyGenerator,
    preprocessor::RealPreprocessor, public_decryptor::RealPublicDecryptor,
    session::SessionPreparer, user_decryptor::RealUserDecryptor,
};

// === Insecure Feature-Specific Imports ===
#[cfg(feature = "insecure")]
use super::{crs_generator::RealInsecureCrsGenerator, key_generator::RealInsecureKeyGenerator};

#[derive(Clone, Serialize, Deserialize, VersionsDispatch)]
pub enum ThresholdFheKeysVersioned {
    V0(ThresholdFheKeysV0),
    V1(ThresholdFheKeys),
}

/// These are the internal key materials (public and private)
/// that's needed for decryption, user decryption and verifying a proven input.
#[derive(Clone, Serialize, Deserialize, Versionize)]
#[versionize(ThresholdFheKeysVersioned)]
pub struct ThresholdFheKeys {
    pub private_keys: PrivateKeySet<{ ResiduePolyF4Z128::EXTENSION_DEGREE }>,
    pub integer_server_key: tfhe::integer::ServerKey,
    pub sns_key: Option<tfhe::integer::noise_squashing::NoiseSquashingKey>,
    pub decompression_key: Option<DecompressionKey>,
    pub meta_data: KeyGenMetadata,
}

/// These are the internal key materials (public and private)
/// that's needed for decryption, user decryption and verifying a proven input.
#[derive(Clone, Serialize, Deserialize, Version)]
pub struct ThresholdFheKeysV0 {
    pub private_keys: PrivateKeySet<{ ResiduePolyF4Z128::EXTENSION_DEGREE }>,
    pub integer_server_key: tfhe::integer::ServerKey,
    pub sns_key: Option<tfhe::integer::noise_squashing::NoiseSquashingKey>,
    pub decompression_key: Option<DecompressionKey>,
    pub pk_meta_data: HashMap<PubDataType, SignedPubDataHandleInternal>,
}

impl Upgrade<ThresholdFheKeys> for ThresholdFheKeysV0 {
    type Error = std::convert::Infallible;

    fn upgrade(self) -> Result<ThresholdFheKeys, Self::Error> {
        Ok(ThresholdFheKeys {
            private_keys: self.private_keys,
            integer_server_key: self.integer_server_key,
            sns_key: self.sns_key,
            decompression_key: self.decompression_key,
            meta_data: KeyGenMetadata::LegacyV0(self.pk_meta_data),
        })
    }
}

impl ThresholdFheKeys {
    pub fn get_key_switching_key(&self) -> anyhow::Result<&LweKeyswitchKey<Vec<u64>>> {
        match &self.integer_server_key.as_ref().atomic_pattern {
            tfhe::shortint::atomic_pattern::AtomicPatternServerKey::Standard(
                standard_atomic_pattern_server_key,
            ) => Ok(&standard_atomic_pattern_server_key.key_switching_key),
            tfhe::shortint::atomic_pattern::AtomicPatternServerKey::KeySwitch32(_) => {
                anyhow::bail!("No support for KeySwitch32 server key")
            }
            tfhe::shortint::atomic_pattern::AtomicPatternServerKey::Dynamic(_) => {
                anyhow::bail!("No support for dynamic atomic pattern server key")
            }
        }
    }
}

impl Named for ThresholdFheKeys {
    const NAME: &'static str = "ThresholdFheKeys";
}

impl std::fmt::Debug for ThresholdFheKeys {
    fn fmt(&self, f: &mut std::fmt::Formatter<'_>) -> std::fmt::Result {
        f.debug_struct("ThresholdFheKeys")
            .field("private_keys", &"ommitted")
            .field("server_key", &"ommitted")
            .field("decompression_key", &"ommitted")
            .field("pk_meta_data", &self.meta_data)
            .field("ksk", &"ommitted")
            .finish()
    }
}

#[derive(Clone)]
pub struct BucketMetaStore {
    pub(crate) preprocessing_id: RequestId,
    pub(crate) external_signature: Vec<u8>,
    // TODO check if we need Arc/Mutex here
    pub(crate) preprocessing_store: Arc<Mutex<Box<dyn DKGPreprocessing<ResiduePolyF4Z128>>>>,
}

#[cfg(not(feature = "insecure"))]
pub type RealThresholdKms<PubS, PrivS> = ThresholdKms<
    RealInitiator<PrivS, RobustSecurePrssInit>,
    RealUserDecryptor<PubS, PrivS, SecureNoiseFloodPartialDecryptor>,
    RealPublicDecryptor<PubS, PrivS, SecureNoiseFloodDecryptor>,
    RealKeyGenerator<
        PubS,
        PrivS,
        SecureOnlineDistributedKeyGen128<{ ResiduePolyF4Z128::EXTENSION_DEGREE }>,
    >,
    RealPreprocessor<SecureSmallProducerFactory<ResiduePolyF4Z128>>,
    RealCrsGenerator<PubS, PrivS, SecureCeremony>,
    RealContextManager<PubS, PrivS>,
    RealBackupOperator<PubS, PrivS>,
>;

#[cfg(feature = "insecure")]
pub type RealThresholdKms<PubS, PrivS> = ThresholdKms<
    RealInitiator<PrivS, RobustSecurePrssInit>,
    RealUserDecryptor<PubS, PrivS, SecureNoiseFloodPartialDecryptor>,
    RealPublicDecryptor<PubS, PrivS, SecureNoiseFloodDecryptor>,
    RealKeyGenerator<
        PubS,
        PrivS,
        SecureOnlineDistributedKeyGen128<{ ResiduePolyF4Z128::EXTENSION_DEGREE }>,
    >,
    RealInsecureKeyGenerator<
        PubS,
        PrivS,
        SecureOnlineDistributedKeyGen128<{ ResiduePolyF4Z128::EXTENSION_DEGREE }>,
    >,
    RealPreprocessor<SecureSmallProducerFactory<ResiduePolyF4Z128>>,
    RealCrsGenerator<PubS, PrivS, SecureCeremony>,
    RealInsecureCrsGenerator<PubS, PrivS, SecureCeremony>, // doesn't matter which ceremony we use here
    RealContextManager<PubS, PrivS>,
    RealBackupOperator<PubS, PrivS>,
>;

#[allow(clippy::too_many_arguments)]
pub async fn new_real_threshold_kms<PubS, PrivS, F>(
    config: ThresholdPartyConf,
    public_storage: PubS,
    private_storage: PrivS,
    backup_storage: Option<Vault>,
    security_module: Option<SecurityModuleProxy>,
    mpc_listener: TcpListener,
    sk: PrivateSigKey,
    tls_identity: Option<BasicTLSConfig>,
    run_prss: bool,
    rate_limiter_conf: Option<RateLimiterConfig>,
    shutdown_signal: F,
) -> anyhow::Result<(
    RealThresholdKms<PubS, PrivS>,
    HealthServer<impl Health>,
    MetaStoreStatusServiceImpl,
)>
where
    PubS: Storage + Send + Sync + 'static,
    PrivS: Storage + Send + Sync + 'static,
    F: std::future::Future<Output = ()> + Send + 'static,
{
    // load keys from storage
    let key_info_versioned: HashMap<RequestId, ThresholdFheKeys> =
        read_all_data_versioned(&private_storage, &PrivDataType::FheKeyInfo.to_string()).await?;
    let mut public_key_info = HashMap::new();
    let mut pk_map = HashMap::new();
    let custodian_context: HashMap<RequestId, InternalCustodianContext> =
        read_all_data_versioned(&private_storage, &PrivDataType::CustodianInfo.to_string()).await?;

    for (id, info) in key_info_versioned.clone().into_iter() {
        public_key_info.insert(id, info.meta_data.clone());

        let pk = read_pk_at_request_id(&public_storage, &id).await?;
        pk_map.insert(id, pk);
    }

    // load crs_info (roughly hashes of CRS) from storage
    let crs_info: HashMap<RequestId, CrsGenCallValues> =
        read_all_data_versioned(&private_storage, &PrivDataType::CrsInfo.to_string()).await?;

    // set up the MPC service
    let role_assignments: RoleAssignment = config
        .peers
        .clone()
        .into_iter()
        .map(|peer_config| peer_config.into_role_identity())
        .collect();

    let own_identity = tonic_some_or_err(
        role_assignments.get(&Role::indexed_from_one(config.my_id)),
        "Could not find my own identity".to_string(),
    )?;
    let mpc_socket_addr = mpc_listener.local_addr()?;

    // We put the party CA certificates into a hashmap keyed by party addresses
    // to be able to limit trust anchors to only one CA certificate both on
    // client and server.
    let tls_certs = extract_tls_certs(tls_identity, &config.peers).await?;

    // We have to construct a rustls config ourselves instead of using the
    // wrapper from tonic::transport because we need to provide our own
    // certificate verifier that can also validate bundled attestation
    // documents.
    let tls_config = match tls_certs.clone() {
        Some(SendingServiceTLSConfig {
            cert,
            key,
            ca_certs,
            trusted_releases,
            pcr8_expected,
        }) => {
            let cert_chain =
                vec![CertificateDer::from_slice(cert.contents.as_slice()).into_owned()];
            let key_der = PrivateKeyDer::try_from(key.contents.as_slice())
                .map_err(|e| anyhow_error_and_log(e.to_string()))?
                .clone_key();
            let client_verifier =
                AttestedClientVerifier::new(ca_certs, trusted_releases.clone(), pcr8_expected)?;

            match trusted_releases {
                Some(_) => tracing::info!("Creating server with TLS and AWS Nitro attestation"),
                None => {
                    tracing::info!("Creating server with TLS and without AWS Nitro attestation")
                }
            }
            Some(
                ServerConfig::builder()
                    .with_client_cert_verifier(Arc::new(client_verifier))
                    .with_single_cert(cert_chain, key_der)?,
            )
        }
        None => {
            tracing::warn!("Creating server without TLS");
            None
        }
    };

    let (threshold_health_reporter, threshold_health_service) =
        tonic_health::server::health_reporter();
    // This will setup client TLS if tls_certs is set to Some(...)
    let networking_manager = Arc::new(RwLock::new(GrpcNetworkingManager::new(
        own_identity.to_owned(),
        tls_certs,
        config.core_to_core_net,
    )?));
    let manager_clone = Arc::clone(&networking_manager);
    let networking_server = networking_manager
        .write()
        .await
        .new_server(TlsExtensionGetter::SslConnectInfo);
    // we won't be setting TLS configuration through tonic::transport knobs here
    // since it doesn't permit setting rustls configuration directly, and we
    // need to supply a custom certificate verifier to enable AWS Nitro
    // attestation in TLS
    let router = Server::builder()
        .http2_adaptive_window(Some(true))
        .add_service(networking_server)
        .add_service(threshold_health_service);

    tracing::info!(
        "Starting core-to-core server for identity {} on address {:?}.",
        own_identity,
        mpc_socket_addr
    );

    let networking_strategy: Arc<RwLock<NetworkingStrategy>> = Arc::new(RwLock::new(Box::new(
        move |session_id, roles, network_mode| {
            let nm = networking_manager.clone();
            Box::pin(async move {
                let manager = nm.read().await;
                let impl_networking = manager.make_session(session_id, roles, network_mode)?;
                Ok(impl_networking as Arc<dyn Networking + Send + Sync>)
            })
        },
    )));

    let abort_handle = tokio::spawn(async move {
        let (tx, rx) = tokio::sync::oneshot::channel();
        tokio::spawn(prepare_shutdown_signals(shutdown_signal, tx));
        let graceful_shutdown_signal = async {
            // Set the server to be serving when we boot
            threshold_health_reporter.set_serving::<GrpcServer>().await;
            // await is the same as recv on a oneshot channel
            _ = rx.await;
            manager_clone.write().await.sending_service.shutdown();
            // Observe that the following is the shut down of the core (which communicates with the other cores)
            // That is, not the threshold KMS server itself which picks up requests from the blockchain.
            tracing::info!(
                "Starting graceful shutdown of core/threshold {}",
                mpc_socket_addr
            );
            threshold_health_reporter
                .set_not_serving::<GrpcServer>()
                .await;
        };

        // this looks somewhat hairy but there doesn't seem to be an easier way
        // to use arbitrary rustls configs until tonic::transport becomes a
        // separate crate from tonic (whose maintainers don't want to make its
        // API dependent on rustls)
        let tcp_incoming = TcpIncoming::from(mpc_listener);
        match tls_config {
            Some(tls_config) => {
                router
                    .serve_with_incoming_shutdown(
                        TlsIncoming::new(tcp_incoming, tls_config.into()),
                        graceful_shutdown_signal,
                    )
                    .await
            }
            None => {
                router
                    .serve_with_incoming_shutdown(tcp_incoming, graceful_shutdown_signal)
                    .await
            }
        }
        .map_err(|e| {
            anyhow_error_and_log(format!(
                "Failed to launch ddec server on {mpc_socket_addr} with error: {e:?}"
            ))
        })?;
        tracing::info!(
            "core/threshold on {} shutdown completed successfully",
            mpc_socket_addr
        );
        Ok(())
    });

    // If no RedisConf is provided, we just use in-memory storage for the
    // preprocessing. Note: This is only allowed for testing.
    let preproc_factory = match config.preproc_redis {
        None => {
            if cfg!(feature = "insecure") || cfg!(feature = "testing") {
                create_memory_factory()
            } else {
                panic!("Redis configuration must be provided")
            }
        }
        Some(conf) => create_redis_factory(format!("PARTY_{}", config.my_id), &conf),
    };
    let num_sessions_preproc = config
        .num_sessions_preproc
        .map_or(MINIMUM_SESSIONS_PREPROC, |x| {
            std::cmp::max(x, MINIMUM_SESSIONS_PREPROC)
        });
    let base_kms = BaseKmsStruct::new(sk)?;

    let prss_setup_z128 = Arc::new(RwLock::new(None));
    let prss_setup_z64 = Arc::new(RwLock::new(None));
    let preproc_buckets = Arc::new(RwLock::new(MetaStore::new_unlimited()));
    let preproc_factory = Arc::new(Mutex::new(preproc_factory));
    let crs_meta_store = Arc::new(RwLock::new(MetaStore::new_from_map(crs_info)));
    let dkg_pubinfo_meta_store = Arc::new(RwLock::new(MetaStore::new_from_map(public_key_info)));
    let pub_dec_meta_store = Arc::new(RwLock::new(MetaStore::new(
        config.dec_capacity,
        config.min_dec_cache,
    )));
    let user_decrypt_meta_store = Arc::new(RwLock::new(MetaStore::new(
        config.dec_capacity,
        config.min_dec_cache,
    )));
    let custodian_meta_store = Arc::new(RwLock::new(MetaStore::new_from_map(custodian_context)));
    let crypto_storage = ThresholdCryptoMaterialStorage::new(
        public_storage,
        private_storage,
        backup_storage,
        pk_map,
        key_info_versioned,
    );

    let session_preparer = SessionPreparer {
        base_kms: base_kms.new_instance().await,
        threshold: config.threshold,
        my_id: config.my_id,
        role_assignments: role_assignments.clone(),
        networking_strategy,
        prss_setup_z128: Arc::clone(&prss_setup_z128),
        prss_setup_z64: Arc::clone(&prss_setup_z64),
    };

    let metastore_status_service = MetaStoreStatusServiceImpl::new(
        Some(dkg_pubinfo_meta_store.clone()),  // key_gen_store
        Some(pub_dec_meta_store.clone()),      // pub_dec_store
        Some(user_decrypt_meta_store.clone()), // user_dec_store
        Some(crs_meta_store.clone()),          // crs_store
        Some(preproc_buckets.clone()),         // preproc_store
        Some(custodian_meta_store.clone()),    // custodian_context_store
    );

    let (core_service_health_reporter, core_service_health_service) =
        tonic_health::server::health_reporter();
    let thread_core_health_reporter = core_service_health_reporter.clone();
    {
        // We are only serving after initialization
        thread_core_health_reporter
            .set_not_serving::<CoreServiceEndpointServer<RealThresholdKms<PubS, PrivS>>>()
            .await;
    }
    let initiator = RealInitiator {
        prss_setup_z128: Arc::clone(&prss_setup_z128),
        prss_setup_z64: Arc::clone(&prss_setup_z64),
        private_storage: crypto_storage.get_private_storage(),
        session_preparer: session_preparer.new_instance().await,
        health_reporter: thread_core_health_reporter.clone(),
        _init: PhantomData,
    };
    let req_id_prss = RequestId::try_from(PRSS_INIT_REQ_ID.to_string())?; // the init epoch ID is currently fixed to PRSS_INIT_REQ_ID
    if run_prss {
        tracing::info!(
            "Initializing threshold KMS server and generating a new PRSS Setup for {}",
            config.my_id
        );

        initiator.init_prss(&req_id_prss).await?;
    } else {
        tracing::info!(
            "Trying to initializing threshold KMS server and reading PRSS from storage for {}",
            config.my_id
        );
        if let Err(e) = initiator.init_prss_from_disk(&req_id_prss).await {
            tracing::warn!(
                "Could not read PRSS Setup from storage for {}: {}. You will need to call the init end-point later before you can use the KMS server",
                config.my_id,
                e
            );
        }
    }

    let tracker = Arc::new(TaskTracker::new());
    let slow_events = Arc::new(Mutex::new(HashMap::new()));
    let rate_limiter = RateLimiter::new(rate_limiter_conf.unwrap_or_default());

    let user_decryptor = RealUserDecryptor {
        base_kms: base_kms.new_instance().await,
        crypto_storage: crypto_storage.clone(),
        user_decrypt_meta_store,
        session_preparer: Arc::new(session_preparer.new_instance().await),
        tracker: Arc::clone(&tracker),
        rate_limiter: rate_limiter.clone(),
        decryption_mode: config.decryption_mode,
        _dec: PhantomData,
    };

    let public_decryptor = RealPublicDecryptor {
        base_kms: base_kms.new_instance().await,
        crypto_storage: crypto_storage.clone(),
        pub_dec_meta_store,
        session_preparer: Arc::new(session_preparer.new_instance().await),
        tracker: Arc::clone(&tracker),
        rate_limiter: rate_limiter.clone(),
        decryption_mode: config.decryption_mode,
        _dec: PhantomData,
    };

    let keygenerator = RealKeyGenerator {
        base_kms: base_kms.new_instance().await,
        crypto_storage: crypto_storage.clone(),
        preproc_buckets: Arc::clone(&preproc_buckets),
        dkg_pubinfo_meta_store,
        session_preparer: session_preparer.new_instance().await,
        tracker: Arc::clone(&tracker),
        ongoing: Arc::clone(&slow_events),
        rate_limiter: rate_limiter.clone(),
        _kg: PhantomData,
    };

    #[cfg(feature = "insecure")]
    let insecure_keygenerator = RealInsecureKeyGenerator::from_real_keygen(&keygenerator).await;

    let keygen_preprocessor = RealPreprocessor {
        sig_key: Arc::clone(&base_kms.sig_key),
        prss_setup: prss_setup_z128,
        preproc_buckets,
        preproc_factory,
        num_sessions_preproc,
        session_preparer: session_preparer.new_instance().await,
        tracker: Arc::clone(&tracker),
        ongoing: Arc::clone(&slow_events),
        rate_limiter: rate_limiter.clone(),
        _producer_factory: PhantomData,
    };

    let crs_generator = RealCrsGenerator {
        base_kms: base_kms.new_instance().await,
        crypto_storage: crypto_storage.clone(),
        crs_meta_store,
        session_preparer,
        tracker: Arc::clone(&tracker),
        ongoing: Arc::clone(&slow_events),
        rate_limiter: rate_limiter.clone(),
        _ceremony: PhantomData,
    };

    #[cfg(feature = "insecure")]
    let insecure_crs_generator = RealInsecureCrsGenerator::from_real_crsgen(&crs_generator).await;

    let context_manager = RealContextManager {
        base_kms: base_kms.new_instance().await,
        crypto_storage: crypto_storage.clone(),
        custodian_meta_store,
        my_role: Role::indexed_from_one(config.my_id),
        tracker: Arc::clone(&tracker),
    };

    let backup_operator = RealBackupOperator {
        crypto_storage: crypto_storage.clone(),
        security_module,
    };
    // Update backup vault if it exists
    // This ensures that all files in the private storage are also in the backup vault
    // Thus the vault gets automatically updated incase its location changes, or in case of a deletion
    // Note however that the data in the vault is not checked for corruption.
    backup_operator.update_backup_vault().await?;

    let kms = ThresholdKms::new(
        initiator,
        user_decryptor,
        public_decryptor,
        keygenerator,
        #[cfg(feature = "insecure")]
        insecure_keygenerator,
        keygen_preprocessor,
        crs_generator,
        #[cfg(feature = "insecure")]
        insecure_crs_generator,
        context_manager,
        backup_operator,
        Arc::clone(&tracker),
        thread_core_health_reporter,
        abort_handle,
    );

    Ok((kms, core_service_health_service, metastore_status_service))
}

/// Helper function to extract the TLS certificates from the peer configurations and TLS configuration.
/// It returns a `SendingServiceTLSConfig` which consists of a tuple of the server certificate, private key, and a map of CA certificates
async fn extract_tls_certs(
    tls_identity: Option<BasicTLSConfig>,
    peer_configs: &[PeerConf],
) -> anyhow::Result<Option<SendingServiceTLSConfig>> {
    if let Some(BasicTLSConfig {
        cert,
        key,
        trusted_releases,
        pcr8_expected,
    }) = tls_identity
    {
        let mut cert_strings = Vec::new();
        for peer in peer_configs {
            match peer.tls_cert.as_ref() {
                Some(TlsCert::Path(path)) => cert_strings.push(
                    tokio::fs::read_to_string(path)
                        .await
                        .map_err(|e| anyhow::anyhow!("Could not read CA certificates: {e}")),
                ),
                Some(TlsCert::Pem(bytes)) => cert_strings.push(Ok(bytes.to_string())),
                None => {}
            };
        }
        let ca_certs = build_ca_certs_map(cert_strings.into_iter())?;
        tracing::info!("Using TLS trust anchors: {:?}", ca_certs.keys());
        Ok(Some(SendingServiceTLSConfig {
            cert,
            key,
            ca_certs,
            trusted_releases,
            pcr8_expected,
        }))
    } else {
        Ok(None)
    }
}

#[cfg(test)]
mod tests {
    use threshold_fhe::execution::tfhe_internals::public_keysets::FhePubKeySet;

    use super::*;

    impl ThresholdFheKeys {
        /// Initializes a dummy private keyset with the given parameters and returns it along with a public key set.
        /// The keyset is *not* meant to be used for any computation or protocol,
        /// it's only used during testing with a mocked decryption protocol that does not actually load the keys.
        pub fn init_dummy<R: rand::Rng + rand::CryptoRng>(
            param: threshold_fhe::execution::tfhe_internals::parameters::DKGParams,
            rng: &mut R,
        ) -> (Self, FhePubKeySet) {
            let keyset =
                threshold_fhe::execution::tfhe_internals::test_feature::gen_key_set(param, rng);

            let server_key = keyset.public_keys.server_key.clone();
            let (
                integer_server_key,
                _ksk,
                _compression_key,
                decompression_key,
                sns_key,
                _sns_compression_key,
                _tag,
            ) = keyset.public_keys.server_key.into_raw_parts();

            let pub_key_set = FhePubKeySet {
                public_key: keyset.public_keys.public_key,
                server_key,
            };

            let priv_key_set = PrivateKeySet::init_dummy(param);

            let priv_key_set = Self {
                private_keys: priv_key_set,
                integer_server_key,
                sns_key,
                decompression_key,
                meta_data: KeyGenMetadata::new(
                    RequestId::zeros(),
                    RequestId::zeros(),
                    HashMap::new(),
                    vec![],
                ),
            };

            (priv_key_set, pub_key_set)
        }
    }
}<|MERGE_RESOLUTION|>--- conflicted
+++ resolved
@@ -55,13 +55,9 @@
     consts::{MINIMUM_SESSIONS_PREPROC, PRSS_INIT_REQ_ID},
     cryptography::{attestation::SecurityModuleProxy, internal_crypto_types::PrivateSigKey},
     engine::{
-<<<<<<< HEAD
+        backup_operator::RealBackupOperator,
         base::{BaseKmsStruct, CrsGenCallValues, KeyGenMetadata},
-=======
-        backup_operator::RealBackupOperator,
-        base::{compute_info, BaseKmsStruct, KeyGenCallValues, DSEP_PUBDATA_KEY},
         context_manager::RealContextManager,
->>>>>>> 78b7dee5
         prepare_shutdown_signals,
         threshold::{
             service::{
