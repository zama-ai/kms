// === Standard Library ===
use std::{collections::HashMap, marker::PhantomData, sync::Arc};

// === External Crates ===
use kms_grpc::{
    kms_service::v1::core_service_endpoint_server::CoreServiceEndpointServer,
    rpc_types::{PrivDataType, PubDataType, SignedPubDataHandleInternal},
    RequestId,
};
use serde::{Deserialize, Serialize};
use tfhe::{
    core_crypto::prelude::LweKeyswitchKey, integer::compression_keys::DecompressionKey,
    named::Named, Versionize,
};
use tfhe_versionable::{Upgrade, Version, VersionsDispatch};
use threshold_fhe::{
    algebra::{galois_rings::degree_4::ResiduePolyF4Z128, structure_traits::Ring},
    execution::{
        endpoints::keygen::SecureOnlineDistributedKeyGen128,
        online::preprocessing::{
            create_memory_factory, create_redis_factory,
            orchestration::producer_traits::SecureSmallProducerFactory, DKGPreprocessing,
        },
        runtime::party::{Role, RoleAssignment},
        small_execution::prss::RobustSecurePrssInit,
        tfhe_internals::{parameters::DKGParams, private_keysets::PrivateKeySet},
        zk::ceremony::SecureCeremony,
    },
    networking::grpc::{GrpcNetworkingManager, GrpcServer, TlsExtensionGetter},
};
use tokio::{
    net::TcpListener,
    sync::{Mutex, RwLock},
};
use tokio_rustls::rustls::{client::ClientConfig, server::ServerConfig};
use tokio_util::task::TaskTracker;
use tonic::transport::{server::TcpIncoming, Server};
use tonic_health::pb::health_server::{Health, HealthServer};
use tonic_tls::rustls::TlsIncoming;

// === Internal Crate ===
use crate::{
    anyhow_error_and_log,
<<<<<<< HEAD
    backup::{custodian::InternalCustodianContext, operator::BackupCommitments},
    conf::threshold::{PeerConf, ThresholdPartyConf, TlsCert},
=======
    backup::custodian::InternalCustodianContext,
    conf::threshold::ThresholdPartyConf,
    consts::DEFAULT_MPC_CONTEXT,
>>>>>>> 68ac0c02
    consts::{MINIMUM_SESSIONS_PREPROC, PRSS_INIT_REQ_ID},
    cryptography::{attestation::SecurityModuleProxy, internal_crypto_types::PrivateSigKey},
    engine::{
        backup_operator::RealBackupOperator,
        base::{BaseKmsStruct, CrsGenMetadata, KeyGenMetadata},
        context_manager::RealContextManager,
        prepare_shutdown_signals,
        threshold::{
            service::public_decryptor::SecureNoiseFloodDecryptor,
            service::session::{SessionPreparer, SessionPreparerManager},
            service::user_decryptor::SecureNoiseFloodPartialDecryptor,
            threshold_kms::ThresholdKms,
        },
    },
    grpc::metastore_status_service::MetaStoreStatusServiceImpl,
    util::{
        meta_store::MetaStore,
        rate_limiter::{RateLimiter, RateLimiterConfig},
    },
    vault::{
        storage::{
            crypto_material::ThresholdCryptoMaterialStorage, read_all_data_versioned,
            read_pk_at_request_id, Storage,
        },
        Vault,
    },
};

// === Current Module Imports ===
use super::{
    crs_generator::RealCrsGenerator, initiator::RealInitiator, key_generator::RealKeyGenerator,
    preprocessor::RealPreprocessor, public_decryptor::RealPublicDecryptor,
    user_decryptor::RealUserDecryptor,
};

// === Insecure Feature-Specific Imports ===
#[cfg(feature = "insecure")]
use super::{crs_generator::RealInsecureCrsGenerator, key_generator::RealInsecureKeyGenerator};

#[derive(Clone, Serialize, Deserialize, VersionsDispatch)]
pub enum ThresholdFheKeysVersioned {
    V0(ThresholdFheKeysV0),
    V1(ThresholdFheKeys),
}

/// These are the internal key materials (public and private)
/// that's needed for decryption, user decryption and verifying a proven input.
#[derive(Clone, Serialize, Deserialize, Versionize)]
#[versionize(ThresholdFheKeysVersioned)]
pub struct ThresholdFheKeys {
    pub private_keys: PrivateKeySet<{ ResiduePolyF4Z128::EXTENSION_DEGREE }>,
    pub integer_server_key: tfhe::integer::ServerKey,
    pub sns_key: Option<tfhe::integer::noise_squashing::NoiseSquashingKey>,
    pub decompression_key: Option<DecompressionKey>,
    pub meta_data: KeyGenMetadata,
}

/// These are the internal key materials (public and private)
/// that's needed for decryption, user decryption and verifying a proven input.
#[derive(Clone, Serialize, Deserialize, Version)]
pub struct ThresholdFheKeysV0 {
    pub private_keys: PrivateKeySet<{ ResiduePolyF4Z128::EXTENSION_DEGREE }>,
    pub integer_server_key: tfhe::integer::ServerKey,
    pub sns_key: Option<tfhe::integer::noise_squashing::NoiseSquashingKey>,
    pub decompression_key: Option<DecompressionKey>,
    pub pk_meta_data: HashMap<PubDataType, SignedPubDataHandleInternal>,
}

impl Upgrade<ThresholdFheKeys> for ThresholdFheKeysV0 {
    type Error = std::convert::Infallible;

    fn upgrade(self) -> Result<ThresholdFheKeys, Self::Error> {
        Ok(ThresholdFheKeys {
            private_keys: self.private_keys,
            integer_server_key: self.integer_server_key,
            sns_key: self.sns_key,
            decompression_key: self.decompression_key,
            meta_data: KeyGenMetadata::LegacyV0(self.pk_meta_data),
        })
    }
}

impl ThresholdFheKeys {
    pub fn get_key_switching_key(&self) -> anyhow::Result<&LweKeyswitchKey<Vec<u64>>> {
        match &self.integer_server_key.as_ref().atomic_pattern {
            tfhe::shortint::atomic_pattern::AtomicPatternServerKey::Standard(
                standard_atomic_pattern_server_key,
            ) => Ok(&standard_atomic_pattern_server_key.key_switching_key),
            tfhe::shortint::atomic_pattern::AtomicPatternServerKey::KeySwitch32(_) => {
                anyhow::bail!("No support for KeySwitch32 server key")
            }
            tfhe::shortint::atomic_pattern::AtomicPatternServerKey::Dynamic(_) => {
                anyhow::bail!("No support for dynamic atomic pattern server key")
            }
        }
    }
}

impl Named for ThresholdFheKeys {
    const NAME: &'static str = "ThresholdFheKeys";
}

impl std::fmt::Debug for ThresholdFheKeys {
    fn fmt(&self, f: &mut std::fmt::Formatter<'_>) -> std::fmt::Result {
        f.debug_struct("ThresholdFheKeys")
            .field("private_keys", &"ommitted")
            .field("server_key", &"ommitted")
            .field("decompression_key", &"ommitted")
            .field("pk_meta_data", &self.meta_data)
            .field("ksk", &"ommitted")
            .finish()
    }
}

#[derive(Clone)]
pub struct BucketMetaStore {
    pub(crate) preprocessing_id: RequestId,
    pub(crate) external_signature: Vec<u8>,
    pub(crate) preprocessing_store: Arc<Mutex<Box<dyn DKGPreprocessing<ResiduePolyF4Z128>>>>,
    pub(crate) dkg_param: DKGParams,
}

#[cfg(not(feature = "insecure"))]
pub type RealThresholdKms<PubS, PrivS> = ThresholdKms<
    RealInitiator<PrivS, RobustSecurePrssInit>,
    RealUserDecryptor<PubS, PrivS, SecureNoiseFloodPartialDecryptor>,
    RealPublicDecryptor<PubS, PrivS, SecureNoiseFloodDecryptor>,
    RealKeyGenerator<
        PubS,
        PrivS,
        SecureOnlineDistributedKeyGen128<{ ResiduePolyF4Z128::EXTENSION_DEGREE }>,
    >,
    RealPreprocessor<SecureSmallProducerFactory<ResiduePolyF4Z128>>,
    RealCrsGenerator<PubS, PrivS, SecureCeremony>,
    RealContextManager<PubS, PrivS>,
    RealBackupOperator<PubS, PrivS>,
>;

#[cfg(feature = "insecure")]
pub type RealThresholdKms<PubS, PrivS> = ThresholdKms<
    RealInitiator<PrivS, RobustSecurePrssInit>,
    RealUserDecryptor<PubS, PrivS, SecureNoiseFloodPartialDecryptor>,
    RealPublicDecryptor<PubS, PrivS, SecureNoiseFloodDecryptor>,
    RealKeyGenerator<
        PubS,
        PrivS,
        SecureOnlineDistributedKeyGen128<{ ResiduePolyF4Z128::EXTENSION_DEGREE }>,
    >,
    RealInsecureKeyGenerator<
        PubS,
        PrivS,
        SecureOnlineDistributedKeyGen128<{ ResiduePolyF4Z128::EXTENSION_DEGREE }>,
    >,
    RealPreprocessor<SecureSmallProducerFactory<ResiduePolyF4Z128>>,
    RealCrsGenerator<PubS, PrivS, SecureCeremony>,
    RealInsecureCrsGenerator<PubS, PrivS, SecureCeremony>, // doesn't matter which ceremony we use here
    RealContextManager<PubS, PrivS>,
    RealBackupOperator<PubS, PrivS>,
>;

#[allow(clippy::too_many_arguments)]
pub async fn new_real_threshold_kms<PubS, PrivS, F>(
    config: ThresholdPartyConf,
    public_storage: PubS,
    private_storage: PrivS,
    backup_storage: Option<Vault>,
    security_module: Option<SecurityModuleProxy>,
    mpc_listener: TcpListener,
    sk: PrivateSigKey,
    tls_config: Option<(ServerConfig, ClientConfig)>,
    peer_tcp_proxy: bool,
    run_prss: bool,
    rate_limiter_conf: Option<RateLimiterConfig>,
    shutdown_signal: F,
) -> anyhow::Result<(
    RealThresholdKms<PubS, PrivS>,
    HealthServer<impl Health>,
    MetaStoreStatusServiceImpl,
)>
where
    PubS: Storage + Send + Sync + 'static,
    PrivS: Storage + Send + Sync + 'static,
    F: std::future::Future<Output = ()> + Send + 'static,
{
    // load keys from storage
    let key_info_versioned: HashMap<RequestId, ThresholdFheKeys> =
        read_all_data_versioned(&private_storage, &PrivDataType::FheKeyInfo.to_string()).await?;
    let mut public_key_info = HashMap::new();
    let mut pk_map = HashMap::new();
<<<<<<< HEAD
    let backup_com: HashMap<RequestId, BackupCommitments> =
        read_all_data_versioned(&public_storage, &PubDataType::Commitments.to_string()).await?;
    let custodian_context: HashMap<RequestId, InternalCustodianContext> = backup_com
        .into_iter()
        .map(|(r, com)| (r, com.custodian_context().to_owned()))
        .collect();
=======
>>>>>>> 68ac0c02
    for (id, info) in key_info_versioned.clone().into_iter() {
        public_key_info.insert(id, info.meta_data.clone());

        let pk = read_pk_at_request_id(&public_storage, &id).await?;
        pk_map.insert(id, pk);
    }

    // load crs_info (roughly hashes of CRS) from storage
    let crs_info: HashMap<RequestId, CrsGenMetadata> =
        read_all_data_versioned(&private_storage, &PrivDataType::CrsInfo.to_string()).await?;

    let networking_manager = Arc::new(RwLock::new(GrpcNetworkingManager::new(
        Role::indexed_from_one(config.my_id),
        tls_config
            .as_ref()
            .map(|(_, client_config)| client_config.clone()),
        config.core_to_core_net,
        peer_tcp_proxy,
        // The mapping from roles to network addresses is dependent on contexts set dynamically, so we put it in a mutable map
        Arc::new(RwLock::new(HashMap::new())),
    )?));

    // the initial MPC node might not accept any peers because initially there's no context
    let mpc_socket_addr = mpc_listener.local_addr()?;

    let (threshold_health_reporter, threshold_health_service) =
        tonic_health::server::health_reporter();

    let networking_server = networking_manager
        .write()
        .await
        .new_server(TlsExtensionGetter::SslConnectInfo);
    let router = Server::builder()
        .http2_adaptive_window(Some(true))
        .add_service(networking_server)
        .add_service(threshold_health_service);

    tracing::info!(
        "Starting core-to-core server for party {} on address {:?}.",
        config.my_id,
        mpc_socket_addr
    );

    let manager_clone = Arc::clone(&networking_manager);
    let abort_handle = tokio::spawn(async move {
        let (tx, rx) = tokio::sync::oneshot::channel();
        tokio::spawn(prepare_shutdown_signals(shutdown_signal, tx));
        let graceful_shutdown_signal = async {
            // Set the server to be serving when we boot
            threshold_health_reporter.set_serving::<GrpcServer>().await;
            // await is the same as recv on a oneshot channel
            _ = rx.await;
            manager_clone.write().await.sending_service.shutdown();
            // Observe that the following is the shut down of the core (which communicates with the other cores)
            // That is, not the threshold KMS server itself which picks up requests from the blockchain.
            tracing::info!(
                "Starting graceful shutdown of core/threshold {}",
                mpc_socket_addr
            );
            threshold_health_reporter
                .set_not_serving::<GrpcServer>()
                .await;
        };

        // this looks somewhat hairy but there doesn't seem to be an easier way
        // to use arbitrary rustls configs until tonic::transport becomes a
        // separate crate from tonic (whose maintainers don't want to make its
        // API dependent on rustls)
        let tcp_incoming = TcpIncoming::from(mpc_listener);
        match tls_config {
            Some((server_config, _)) => {
                router
                    .serve_with_incoming_shutdown(
                        TlsIncoming::new(tcp_incoming, server_config.into()),
                        graceful_shutdown_signal,
                    )
                    .await
            }
            None => {
                router
                    .serve_with_incoming_shutdown(tcp_incoming, graceful_shutdown_signal)
                    .await
            }
        }
        .map_err(|e| {
            anyhow_error_and_log(format!(
                "Failed to launch ddec server on {mpc_socket_addr} with error: {e:?}"
            ))
        })?;
        tracing::info!(
            "core/threshold on {} shutdown completed successfully",
            mpc_socket_addr
        );
        Ok(())
    });

    let custodian_context: HashMap<RequestId, InternalCustodianContext> =
        read_all_data_versioned(&private_storage, &PrivDataType::CustodianInfo.to_string()).await?;

    // If no RedisConf is provided, we just use in-memory storage for the
    // preprocessing. Note: This is only allowed for testing.
    let preproc_factory = match &config.preproc_redis {
        None => {
            if cfg!(feature = "insecure") || cfg!(feature = "testing") {
                create_memory_factory()
            } else {
                panic!("Redis configuration must be provided")
            }
        }
        Some(conf) => create_redis_factory(format!("PARTY_{}", config.my_id), conf),
    };
    let num_sessions_preproc = config
        .num_sessions_preproc
        .map_or(MINIMUM_SESSIONS_PREPROC, |x| {
            std::cmp::max(x, MINIMUM_SESSIONS_PREPROC)
        });
    let base_kms = BaseKmsStruct::new(sk)?;

    let prss_setup_z128 = Arc::new(RwLock::new(None));
    let prss_setup_z64 = Arc::new(RwLock::new(None));
    let preproc_buckets = Arc::new(RwLock::new(MetaStore::new_unlimited()));
    let preproc_factory = Arc::new(Mutex::new(preproc_factory));
    let crs_meta_store = Arc::new(RwLock::new(MetaStore::new_from_map(crs_info)));
    let dkg_pubinfo_meta_store = Arc::new(RwLock::new(MetaStore::new_from_map(public_key_info)));
    let pub_dec_meta_store = Arc::new(RwLock::new(MetaStore::new(
        config.dec_capacity,
        config.min_dec_cache,
    )));
    let user_decrypt_meta_store = Arc::new(RwLock::new(MetaStore::new(
        config.dec_capacity,
        config.min_dec_cache,
    )));
    let custodian_meta_store = Arc::new(RwLock::new(MetaStore::new_from_map(custodian_context)));
    let crypto_storage = ThresholdCryptoMaterialStorage::new(
        public_storage,
        private_storage,
        backup_storage,
        pk_map,
        key_info_versioned,
    );

    // Note that the manager is empty, it needs to be filled with session preparers
    // For testing this needs to be done manually.
    let session_preparer_manager = SessionPreparerManager::empty(config.my_id.to_string());

    // Optionally add a testing session preparer.
    let _ = match config.peers {
        Some(ref peers) => {
            let role_assignment: RoleAssignment = peers
                .iter()
                .map(|peer_config| peer_config.into_role_identity())
                .collect();
            let session_preparer = SessionPreparer::new(
                base_kms.new_instance().await,
                config.threshold,
                Role::indexed_from_one(config.my_id),
                role_assignment.clone(),
                networking_manager.clone(),
                Arc::clone(&prss_setup_z128),
                Arc::clone(&prss_setup_z64),
            );
            session_preparer_manager
                .insert(*DEFAULT_MPC_CONTEXT, session_preparer)
                .await;
            // TODO this is a workaround where we need to set the same role assignment
            // to the GrpcNetworkingManager.
            networking_manager
                .write()
                .await
                .set_global_role_assignment(role_assignment)
                .await;
            Some(())
        }
        None => None,
    };
    let session_preparer_getter = session_preparer_manager.make_getter();

    let metastore_status_service = MetaStoreStatusServiceImpl::new(
        Some(dkg_pubinfo_meta_store.clone()),  // key_gen_store
        Some(pub_dec_meta_store.clone()),      // pub_dec_store
        Some(user_decrypt_meta_store.clone()), // user_dec_store
        Some(crs_meta_store.clone()),          // crs_store
        Some(preproc_buckets.clone()),         // preproc_store
        Some(custodian_meta_store.clone()),    // custodian_context_store
    );

    let (core_service_health_reporter, core_service_health_service) =
        tonic_health::server::health_reporter();
    let thread_core_health_reporter = core_service_health_reporter.clone();
    {
        // We are only serving after initialization
        thread_core_health_reporter
            .set_not_serving::<CoreServiceEndpointServer<RealThresholdKms<PubS, PrivS>>>()
            .await;
    }
    let initiator = RealInitiator {
        prss_setup_z128: Arc::clone(&prss_setup_z128),
        prss_setup_z64: Arc::clone(&prss_setup_z64),
        private_storage: crypto_storage.get_private_storage(),
        session_preparer_manager,
        networking_manager,
        health_reporter: thread_core_health_reporter.clone(),
        _init: PhantomData,
        threshold_config: config.clone(),
        base_kms: base_kms.new_instance().await,
    };

    // TODO eventually this PRSS ID should come from the context request
    // the PRSS should never be run in this function.
    let req_id_prss = RequestId::try_from(PRSS_INIT_REQ_ID.to_string())?; // the init epoch ID is currently fixed to PRSS_INIT_REQ_ID
    if run_prss {
        tracing::info!(
            "Initializing threshold KMS server and generating a new PRSS Setup for {}",
            config.my_id
        );
        initiator.init_prss(&req_id_prss).await?;
    } else {
        tracing::info!(
            "Trying to initializing threshold KMS server and reading PRSS from storage for {}",
            config.my_id
        );
        if let Err(e) = initiator.init_prss_from_disk(&req_id_prss).await {
            tracing::warn!(
                "Could not read PRSS Setup from storage for {}: {}. You will need to call the init end-point later before you can use the KMS server",
                config.my_id,
                e
            );
        }
    }

    let tracker = Arc::new(TaskTracker::new());
    let slow_events = Arc::new(Mutex::new(HashMap::new()));
    let rate_limiter = RateLimiter::new(rate_limiter_conf.unwrap_or_default());

    let user_decryptor = RealUserDecryptor {
        base_kms: base_kms.new_instance().await,
        crypto_storage: crypto_storage.clone(),
        user_decrypt_meta_store,
        session_preparer_getter: session_preparer_getter.clone(),
        tracker: Arc::clone(&tracker),
        rate_limiter: rate_limiter.clone(),
        decryption_mode: config.decryption_mode,
        _dec: PhantomData,
    };

    let public_decryptor = RealPublicDecryptor {
        base_kms: base_kms.new_instance().await,
        crypto_storage: crypto_storage.clone(),
        pub_dec_meta_store,
        session_preparer_getter: session_preparer_getter.clone(),
        tracker: Arc::clone(&tracker),
        rate_limiter: rate_limiter.clone(),
        decryption_mode: config.decryption_mode,
        _dec: PhantomData,
    };

    let keygenerator = RealKeyGenerator {
        base_kms: base_kms.new_instance().await,
        crypto_storage: crypto_storage.clone(),
        preproc_buckets: Arc::clone(&preproc_buckets),
        dkg_pubinfo_meta_store,
        session_preparer_getter: session_preparer_getter.clone(),
        tracker: Arc::clone(&tracker),
        ongoing: Arc::clone(&slow_events),
        rate_limiter: rate_limiter.clone(),
        _kg: PhantomData,
    };

    #[cfg(feature = "insecure")]
    let insecure_keygenerator = RealInsecureKeyGenerator::from_real_keygen(&keygenerator).await;

    let keygen_preprocessor = RealPreprocessor {
        sig_key: Arc::clone(&base_kms.sig_key),
        prss_setup: prss_setup_z128,
        preproc_buckets,
        preproc_factory,
        num_sessions_preproc,
        session_preparer_getter: session_preparer_getter.clone(),
        tracker: Arc::clone(&tracker),
        ongoing: Arc::clone(&slow_events),
        rate_limiter: rate_limiter.clone(),
        _producer_factory: PhantomData,
    };

    let crs_generator = RealCrsGenerator {
        base_kms: base_kms.new_instance().await,
        crypto_storage: crypto_storage.clone(),
        crs_meta_store,
        session_preparer_getter,
        tracker: Arc::clone(&tracker),
        ongoing: Arc::clone(&slow_events),
        rate_limiter: rate_limiter.clone(),
        _ceremony: PhantomData,
    };

    #[cfg(feature = "insecure")]
    let insecure_crs_generator = RealInsecureCrsGenerator::from_real_crsgen(&crs_generator).await;

    let context_manager = RealContextManager {
        base_kms: base_kms.new_instance().await,
        crypto_storage: crypto_storage.inner.clone(),
        custodian_meta_store,
        my_role: Role::indexed_from_one(config.my_id),
    };

    let backup_operator = RealBackupOperator::new(
        Role::indexed_from_one(config.my_id),
        base_kms.new_instance().await,
        crypto_storage.inner.clone(),
        security_module,
    );
    // Update backup vault if it exists
    // This ensures that all files in the private storage are also in the backup vault
    // Thus the vault gets automatically updated incase its location changes, or in case of a deletion
    // Note however that the data in the vault is not checked for corruption.
    backup_operator.update_backup_vault().await?;

    let kms = ThresholdKms::new(
        initiator,
        user_decryptor,
        public_decryptor,
        keygenerator,
        #[cfg(feature = "insecure")]
        insecure_keygenerator,
        keygen_preprocessor,
        crs_generator,
        #[cfg(feature = "insecure")]
        insecure_crs_generator,
        context_manager,
        backup_operator,
        Arc::clone(&tracker),
        thread_core_health_reporter,
        abort_handle,
    );

    Ok((kms, core_service_health_service, metastore_status_service))
}

#[cfg(test)]
mod tests {
    use threshold_fhe::execution::tfhe_internals::public_keysets::FhePubKeySet;

    use super::*;

    impl ThresholdFheKeys {
        /// Initializes a dummy private keyset with the given parameters and returns it along with a public key set.
        /// The keyset is *not* meant to be used for any computation or protocol,
        /// it's only used during testing with a mocked decryption protocol that does not actually load the keys.
        pub fn init_dummy<R: rand::Rng + rand::CryptoRng>(
            param: threshold_fhe::execution::tfhe_internals::parameters::DKGParams,
            rng: &mut R,
        ) -> (Self, FhePubKeySet) {
            let keyset =
                threshold_fhe::execution::tfhe_internals::test_feature::gen_key_set(param, rng);

            let server_key = keyset.public_keys.server_key.clone();
            let (
                integer_server_key,
                _ksk,
                _compression_key,
                decompression_key,
                sns_key,
                _sns_compression_key,
                _tag,
            ) = keyset.public_keys.server_key.into_raw_parts();

            let pub_key_set = FhePubKeySet {
                public_key: keyset.public_keys.public_key,
                server_key,
            };

            let priv_key_set = PrivateKeySet::init_dummy(param);

            let priv_key_set = Self {
                private_keys: priv_key_set,
                integer_server_key,
                sns_key,
                decompression_key,
                meta_data: KeyGenMetadata::new(
                    RequestId::zeros(),
                    RequestId::zeros(),
                    HashMap::new(),
                    vec![],
                ),
            };

            (priv_key_set, pub_key_set)
        }
    }
}<|MERGE_RESOLUTION|>--- conflicted
+++ resolved
@@ -41,14 +41,9 @@
 // === Internal Crate ===
 use crate::{
     anyhow_error_and_log,
-<<<<<<< HEAD
     backup::{custodian::InternalCustodianContext, operator::BackupCommitments},
-    conf::threshold::{PeerConf, ThresholdPartyConf, TlsCert},
-=======
-    backup::custodian::InternalCustodianContext,
     conf::threshold::ThresholdPartyConf,
     consts::DEFAULT_MPC_CONTEXT,
->>>>>>> 68ac0c02
     consts::{MINIMUM_SESSIONS_PREPROC, PRSS_INIT_REQ_ID},
     cryptography::{attestation::SecurityModuleProxy, internal_crypto_types::PrivateSigKey},
     engine::{
@@ -238,15 +233,12 @@
         read_all_data_versioned(&private_storage, &PrivDataType::FheKeyInfo.to_string()).await?;
     let mut public_key_info = HashMap::new();
     let mut pk_map = HashMap::new();
-<<<<<<< HEAD
     let backup_com: HashMap<RequestId, BackupCommitments> =
         read_all_data_versioned(&public_storage, &PubDataType::Commitments.to_string()).await?;
     let custodian_context: HashMap<RequestId, InternalCustodianContext> = backup_com
         .into_iter()
         .map(|(r, com)| (r, com.custodian_context().to_owned()))
         .collect();
-=======
->>>>>>> 68ac0c02
     for (id, info) in key_info_versioned.clone().into_iter() {
         public_key_info.insert(id, info.meta_data.clone());
 
@@ -343,9 +335,6 @@
         Ok(())
     });
 
-    let custodian_context: HashMap<RequestId, InternalCustodianContext> =
-        read_all_data_versioned(&private_storage, &PrivDataType::CustodianInfo.to_string()).await?;
-
     // If no RedisConf is provided, we just use in-memory storage for the
     // preprocessing. Note: This is only allowed for testing.
     let preproc_factory = match &config.preproc_redis {
