// === Standard Library ===
use std::{collections::HashMap, marker::PhantomData, sync::Arc};

// === External Crates ===
use kms_grpc::{
    identifiers::EpochId,
    kms_service::v1::core_service_endpoint_server::CoreServiceEndpointServer,
    rpc_types::{PrivDataType, PubDataType, SignedPubDataHandleInternal},
    RequestId,
};
use serde::{Deserialize, Serialize};
use tfhe::{
    core_crypto::prelude::LweKeyswitchKey, integer::compression_keys::DecompressionKey,
    named::Named, Versionize,
};
use tfhe_versionable::{Upgrade, Version, VersionsDispatch};
use threshold_fhe::{
    algebra::{galois_rings::degree_4::ResiduePolyF4Z128, structure_traits::Ring},
    execution::{
        endpoints::keygen::SecureOnlineDistributedKeyGen128,
        online::preprocessing::{
            create_memory_factory, create_redis_factory,
            orchestration::producer_traits::SecureSmallProducerFactory, DKGPreprocessing,
        },
        runtime::party::Role,
        small_execution::prss::RobustSecurePrssInit,
        tfhe_internals::{parameters::DKGParams, private_keysets::PrivateKeySet},
        zk::ceremony::SecureCeremony,
    },
    networking::{
        grpc::{GrpcNetworkingManager, GrpcServer, TlsExtensionGetter},
        tls::AttestedVerifier,
    },
};
use tokio::{
    net::TcpListener,
    sync::{Mutex, RwLock},
};
use tokio_rustls::rustls::{client::ClientConfig, server::ServerConfig};
use tokio_util::task::TaskTracker;
use tonic::transport::{server::TcpIncoming, Server};
use tonic_health::pb::health_server::{Health, HealthServer};
use tonic_tls::rustls::TlsIncoming;

// === Internal Crate ===
use crate::{
    anyhow_error_and_log,
    backup::operator::RecoveryValidationMaterial,
    conf::threshold::ThresholdPartyConf,
    consts::{DEFAULT_MPC_CONTEXT, MINIMUM_SESSIONS_PREPROC, PRSS_INIT_REQ_ID},
    cryptography::attestation::SecurityModuleProxy,
    engine::{
        backup_operator::RealBackupOperator,
        base::{BaseKmsStruct, CrsGenMetadata, KeyGenMetadata},
        context::{ContextInfo, NodeInfo, SoftwareVersion},
        context_manager::ThresholdContextManager,
        prepare_shutdown_signals,
        threshold::{
            service::{
                public_decryptor::SecureNoiseFloodDecryptor, resharer::RealResharer,
                session::SessionMaker, user_decryptor::SecureNoiseFloodPartialDecryptor,
            },
            threshold_kms::ThresholdKms,
        },
    },
    grpc::metastore_status_service::MetaStoreStatusServiceImpl,
    util::{
        meta_store::MetaStore,
        rate_limiter::{RateLimiter, RateLimiterConfig},
    },
    vault::{
        storage::{
            crypto_material::ThresholdCryptoMaterialStorage, delete_context_at_id,
            read_all_data_versioned, read_pk_at_request_id, store_context_at_id, Storage,
        },
        Vault,
    },
};

// === Current Module Imports ===
use super::{
    crs_generator::RealCrsGenerator, initiator::RealInitiator, key_generator::RealKeyGenerator,
    preprocessor::RealPreprocessor, public_decryptor::RealPublicDecryptor,
    user_decryptor::RealUserDecryptor,
};

// === Insecure Feature-Specific Imports ===
#[cfg(feature = "insecure")]
use super::{crs_generator::RealInsecureCrsGenerator, key_generator::RealInsecureKeyGenerator};

#[derive(Clone, Serialize, Deserialize, VersionsDispatch)]
pub enum ThresholdFheKeysVersioned {
    V0(ThresholdFheKeysV0),
    V1(ThresholdFheKeys),
}

/// These are the internal key materials (public and private)
/// that's needed for decryption, user decryption and verifying a proven input.
#[derive(Clone, Serialize, Deserialize, Versionize)]
#[versionize(ThresholdFheKeysVersioned)]
pub struct ThresholdFheKeys {
    pub private_keys: Arc<PrivateKeySet<{ ResiduePolyF4Z128::EXTENSION_DEGREE }>>,
    pub integer_server_key: Arc<tfhe::integer::ServerKey>,
    pub sns_key: Option<Arc<tfhe::integer::noise_squashing::NoiseSquashingKey>>,
    pub decompression_key: Option<Arc<DecompressionKey>>,
    pub meta_data: KeyGenMetadata,
}

/// These are the internal key materials (public and private)
/// that's needed for decryption, user decryption and verifying a proven input.
#[derive(Clone, Serialize, Deserialize, Version)]
pub struct ThresholdFheKeysV0 {
    pub private_keys: Arc<PrivateKeySet<{ ResiduePolyF4Z128::EXTENSION_DEGREE }>>,
    pub integer_server_key: Arc<tfhe::integer::ServerKey>,
    pub sns_key: Option<Arc<tfhe::integer::noise_squashing::NoiseSquashingKey>>,
    pub decompression_key: Option<Arc<DecompressionKey>>,
    pub pk_meta_data: HashMap<PubDataType, SignedPubDataHandleInternal>,
}

impl Upgrade<ThresholdFheKeys> for ThresholdFheKeysV0 {
    type Error = std::convert::Infallible;

    fn upgrade(self) -> Result<ThresholdFheKeys, Self::Error> {
        Ok(ThresholdFheKeys {
            private_keys: Arc::clone(&self.private_keys),
            integer_server_key: Arc::clone(&self.integer_server_key),
            sns_key: self.sns_key.map(|sns_key| Arc::clone(&sns_key)),
            decompression_key: self
                .decompression_key
                .map(|decompression_key| Arc::clone(&decompression_key)),
            meta_data: KeyGenMetadata::LegacyV0(self.pk_meta_data),
        })
    }
}

impl ThresholdFheKeys {
    pub fn get_key_switching_key(&self) -> anyhow::Result<&LweKeyswitchKey<Vec<u64>>> {
        match &self.integer_server_key.as_ref().as_ref().atomic_pattern {
            tfhe::shortint::atomic_pattern::AtomicPatternServerKey::Standard(
                standard_atomic_pattern_server_key,
            ) => Ok(&standard_atomic_pattern_server_key.key_switching_key),
            tfhe::shortint::atomic_pattern::AtomicPatternServerKey::KeySwitch32(_) => {
                anyhow::bail!("No support for KeySwitch32 server key")
            }
            tfhe::shortint::atomic_pattern::AtomicPatternServerKey::Dynamic(_) => {
                anyhow::bail!("No support for dynamic atomic pattern server key")
            }
        }
    }
}

impl Named for ThresholdFheKeys {
    const NAME: &'static str = "ThresholdFheKeys";
}

impl std::fmt::Debug for ThresholdFheKeys {
    fn fmt(&self, f: &mut std::fmt::Formatter<'_>) -> std::fmt::Result {
        f.debug_struct("ThresholdFheKeys")
            .field("private_keys", &"ommitted")
            .field("server_key", &"ommitted")
            .field("decompression_key", &"ommitted")
            .field("pk_meta_data", &self.meta_data)
            .field("ksk", &"ommitted")
            .finish()
    }
}

#[derive(Clone)]
pub struct BucketMetaStore {
    pub(crate) preprocessing_id: RequestId,
    pub(crate) external_signature: Vec<u8>,
    pub(crate) preprocessing_store: Arc<Mutex<Box<dyn DKGPreprocessing<ResiduePolyF4Z128>>>>,
    pub(crate) dkg_param: DKGParams,
}

#[cfg(not(feature = "insecure"))]
pub type RealThresholdKms<PubS, PrivS> = ThresholdKms<
    RealInitiator<PrivS, RobustSecurePrssInit>,
    RealUserDecryptor<PubS, PrivS, SecureNoiseFloodPartialDecryptor>,
    RealPublicDecryptor<PubS, PrivS, SecureNoiseFloodDecryptor>,
    RealKeyGenerator<
        PubS,
        PrivS,
        SecureOnlineDistributedKeyGen128<{ ResiduePolyF4Z128::EXTENSION_DEGREE }>,
    >,
    RealPreprocessor<SecureSmallProducerFactory<ResiduePolyF4Z128>>,
    RealCrsGenerator<PubS, PrivS, SecureCeremony>,
    ThresholdContextManager<PubS, PrivS>,
    RealBackupOperator<PubS, PrivS>,
    RealResharer<PubS, PrivS>,
>;

#[cfg(feature = "insecure")]
pub type RealThresholdKms<PubS, PrivS> = ThresholdKms<
    RealInitiator<PrivS, RobustSecurePrssInit>,
    RealUserDecryptor<PubS, PrivS, SecureNoiseFloodPartialDecryptor>,
    RealPublicDecryptor<PubS, PrivS, SecureNoiseFloodDecryptor>,
    RealKeyGenerator<
        PubS,
        PrivS,
        SecureOnlineDistributedKeyGen128<{ ResiduePolyF4Z128::EXTENSION_DEGREE }>,
    >,
    RealInsecureKeyGenerator<
        PubS,
        PrivS,
        SecureOnlineDistributedKeyGen128<{ ResiduePolyF4Z128::EXTENSION_DEGREE }>,
    >,
    RealPreprocessor<SecureSmallProducerFactory<ResiduePolyF4Z128>>,
    RealCrsGenerator<PubS, PrivS, SecureCeremony>,
    RealInsecureCrsGenerator<PubS, PrivS, SecureCeremony>, // doesn't matter which ceremony we use here
    ThresholdContextManager<PubS, PrivS>,
    RealBackupOperator<PubS, PrivS>,
    RealResharer<PubS, PrivS>,
>;

#[allow(clippy::too_many_arguments)]
pub async fn new_real_threshold_kms<PubS, PrivS, F>(
    config: ThresholdPartyConf,
    public_storage: PubS,
    mut private_storage: PrivS,
    backup_storage: Option<Vault>,
    security_module: Option<Arc<SecurityModuleProxy>>,
    mpc_listener: TcpListener,
<<<<<<< HEAD
    base_kms: BaseKmsStruct,
    tls_config: Option<(ServerConfig, ClientConfig)>,
=======
    sk: PrivateSigKey,
    tls_config: Option<(ServerConfig, ClientConfig, Arc<AttestedVerifier>)>,
>>>>>>> 15bdde00
    peer_tcp_proxy: bool,
    run_prss: bool,
    rate_limiter_conf: Option<RateLimiterConfig>,
    shutdown_signal: F,
) -> anyhow::Result<(
    RealThresholdKms<PubS, PrivS>,
    HealthServer<impl Health>,
    MetaStoreStatusServiceImpl,
)>
where
    PubS: Storage + Send + Sync + 'static,
    PrivS: Storage + Send + Sync + 'static,
    F: std::future::Future<Output = ()> + Send + 'static,
{
    // load keys from storage
    let key_info_versioned: HashMap<RequestId, ThresholdFheKeys> =
        read_all_data_versioned(&private_storage, &PrivDataType::FheKeyInfo.to_string()).await?;
    let mut public_key_info = HashMap::new();
    let mut pk_map = HashMap::new();
    let validation_material: HashMap<RequestId, RecoveryValidationMaterial> =
        read_all_data_versioned(&public_storage, &PubDataType::RecoveryMaterial.to_string())
            .await?;
    // Validate the recovery material against the provided verification key
    for (cur_req_id, cur_rec_material) in &validation_material {
        if !cur_rec_material.validate(&base_kms.verf_key()) {
            anyhow::bail!("Validation material for context {cur_req_id} failed to validate against the verification key");
        }
    }
    for (id, info) in key_info_versioned.clone().into_iter() {
        public_key_info.insert(id, info.meta_data.clone());

        let pk = read_pk_at_request_id(&public_storage, &id).await?;
        pk_map.insert(id, pk);
    }

    // load crs_info (roughly hashes of CRS) from storage
    let crs_info: HashMap<RequestId, CrsGenMetadata> =
        read_all_data_versioned(&private_storage, &PrivDataType::CrsInfo.to_string()).await?;

    let networking_manager = Arc::new(RwLock::new(GrpcNetworkingManager::new(
        tls_config
            .as_ref()
            .map(|(_, client_config, _)| client_config.clone()),
        config.core_to_core_net,
        peer_tcp_proxy,
    )?));

    // the initial MPC node might not accept any peers because initially there's no context
    let mpc_socket_addr = mpc_listener.local_addr()?;

    let (threshold_health_reporter, threshold_health_service) =
        tonic_health::server::health_reporter();

    let networking_server = networking_manager
        .write()
        .await
        .new_server(TlsExtensionGetter::SslConnectInfo);
    let router = Server::builder()
        .http2_adaptive_window(Some(true))
        .add_service(networking_server)
        .add_service(threshold_health_service);

    tracing::info!(
        "Starting core-to-core server for party {} on address {:?}.",
        config.my_id,
        mpc_socket_addr
    );

    // clone the verifier for later use
    let verifier = tls_config.as_ref().map(|(_, _, verifier)| verifier.clone());
    let manager_clone = Arc::clone(&networking_manager);
    let abort_handle = tokio::spawn(async move {
        let (tx, rx) = tokio::sync::oneshot::channel();
        tokio::spawn(prepare_shutdown_signals(shutdown_signal, tx));
        let graceful_shutdown_signal = async {
            // Set the server to be serving when we boot
            threshold_health_reporter.set_serving::<GrpcServer>().await;
            // await is the same as recv on a oneshot channel
            _ = rx.await;
            manager_clone.write().await.sending_service.shutdown();
            // Observe that the following is the shut down of the core (which communicates with the other cores)
            // That is, not the threshold KMS server itself which picks up requests from the blockchain.
            tracing::info!(
                "Starting graceful shutdown of core/threshold {}",
                mpc_socket_addr
            );
            threshold_health_reporter
                .set_not_serving::<GrpcServer>()
                .await;
        };

        // this looks somewhat hairy but there doesn't seem to be an easier way
        // to use arbitrary rustls configs until tonic::transport becomes a
        // separate crate from tonic (whose maintainers don't want to make its
        // API dependent on rustls)
        let tcp_incoming = TcpIncoming::from(mpc_listener);
        // Use the TLS_NODELAY mode to ensure everything gets sent immediately by disabling Nagle's algorithm.
        // Note that this decreases latency but increases network bandwidth usage. If bandwidth is a concern,
        // then this should be changed
        let tcp_incoming = tcp_incoming.with_nodelay(Some(true));
        match tls_config {
            Some((server_config, _, _)) => {
                router
                    .serve_with_incoming_shutdown(
                        TlsIncoming::new(tcp_incoming, server_config.into()),
                        graceful_shutdown_signal,
                    )
                    .await
            }
            None => {
                router
                    .serve_with_incoming_shutdown(tcp_incoming, graceful_shutdown_signal)
                    .await
            }
        }
        .map_err(|e| {
            anyhow_error_and_log(format!(
                "Failed to launch ddec server on {mpc_socket_addr} with error: {e:?}"
            ))
        })?;
        tracing::info!(
            "core/threshold on {} shutdown completed successfully",
            mpc_socket_addr
        );
        Ok(())
    });

    // If no RedisConf is provided, we just use in-memory storage for storing preprocessing materials
    let preproc_factory = match &config.preproc_redis {
        None => create_memory_factory(),
        Some(ref conf) => create_redis_factory(format!("PARTY_{}", config.my_id), conf),
    };

    let num_sessions_preproc = config
        .num_sessions_preproc
        .map_or(MINIMUM_SESSIONS_PREPROC, |x| {
            std::cmp::max(x, MINIMUM_SESSIONS_PREPROC)
        });

    let preproc_buckets = Arc::new(RwLock::new(MetaStore::new_unlimited()));
    let preproc_factory = Arc::new(Mutex::new(preproc_factory));
    let crs_meta_store = Arc::new(RwLock::new(MetaStore::new_from_map(crs_info)));
    let dkg_pubinfo_meta_store = Arc::new(RwLock::new(MetaStore::new_from_map(public_key_info)));
    let pub_dec_meta_store = Arc::new(RwLock::new(MetaStore::new(
        config.dec_capacity,
        config.min_dec_cache,
    )));
    let user_decrypt_meta_store = Arc::new(RwLock::new(MetaStore::new(
        config.dec_capacity,
        config.min_dec_cache,
    )));
    let custodian_meta_store = Arc::new(RwLock::new(MetaStore::new_from_map(validation_material)));

    // TODO(zama-ai/kms-internal/issues/2758)
    // If we're still using peer config, we need to manually write the default context into storage.
    // This way we can load it into SessionMaker later when creating the ThresholdContextManager.
    let _ = match config.peers {
        Some(ref peers) => {
            let context_id = *DEFAULT_MPC_CONTEXT;
            let kms_nodes = peers
                .iter()
                .map(|peer| {
                    let (role, identity) = peer.into_role_identity();
                    // URL format is only valid with a scheme, so we add it here
                    let scheme = match peer.tls_cert {
                        Some(_) => "https",
                        None => "http",
                    };
                    match peer
                        .tls_cert
                        .as_ref()
                        .map(|cert| cert.unchecked_cert_string())
                        .transpose()
                    {
                        Ok(pem_string) => {
                            Ok(NodeInfo {
                                mpc_identity: identity.mpc_identity().to_string(),
                                party_id: role.one_based() as u32,
                                verification_key: None, // we do not know the verification key of the other parties at startup
                                external_url: format!(
                                    "{}://{}:{}",
                                    scheme,
                                    identity.hostname(),
                                    identity.port()
                                ),
                                ca_cert: pem_string.map(|cert_pem| cert_pem.into_bytes()),
                                public_storage_url: "".to_string(),
                                extra_verification_keys: vec![],
                            })
                        }
                        Err(e) => Err(e),
                    }
                })
                .collect::<anyhow::Result<Vec<_>>>()?;
            let pcr_values = config.tls.and_then(|tls_conf| match tls_conf {
                crate::conf::threshold::TlsConf::Manual { cert: _, key: _ } => None,
                crate::conf::threshold::TlsConf::SemiAuto {
                    cert: _,
                    trusted_releases,
                } => Some(trusted_releases),
                crate::conf::threshold::TlsConf::FullAuto { trusted_releases } => {
                    Some(trusted_releases)
                }
            });
            let context_info = ContextInfo {
                kms_nodes,
                context_id,
                software_version: SoftwareVersion::current(),
                threshold: config.threshold as u32,
                pcr_values: pcr_values.unwrap_or_default(),
            };

            // Note that we have to delete the old context under DEFAULT_MPC_CONTEXT
            // because we may have previously stored a different context there with an older peerlist.
            // The default context must always be consistent with the latest peerlist file if present.
            delete_context_at_id(&mut private_storage, &context_id).await?;

            store_context_at_id(&mut private_storage, &context_id, &context_info).await?;
            Some(())
        }
        None => None,
    };

    let crypto_storage = ThresholdCryptoMaterialStorage::new(
        public_storage,
        private_storage,
        backup_storage,
        pk_map,
        key_info_versioned,
    );

    let metastore_status_service = MetaStoreStatusServiceImpl::new(
        Some(dkg_pubinfo_meta_store.clone()),  // key_gen_store
        Some(pub_dec_meta_store.clone()),      // pub_dec_store
        Some(user_decrypt_meta_store.clone()), // user_dec_store
        Some(crs_meta_store.clone()),          // crs_store
        Some(preproc_buckets.clone()),         // preproc_store
        Some(custodian_meta_store.clone()),    // custodian_context_store
    );

    let (core_service_health_reporter, core_service_health_service) =
        tonic_health::server::health_reporter();
    let thread_core_health_reporter = core_service_health_reporter.clone();
    {
        // We are only serving after initialization
        thread_core_health_reporter
            .set_not_serving::<CoreServiceEndpointServer<RealThresholdKms<PubS, PrivS>>>()
            .await;
    }

<<<<<<< HEAD
    let session_maker = SessionMaker::new(networking_manager, base_kms.new_rng().await);
=======
    let session_maker = SessionMaker::new(networking_manager, verifier, base_kms.rng.clone());
>>>>>>> 15bdde00
    let immutable_session_maker = session_maker.make_immutable();

    let initiator = RealInitiator {
        private_storage: crypto_storage.get_private_storage(),
        session_maker: session_maker.clone(),
        health_reporter: thread_core_health_reporter.clone(),
        _init: PhantomData,
        base_kms: base_kms.new_instance().await,
    };

    // NOTE: context must be loaded before attempting to automatically start the PRSS
    // since the PRSS requires a context to be present.
    let context_manager = ThresholdContextManager::new(
        base_kms.new_instance().await,
        crypto_storage.inner.clone(),
        custodian_meta_store,
        Role::indexed_from_one(config.my_id),
        session_maker,
    );
    context_manager
        .load_mpc_context_from_storage()
        .await
        .inspect_err(|e| {
            tracing::error!(
                "Failed to load MPC context from storage during KMS startup for party {}: {}",
                config.my_id,
                e
            )
        })?;

    // TODO eventually this PRSS ID should come from the context request
    // the PRSS should never be run in this function.
    let epoch_id_prss: EpochId = RequestId::try_from(PRSS_INIT_REQ_ID.to_string())?.into(); // the init epoch ID is currently fixed to PRSS_INIT_REQ_ID
    let default_context_id = *DEFAULT_MPC_CONTEXT;
    if run_prss {
        tracing::info!(
            "Initializing threshold KMS server and generating a new PRSS Setup for {}",
            config.my_id
        );
        initiator
            .init_prss(&default_context_id, &epoch_id_prss)
            .await?;
    } else {
        tracing::info!(
            "Trying to initializing threshold KMS server and reading PRSS from storage for {}",
            config.my_id
        );
        if let Err(e) = initiator.init_prss_from_storage(&epoch_id_prss).await {
            tracing::warn!(
                "Could not read PRSS Setup from storage for {}: {}. You will need to call the init end-point later before you can use the KMS server",
                config.my_id,
                e
            );
        }
    }

    let tracker = Arc::new(TaskTracker::new());
    let slow_events = Arc::new(Mutex::new(HashMap::new()));
    let rate_limiter = RateLimiter::new(rate_limiter_conf.unwrap_or_default());

    let user_decryptor = RealUserDecryptor {
        base_kms: base_kms.new_instance().await,
        crypto_storage: crypto_storage.clone(),
        user_decrypt_meta_store,
        session_maker: immutable_session_maker.clone(),
        tracker: Arc::clone(&tracker),
        rate_limiter: rate_limiter.clone(),
        decryption_mode: config.decryption_mode,
        _dec: PhantomData,
    };

    let public_decryptor = RealPublicDecryptor {
        base_kms: base_kms.new_instance().await,
        crypto_storage: crypto_storage.clone(),
        pub_dec_meta_store,
        session_maker: immutable_session_maker.clone(),
        tracker: Arc::clone(&tracker),
        rate_limiter: rate_limiter.clone(),
        decryption_mode: config.decryption_mode,
        _dec: PhantomData,
    };

    let keygenerator = RealKeyGenerator {
        base_kms: base_kms.new_instance().await,
        crypto_storage: crypto_storage.clone(),
        preproc_buckets: Arc::clone(&preproc_buckets),
        dkg_pubinfo_meta_store,
        session_maker: immutable_session_maker.clone(),
        tracker: Arc::clone(&tracker),
        ongoing: Arc::clone(&slow_events),
        rate_limiter: rate_limiter.clone(),
        _kg: PhantomData,
        serial_lock: Arc::new(Mutex::new(())),
    };

    #[cfg(feature = "insecure")]
    let insecure_keygenerator = RealInsecureKeyGenerator::from_real_keygen(&keygenerator).await;

    let keygen_preprocessor = RealPreprocessor {
        base_kms: base_kms.new_instance().await,
        session_maker: immutable_session_maker.clone(),
        preproc_buckets,
        preproc_factory,
        num_sessions_preproc,
        tracker: Arc::clone(&tracker),
        ongoing: Arc::clone(&slow_events),
        rate_limiter: rate_limiter.clone(),
        _producer_factory: PhantomData,
    };

    let crs_generator = RealCrsGenerator {
        base_kms: base_kms.new_instance().await,
        crypto_storage: crypto_storage.clone(),
        crs_meta_store,
        session_maker: immutable_session_maker.clone(),
        tracker: Arc::clone(&tracker),
        ongoing: Arc::clone(&slow_events),
        rate_limiter: rate_limiter.clone(),
        _ceremony: PhantomData,
    };

    #[cfg(feature = "insecure")]
    let insecure_crs_generator = RealInsecureCrsGenerator::from_real_crsgen(&crs_generator).await;

    let backup_operator = RealBackupOperator::new(
        Role::indexed_from_one(config.my_id),
        base_kms.new_instance().await,
        crypto_storage.inner.clone(),
        security_module,
    );

    let resharer = RealResharer {
        base_kms: base_kms.new_instance().await,
        crypto_storage: crypto_storage.clone(),
        session_maker: immutable_session_maker.clone(),
        tracker: Arc::clone(&tracker),
        rate_limiter: rate_limiter.clone(),
        // Provide reshare its own meta store, not tracked by the metastore status service
        // as this is currently a temporary fix.
        // Also not filled with existing keys as we will use the same key_id as the DKG one
        // for reshared key (so the meta store has to be empty for that key id)
        reshare_pubinfo_meta_store: Arc::new(RwLock::new(MetaStore::new_unlimited())),
    };
    // Update backup vault if it exists
    // This ensures that all files in the private storage are also in the backup vault
    // Thus the vault gets automatically updated incase its location changes, or in case of a deletion
    // Note however that the data in the vault is not checked for corruption.
    backup_operator.update_backup_vault().await?;

    let kms = ThresholdKms::new(
        initiator,
        user_decryptor,
        public_decryptor,
        keygenerator,
        #[cfg(feature = "insecure")]
        insecure_keygenerator,
        keygen_preprocessor,
        crs_generator,
        #[cfg(feature = "insecure")]
        insecure_crs_generator,
        context_manager,
        backup_operator,
        resharer,
        Arc::clone(&tracker),
        immutable_session_maker,
        thread_core_health_reporter,
        abort_handle,
    );

    Ok((kms, core_service_health_service, metastore_status_service))
}

#[cfg(test)]
mod tests {
    use threshold_fhe::execution::tfhe_internals::public_keysets::FhePubKeySet;

    use super::*;

    impl ThresholdFheKeys {
        /// Initializes a dummy private keyset with the given parameters and returns it along with a public key set.
        /// The keyset is *not* meant to be used for any computation or protocol,
        /// it's only used during testing with a mocked decryption protocol that does not actually load the keys.
        pub fn init_dummy<R: rand::Rng + rand::CryptoRng>(
            param: threshold_fhe::execution::tfhe_internals::parameters::DKGParams,
            tag: tfhe::Tag,
            rng: &mut R,
        ) -> (Self, FhePubKeySet) {
            let keyset = threshold_fhe::execution::tfhe_internals::test_feature::gen_key_set(
                param, tag, rng,
            );

            let server_key = keyset.public_keys.server_key.clone();
            let (
                integer_server_key,
                _ksk,
                _compression_key,
                decompression_key,
                sns_key,
                _sns_compression_key,
                _rerand_key,
                _tag,
            ) = keyset.public_keys.server_key.into_raw_parts();

            let pub_key_set = FhePubKeySet {
                public_key: keyset.public_keys.public_key,
                server_key,
            };

            let priv_key_set = PrivateKeySet::init_dummy(param);

            let priv_key_set = Self {
                private_keys: Arc::new(priv_key_set),
                integer_server_key: Arc::new(integer_server_key),
                sns_key: sns_key.map(Arc::new),
                decompression_key: decompression_key.map(Arc::new),
                meta_data: KeyGenMetadata::new(
                    RequestId::zeros(),
                    RequestId::zeros(),
                    HashMap::new(),
                    vec![],
                ),
            };

            (priv_key_set, pub_key_set)
        }
    }
}<|MERGE_RESOLUTION|>--- conflicted
+++ resolved
@@ -221,13 +221,8 @@
     backup_storage: Option<Vault>,
     security_module: Option<Arc<SecurityModuleProxy>>,
     mpc_listener: TcpListener,
-<<<<<<< HEAD
     base_kms: BaseKmsStruct,
-    tls_config: Option<(ServerConfig, ClientConfig)>,
-=======
-    sk: PrivateSigKey,
     tls_config: Option<(ServerConfig, ClientConfig, Arc<AttestedVerifier>)>,
->>>>>>> 15bdde00
     peer_tcp_proxy: bool,
     run_prss: bool,
     rate_limiter_conf: Option<RateLimiterConfig>,
@@ -478,11 +473,7 @@
             .await;
     }
 
-<<<<<<< HEAD
-    let session_maker = SessionMaker::new(networking_manager, base_kms.new_rng().await);
-=======
-    let session_maker = SessionMaker::new(networking_manager, verifier, base_kms.rng.clone());
->>>>>>> 15bdde00
+    let session_maker = SessionMaker::new(networking_manager, verifier, base_kms.new_rng());
     let immutable_session_maker = session_maker.make_immutable();
 
     let initiator = RealInitiator {
