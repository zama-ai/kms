--- conflicted
+++ resolved
@@ -478,15 +478,8 @@
     };
 
     use crate::{
-        consts::DURATION_WAITING_ON_RESULT_SECONDS,
-<<<<<<< HEAD
-        cryptography::signatures::gen_sig_keys,
-        dummy_domain,
-        engine::threshold::service::session::{SessionPreparer, SessionPreparerManager},
-=======
-        cryptography::internal_crypto_types::gen_sig_keys, dummy_domain,
-        engine::threshold::service::session::SessionMaker,
->>>>>>> 95b51e49
+        consts::DURATION_WAITING_ON_RESULT_SECONDS, cryptography::signatures::gen_sig_keys,
+        dummy_domain, engine::threshold::service::session::SessionMaker,
     };
 
     use super::*;
