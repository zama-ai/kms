--- conflicted
+++ resolved
@@ -5,13 +5,8 @@
 use aes_prng::AesRng;
 use kms_grpc::{
     kms::v1::{self, CrsGenRequest, CrsGenResult, Empty},
-<<<<<<< HEAD
     rpc_types::optional_protobuf_to_alloy_domain,
-    utils::tonic_result::tonic_handle_potential_err,
-=======
-    rpc_types::{optional_protobuf_to_alloy_domain, SignedPubDataHandleInternal},
     utils::tonic_result::ok_or_tonic_abort,
->>>>>>> f2eaf522
     RequestId,
 };
 use observability::{
