--- conflicted
+++ resolved
@@ -75,13 +75,8 @@
 > {
     pub base_kms: BaseKmsStruct,
     pub crypto_storage: ThresholdCryptoMaterialStorage<PubS, PrivS>,
-<<<<<<< HEAD
-    pub crs_meta_store: Arc<RwLock<MetaStore<SignedPubDataHandleInternal>>>,
+    pub crs_meta_store: Arc<RwLock<MetaStore<CrsGenMetadata>>>,
     pub session_preparer_getter: SessionPreparerGetter,
-=======
-    pub crs_meta_store: Arc<RwLock<MetaStore<CrsGenMetadata>>>,
-    pub session_preparer: SessionPreparer,
->>>>>>> 6e748e36
     // Task tacker to ensure that we keep track of all ongoing operations and can cancel them if needed (e.g. during shutdown).
     pub tracker: Arc<TaskTracker>,
     // Map of ongoing crs generation tasks
