--- conflicted
+++ resolved
@@ -55,25 +55,6 @@
 impl_endpoint! {
     // See the proto file for the documentation of each method.
     impl CoreServiceEndpoint {
-<<<<<<< HEAD
-=======
-        /// Initializes the threshold KMS service.
-        /// This involves executing the PRSS protocol to generate secret shared correlated randomness.
-        ///
-        /// * `_request` - Struct containing all the data of the request.
-        ///
-        /// # Returns
-        /// * Errors:
-        ///    - `InvalidArgument` - If the request ID is not valid or does not match the expected format.
-        ///    - `Internal` - An error occured during PRSS generation.
-        ///    - `Aborted` - If the request ID is not given.
-        ///
-        /// # Conditions
-        /// * Pre-condition:
-        ///     * `request_id` in `request` must be present, valid, fresh and unique [`RequestId`]. I.e. 32 byte lower-case hex encoding without `0x` prefix.
-        /// * Post-condition:
-        ///     * The `request_id` in `request` has been consumed and the PRSS has been executed successfully.
->>>>>>> 0e67ce93
         async fn init(&self, request: Request<InitRequest>) -> Result<Response<Empty>, Status> {
             METRICS.increment_request_counter(OP_INIT);
             self.initiator.init(request).await.inspect_err(|err| {
