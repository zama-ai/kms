--- conflicted
+++ resolved
@@ -11,7 +11,7 @@
     metrics::METRICS,
     metrics_names::{
         map_tonic_code_to_metric_tag, OP_CRS_GEN_REQUEST, OP_CRS_GEN_RESULT,
-        OP_CUSTODIAN_CONTEXT_RESTORE, OP_DESTROY_CUSTODIAN_CONTEXT, OP_DESTROY_KMS_CONTEXT,
+        OP_CUSTODIAN_BACKUP_RECOVERY, OP_DESTROY_CUSTODIAN_CONTEXT, OP_DESTROY_KMS_CONTEXT,
         OP_FETCH_PK, OP_INIT, OP_KEYGEN_PREPROC_REQUEST, OP_KEYGEN_PREPROC_RESULT,
         OP_KEYGEN_REQUEST, OP_KEYGEN_RESULT, OP_NEW_CUSTODIAN_CONTEXT, OP_NEW_KMS_CONTEXT,
         OP_PUBLIC_DECRYPT_REQUEST, OP_PUBLIC_DECRYPT_RESULT, OP_USER_DECRYPT_REQUEST,
@@ -284,20 +284,6 @@
 
         }
 
-<<<<<<< HEAD
-        /// WARNING: This method is not implemented yet and will always return an error.
-        ///
-        /// Constructs a new custodian context. That is, updates the internal state of custodians used for backup.
-        ///
-        /// Currently this method _always_ returns an error (`Unimplemented`), as the feature is not yet implemented.
-        ///
-        /// * `_request` - Struct containing all the data of the request.
-        ///
-        /// # Conditions
-        /// * Pre-condition:  -
-        /// * Post-condition: -
-=======
->>>>>>> e70bf106
         #[tracing::instrument(skip(self, request))]
         async fn new_custodian_context(
             &self,
@@ -312,20 +298,6 @@
 
         }
 
-<<<<<<< HEAD
-        /// WARNING: This method is not implemented yet and will always return an error.
-        ///
-        /// Destroys a custodian context. That is, updates the internal state and configuration files to start used a new custodian context and removes the old one.
-        ///
-        /// Currently this method _always_ returns an error (`Unimplemented`), as the feature is not yet implemented.
-        ///
-        /// * `_request` - Struct containing all the data of the request.
-        ///
-        /// # Conditions
-        /// * Pre-condition:  -
-        /// * Post-condition: -
-=======
->>>>>>> e70bf106
         #[tracing::instrument(skip(self, request))]
         async fn destroy_custodian_context(
             &self,
@@ -359,7 +331,12 @@
             &self,
             request: Request<kms_grpc::kms::v1::BackupRecoveryRequest>,
         ) -> Result<Response<kms_grpc::kms::v1::Empty>, Status> {
-            self.backup_operator.custodian_backup_recovery(request).await
+            METRICS.increment_request_counter(OP_CUSTODIAN_BACKUP_RECOVERY);
+            self.backup_operator.custodian_backup_restore(request).await.inspect_err(|err| {
+                let tag = map_tonic_code_to_metric_tag(err.code());
+                let _ = METRICS
+                    .increment_error_counter(OP_CUSTODIAN_BACKUP_RECOVERY, tag);
+            })
         }
 
         #[tracing::instrument(skip(self, request))]
@@ -367,8 +344,13 @@
             &self,
             request: Request<kms_grpc::kms::v1::Empty>,
         ) -> Result<Response<kms_grpc::kms::v1::Empty>, Status> {
-<<<<<<< HEAD
-            self.backup_operator.backup_restore(request).await
+            METRICS.increment_request_counter(OP_BACKUP_RESTORE);
+            self.backup_operator.backup_restore(request).await.inspect_err(|err| {
+                let tag = map_tonic_code_to_metric_tag(err.code());
+                let _ = METRICS
+                    .increment_error_counter(OP_BACKUP_RESTORE, tag);
+            })
+
         }
 
         #[tracing::instrument(skip(self, _request))]
@@ -379,15 +361,6 @@
             Err(Status::unimplemented(
                 "custodian_recovery_init is not implemented",
             ))
-=======
-            METRICS.increment_request_counter(OP_CUSTODIAN_CONTEXT_RESTORE);
-            self.backup_operator.custodian_backup_restore(request).await.inspect_err(|err| {
-                let tag = map_tonic_code_to_metric_tag(err.code());
-                let _ = METRICS
-                    .increment_error_counter(OP_CUSTODIAN_CONTEXT_RESTORE, tag);
-            })
-
->>>>>>> e70bf106
         }
     }
 }