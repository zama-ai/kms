//! This module provides the context definition that
//! can be constructed from the protobuf types and stored in the vault.

use kms_grpc::identifiers::ContextId;
use serde::{Deserialize, Serialize};
use tfhe::{named::Named, Versionize};
use tfhe_versionable::VersionsDispatch;
use threshold_fhe::execution::runtime::party::Role;

use crate::{
<<<<<<< HEAD
    consts::SAFE_SER_SIZE_LIMIT,
    cryptography::{encryption::UnifiedPublicEncKey, signatures::PublicSigKey},
    engine::validation::{
        parse_optional_proto_request_id, parse_proto_request_id, RequestIdParsingErr,
    },
    vault::storage::{crypto_material::get_core_signing_key, read_context_at_id, StorageReader},
=======
    cryptography::internal_crypto_types::PublicSigKey,
    engine::validation::{parse_optional_proto_request_id, RequestIdParsingErr},
    vault::storage::{crypto_material::get_core_signing_key, StorageReader},
>>>>>>> 95b51e49
};

const ERR_DUPLICATE_PARTY_IDS: &str = "Duplicate party_ids found in context";
const ERR_DUPLICATE_NAMES: &str = "Duplicate names found in context";
const ERR_INVALID_THRESHOLD_SINGLE_NODE: &str = "Invalid threshold for centralized context";
const ERR_INVALID_THRESHOLD_MULTI_NODE: &str = "Invalid threshold for threshold context";

#[derive(Clone, Debug, VersionsDispatch)]
pub enum SoftwareVersionVersioned {
    V0(SoftwareVersion),
}

/// Represents the software version of the KMS.
/// The ordering is based on the major, minor, and patch versions,
/// the tag does not affect the ordering.
#[derive(Clone, Debug, PartialEq, Eq, Serialize, Deserialize, Versionize)]
#[versionize(SoftwareVersionVersioned)]
pub struct SoftwareVersion {
    pub major: u8,
    pub minor: u8,
    pub patch: u8,
    pub tag: Option<String>,
}

impl SoftwareVersion {
    pub fn current() -> Self {
        let version = env!("CARGO_PKG_VERSION");
        Self::from(version)
    }
}

impl PartialOrd for SoftwareVersion {
    fn partial_cmp(&self, other: &Self) -> Option<std::cmp::Ordering> {
        Some(self.cmp(other))
    }
}

impl Ord for SoftwareVersion {
    fn cmp(&self, other: &Self) -> std::cmp::Ordering {
        (self.major, self.minor, self.patch).cmp(&(other.major, other.minor, other.patch))
    }
}

impl Named for SoftwareVersion {
    const NAME: &'static str = "kms::SoftwareVersion";
}

impl std::fmt::Display for SoftwareVersion {
    fn fmt(&self, f: &mut std::fmt::Formatter<'_>) -> std::fmt::Result {
        if let Some(tag) = &self.tag {
            write!(f, "{}.{}.{}-{}", self.major, self.minor, self.patch, tag)
        } else {
            write!(f, "{}.{}.{}", self.major, self.minor, self.patch)
        }
    }
}

impl From<&str> for SoftwareVersion {
    fn from(s: &str) -> Self {
        let parts: Vec<&str> = s.split('-').collect();
        let version_parts: Vec<&str> = parts[0].split('.').collect();
        let major = version_parts
            .first()
            .and_then(|v| v.parse().ok())
            .unwrap_or(0);
        let minor = version_parts
            .get(1)
            .and_then(|v| v.parse().ok())
            .unwrap_or(0);
        let patch = version_parts
            .get(2)
            .and_then(|v| v.parse().ok())
            .unwrap_or(0);
        let tag = if parts.len() > 1 {
            Some(parts[1].to_string())
        } else {
            None
        };
        SoftwareVersion {
            major,
            minor,
            patch,
            tag,
        }
    }
}

#[derive(Clone, Debug, VersionsDispatch)]
pub enum NodeInfoVersioned {
    V0(NodeInfo),
}

#[derive(Clone, Debug, Versionize, Serialize, Deserialize)]
#[versionize(NodeInfoVersioned)]
pub struct NodeInfo {
    pub mpc_identity: String,
    pub party_id: u32,

    /// This is optional for legacy reasons because typically MPC parties
    /// do not know the public verification keys of other parties when it first starts.
    pub verification_key: Option<PublicSigKey>,

    /// Must be a valid URL.
    pub external_url: String,

    // Unfortunately, the TLS certificate is a Vec<u8> here,
    // because we cannot versionize the X509Certificate type.
    pub tls_cert: Vec<u8>,

    pub public_storage_url: String,
    pub extra_verification_keys: Vec<PublicSigKey>,
}

impl TryFrom<kms_grpc::kms::v1::KmsNode> for NodeInfo {
    type Error = anyhow::Error;

    fn try_from(value: kms_grpc::kms::v1::KmsNode) -> anyhow::Result<Self> {
        Ok(NodeInfo {
            mpc_identity: value.mpc_identity,
            party_id: value.party_id.try_into()?,
            verification_key: match value.verification_key {
                None => None,
                Some(vk_bytes) => Some(bc2wrap::deserialize(&vk_bytes)?),
            },
            external_url: value.external_url,
            tls_cert: value.tls_cert,
            public_storage_url: value.public_storage_url,
            extra_verification_keys: value
                .extra_verification_keys
                .into_iter()
                .map(|k| bc2wrap::deserialize(&k))
                .collect::<Result<Vec<_>, _>>()?,
        })
    }
}

impl TryFrom<NodeInfo> for kms_grpc::kms::v1::KmsNode {
    type Error = anyhow::Error;
    fn try_from(value: NodeInfo) -> anyhow::Result<Self> {
        // Observe that legacy formats have never been used here, so it is safe to use safe_serialize
        Ok(kms_grpc::kms::v1::KmsNode {
            mpc_identity: value.mpc_identity,
            party_id: value.party_id.try_into()?,
            verification_key: match value.verification_key {
                Some(inner) => Some(bc2wrap::serialize(&inner)?),
                None => None,
            },
            external_url: value.external_url,
            tls_cert: value.tls_cert,
            public_storage_url: value.public_storage_url,
            extra_verification_keys: value
                .extra_verification_keys
                .into_iter()
                .map(|k| bc2wrap::serialize(&k))
                .collect::<Result<Vec<_>, _>>()?,
        })
    }
}

impl Named for NodeInfo {
    const NAME: &'static str = "kms::NodeInfo";
}

#[derive(VersionsDispatch, Clone, Debug, Serialize, Deserialize)]
pub enum ContextInfoVersioned {
    V0(ContextInfo),
}

#[derive(Clone, Debug, Serialize, Deserialize, Versionize)]
#[versionize(ContextInfoVersioned)]
pub struct ContextInfo {
    pub kms_nodes: Vec<NodeInfo>,
    pub context_id: ContextId,
    pub software_version: SoftwareVersion,
    pub threshold: u32,
}

impl ContextInfo {
    pub fn context_id(&self) -> &ContextId {
        &self.context_id
    }

    /// Most of these checks are simply sanity checks because
    /// before the context passed to the KMS, it should have been validated on the gateway.
    pub async fn verify<S: StorageReader>(&self, storage: &S) -> anyhow::Result<Role> {
        // Check the signing key is consistent with the private key in storage.
        let signing_key = get_core_signing_key(storage).await?;
        let verification_key = signing_key.sk().verifying_key();

        let my_node = self
            .kms_nodes
            .iter()
            .find(|node| {
                node.verification_key
                    .as_ref()
                    .map(|inner| inner.pk() == verification_key)
                    .unwrap_or(false)
            })
            .ok_or_else(|| {
                anyhow::anyhow!(
                    "Node with verification key {:?} not found in context {}",
                    verification_key,
                    self.context_id()
                )
            })?;

<<<<<<< HEAD
        if my_node.verification_key != signing_key.verf_key() {
            return Err(anyhow::anyhow!(
                "{} {}",
                ERR_INCONSISTENT_SIGNING_KEY,
                self.context_id()
            ));
        }

=======
>>>>>>> 95b51e49
        // check kms_nodes have unique party_ids
        let party_ids: std::collections::HashSet<_> =
            self.kms_nodes.iter().map(|node| node.party_id).collect();
        if party_ids.len() != self.kms_nodes.len() {
            return Err(anyhow::anyhow!(
                "{} {}",
                ERR_DUPLICATE_PARTY_IDS,
                self.context_id()
            ));
        }

        // check that the party IDs are in the range [1, kms_nodes.len()]
        for node in &self.kms_nodes {
            (1..=self.kms_nodes.len() as u32)
                .contains(&node.party_id)
                .then_some(())
                .ok_or_else(|| {
                    anyhow::anyhow!(
                        "Party ID {} out of range in context {}",
                        node.party_id,
                        self.context_id()
                    )
                })?;
        }

        if self.kms_nodes.len() == 1 {
            // threshold must be 0 for single node context
            if self.threshold != 0 {
                return Err(anyhow::anyhow!(
                    "{} {}",
                    ERR_INVALID_THRESHOLD_SINGLE_NODE,
                    self.context_id()
                ));
            }
        } else {
            // check that threshold is valid such that 3*threshold + 1 == kms_nodes.len()
            if self.kms_nodes.len() != 3 * self.threshold as usize + 1 {
                return Err(anyhow::anyhow!(
                    "{} (context={}, threshold={}, nodes={})",
                    ERR_INVALID_THRESHOLD_MULTI_NODE,
                    self.context_id(),
                    self.threshold,
                    self.kms_nodes.len()
                ));
            }
        }

        // the kms_nodes must have unique names
        let names: std::collections::HashSet<_> = self
            .kms_nodes
            .iter()
            .map(|node| node.mpc_identity.clone())
            .collect();
        if names.len() != self.kms_nodes.len() {
            return Err(anyhow::anyhow!(
                "{} {}",
                ERR_DUPLICATE_NAMES,
                self.context_id()
            ));
        }

        // check that the urls are valid
        for node in &self.kms_nodes {
            let mpc_url = url::Url::parse(&node.external_url)
                .map_err(|e| anyhow::anyhow!("url parsing failed {:?}", e))?;
            let _hostname = mpc_url
                .host_str()
                .ok_or_else(|| anyhow::anyhow!("missing host"))?;
            let _port = mpc_url
                .port()
                .ok_or_else(|| anyhow::anyhow!("missing port"))?;
        }

        Ok(Role::indexed_from_one(my_node.party_id as usize))
    }
}

impl Named for ContextInfo {
    const NAME: &'static str = "kms::ContextInfo";
}

impl TryFrom<kms_grpc::kms::v1::KmsContext> for ContextInfo {
    type Error = anyhow::Error;

    fn try_from(value: kms_grpc::kms::v1::KmsContext) -> anyhow::Result<Self> {
        let software_version = bc2wrap::deserialize(&value.software_version)?;
        Ok(ContextInfo {
            kms_nodes: value
                .kms_nodes
                .into_iter()
                .map(NodeInfo::try_from)
                .collect::<Result<Vec<_>, _>>()?,
            context_id: parse_optional_proto_request_id(
                &value.context_id,
                RequestIdParsingErr::Context,
            )?
            .into(),
            software_version,
            threshold: value.threshold as u32,
        })
    }
}

impl TryFrom<ContextInfo> for kms_grpc::kms::v1::KmsContext {
    type Error = anyhow::Error;

    fn try_from(value: ContextInfo) -> anyhow::Result<Self> {
        Ok(kms_grpc::kms::v1::KmsContext {
            kms_nodes: value
                .kms_nodes
                .into_iter()
                .map(kms_grpc::kms::v1::KmsNode::try_from)
                .collect::<Result<Vec<_>, _>>()?,
            context_id: Some(value.context_id.into()),
            software_version: bc2wrap::serialize(&value.software_version)?,
            threshold: value.threshold.try_into()?,
        })
    }
}

#[cfg(test)]
mod tests {
    use kms_grpc::rpc_types::PrivDataType;

    use crate::{
<<<<<<< HEAD
        cryptography::{
            encryption::{Encryption, PkeScheme, PkeSchemeType},
            signatures::gen_sig_keys,
        },
=======
        cryptography::internal_crypto_types::gen_sig_keys,
>>>>>>> 95b51e49
        vault::storage::{ram::RamStorage, store_versioned_at_request_id},
    };

    use super::*;

    #[test]
    fn test_software_version_display() {
        let version = SoftwareVersion {
            major: 1,
            minor: 2,
            patch: 3,
            tag: Some("alpha".to_string()),
        };
        assert_eq!(version.to_string(), "1.2.3-alpha");
    }

    #[test]
    fn test_software_version_no_tag() {
        let version = SoftwareVersion {
            major: 1,
            minor: 2,
            patch: 3,
            tag: None,
        };
        assert_eq!(version.to_string(), "1.2.3");
    }

    #[test]
    fn test_software_version_equality() {
        let version1 = SoftwareVersion {
            major: 1,
            minor: 2,
            patch: 3,
            tag: Some("alpha".to_string()),
        };
        let version2 = SoftwareVersion {
            major: 1,
            minor: 2,
            patch: 3,
            tag: Some("alpha".to_string()),
        };
        assert_eq!(version1, version2);
    }

    #[test]
    fn test_software_version_patch_comparison() {
        let version1 = SoftwareVersion {
            major: 1,
            minor: 2,
            patch: 3,
            tag: Some("alpha".to_string()),
        };
        let version2 = SoftwareVersion {
            major: 1,
            minor: 2,
            patch: 4,
            tag: Some("alpha".to_string()),
        };
        assert!(version2 > version1);
    }

    #[test]
    fn test_software_version_minor_comparison() {
        let version1 = SoftwareVersion {
            major: 1,
            minor: 2,
            patch: 3,
            tag: None,
        };
        let version2 = SoftwareVersion {
            major: 1,
            minor: 3,
            patch: 0,
            tag: None,
        };
        assert!(version2 > version1);
    }

    #[test]
    fn test_software_version_major_comparison() {
        let version1 = SoftwareVersion {
            major: 1,
            minor: 3,
            patch: 12,
            tag: None,
        };
        let version2 = SoftwareVersion {
            major: 2,
            minor: 0,
            patch: 0,
            tag: None,
        };
        assert!(version2 > version1);
    }

    #[test]
    fn test_software_version_unordered_tag() {
        let version1 = SoftwareVersion {
            major: 1,
            minor: 2,
            patch: 3,
            tag: Some("alpha".to_string()),
        };
        let version2 = SoftwareVersion {
            major: 1,
            minor: 2,
            patch: 3,
            tag: Some("beta".to_string()),
        };

        // This is a bit tricky, as the tag does not affect the ordering,
        // so they are considered equal in terms of versioning.
        // But the two versions are not equal so using the == operator
        // will return false.
        assert!(version2 <= version1);
        assert!(version2 >= version1);
        assert_ne!(version2, version1);
    }

    #[tokio::test]
    async fn test_context_info_duplicate_party_ids() {
<<<<<<< HEAD
        let mut rng = AesRng::seed_from_u64(42);
        let mut encryption = Encryption::new(PkeSchemeType::MlKem512, &mut rng);
        let (_, backup_encryption_public_key) = encryption.keygen().unwrap();
=======
>>>>>>> 95b51e49
        let (verification_key, sk) = gen_sig_keys(&mut rand::rngs::OsRng);

        let context = ContextInfo {
            kms_nodes: vec![
                NodeInfo {
                    mpc_identity: "Node1".to_string(),
                    party_id: 1,
                    verification_key: Some(verification_key.clone()),
                    external_url: "localhost:12345".to_string(),
                    tls_cert: vec![],
                    public_storage_url: "http://storage".to_string(),
                    extra_verification_keys: vec![],
                },
                NodeInfo {
                    mpc_identity: "Node2".to_string(),
                    party_id: 1, // Duplicate party_id
                    verification_key: Some(verification_key),
                    external_url: "localhost:12345".to_string(),
                    tls_cert: vec![],
                    public_storage_url: "http://storage".to_string(),
                    extra_verification_keys: vec![],
                },
            ],
            context_id: ContextId::from_bytes([4u8; 32]),
            software_version: SoftwareVersion {
                major: 1,
                minor: 0,
                patch: 0,
                tag: None,
            },
            threshold: 1,
        };

        let mut storage = RamStorage::new();
        store_versioned_at_request_id(
            &mut storage,
            &ContextId::from_bytes([1u8; 32]).into(),
            &sk,
            &PrivDataType::SigningKey.to_string(),
        )
        .await
        .unwrap();

        let result = context.verify(&storage).await;
        assert!(result
            .unwrap_err()
            .to_string()
            .contains(ERR_DUPLICATE_PARTY_IDS));
    }

    #[test]
    fn parse_software_version() {
        {
            let version = SoftwareVersion::from("1.2.3-alpha");
            assert_eq!(version.major, 1);
            assert_eq!(version.minor, 2);
            assert_eq!(version.patch, 3);
            assert_eq!(version.tag, Some("alpha".to_string()));
        }
        {
            let version = SoftwareVersion::from("zzz");
            assert_eq!(version.major, 0);
            assert_eq!(version.minor, 0);
            assert_eq!(version.patch, 0);
            assert_eq!(version.tag, None);
        }
    }

    // TODO more tests will be added here once the context definition is fully fleshed out
}<|MERGE_RESOLUTION|>--- conflicted
+++ resolved
@@ -8,18 +8,9 @@
 use threshold_fhe::execution::runtime::party::Role;
 
 use crate::{
-<<<<<<< HEAD
-    consts::SAFE_SER_SIZE_LIMIT,
-    cryptography::{encryption::UnifiedPublicEncKey, signatures::PublicSigKey},
-    engine::validation::{
-        parse_optional_proto_request_id, parse_proto_request_id, RequestIdParsingErr,
-    },
-    vault::storage::{crypto_material::get_core_signing_key, read_context_at_id, StorageReader},
-=======
-    cryptography::internal_crypto_types::PublicSigKey,
+    cryptography::signatures::PublicSigKey,
     engine::validation::{parse_optional_proto_request_id, RequestIdParsingErr},
     vault::storage::{crypto_material::get_core_signing_key, StorageReader},
->>>>>>> 95b51e49
 };
 
 const ERR_DUPLICATE_PARTY_IDS: &str = "Duplicate party_ids found in context";
@@ -207,7 +198,7 @@
     pub async fn verify<S: StorageReader>(&self, storage: &S) -> anyhow::Result<Role> {
         // Check the signing key is consistent with the private key in storage.
         let signing_key = get_core_signing_key(storage).await?;
-        let verification_key = signing_key.sk().verifying_key();
+        let verification_key = signing_key.verf_key();
 
         let my_node = self
             .kms_nodes
@@ -215,7 +206,7 @@
             .find(|node| {
                 node.verification_key
                     .as_ref()
-                    .map(|inner| inner.pk() == verification_key)
+                    .map(|inner| inner == &verification_key)
                     .unwrap_or(false)
             })
             .ok_or_else(|| {
@@ -226,17 +217,6 @@
                 )
             })?;
 
-<<<<<<< HEAD
-        if my_node.verification_key != signing_key.verf_key() {
-            return Err(anyhow::anyhow!(
-                "{} {}",
-                ERR_INCONSISTENT_SIGNING_KEY,
-                self.context_id()
-            ));
-        }
-
-=======
->>>>>>> 95b51e49
         // check kms_nodes have unique party_ids
         let party_ids: std::collections::HashSet<_> =
             self.kms_nodes.iter().map(|node| node.party_id).collect();
@@ -362,14 +342,7 @@
     use kms_grpc::rpc_types::PrivDataType;
 
     use crate::{
-<<<<<<< HEAD
-        cryptography::{
-            encryption::{Encryption, PkeScheme, PkeSchemeType},
-            signatures::gen_sig_keys,
-        },
-=======
-        cryptography::internal_crypto_types::gen_sig_keys,
->>>>>>> 95b51e49
+        cryptography::signatures::gen_sig_keys,
         vault::storage::{ram::RamStorage, store_versioned_at_request_id},
     };
 
@@ -491,12 +464,6 @@
 
     #[tokio::test]
     async fn test_context_info_duplicate_party_ids() {
-<<<<<<< HEAD
-        let mut rng = AesRng::seed_from_u64(42);
-        let mut encryption = Encryption::new(PkeSchemeType::MlKem512, &mut rng);
-        let (_, backup_encryption_public_key) = encryption.keygen().unwrap();
-=======
->>>>>>> 95b51e49
         let (verification_key, sk) = gen_sig_keys(&mut rand::rngs::OsRng);
 
         let context = ContextInfo {
