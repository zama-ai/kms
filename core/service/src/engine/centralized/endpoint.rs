use crate::engine::centralized::central_kms::CentralizedKms;
use crate::engine::traits::{BackupOperator, ContextManager};
use crate::tonic_some_or_err;
use crate::vault::storage::Storage;
use kms_grpc::kms::v1::{
    self, BackupRecoveryRequest, Empty, InitRequest, KeyGenPreprocRequest, KeyGenPreprocResult,
    OperatorPublicKey,
};
use kms_grpc::kms_service::v1::core_service_endpoint_server::CoreServiceEndpoint;
use tonic::{Request, Response, Status};

use crate::engine::centralized::service::{crs_gen_impl, get_crs_gen_result_impl};
use crate::engine::centralized::service::{get_key_gen_result_impl, key_gen_impl};
use crate::engine::centralized::service::{
    get_public_decryption_result_impl, get_user_decryption_result_impl, public_decrypt_impl,
    user_decrypt_impl,
};
use observability::{
    metrics::METRICS,
    metrics_names::{
        map_tonic_code_to_metric_tag, ERR_INVALID_REQUEST, OP_CRS_GEN_REQUEST, OP_CRS_GEN_RESULT,
        OP_CUSTODIAN_BACKUP_RECOVERY, OP_DESTROY_CUSTODIAN_CONTEXT, OP_DESTROY_KMS_CONTEXT,
        OP_FETCH_PK, OP_INIT, OP_KEYGEN_PREPROC_REQUEST, OP_KEYGEN_PREPROC_RESULT,
        OP_KEYGEN_REQUEST, OP_KEYGEN_RESULT, OP_NEW_CUSTODIAN_CONTEXT, OP_NEW_KMS_CONTEXT,
        OP_PUBLIC_DECRYPT_REQUEST, OP_PUBLIC_DECRYPT_RESULT, OP_USER_DECRYPT_REQUEST,
        OP_USER_DECRYPT_RESULT,
    },
};

#[tonic::async_trait]
impl<
        PubS: Storage + Sync + Send + 'static,
        PrivS: Storage + Sync + Send + 'static,
        CM: ContextManager + Sync + Send + 'static,
        BO: BackupOperator + Sync + Send + 'static,
    > CoreServiceEndpoint for CentralizedKms<PubS, PrivS, CM, BO>
{
    async fn init(&self, _request: Request<InitRequest>) -> Result<Response<Empty>, Status> {
        METRICS.increment_request_counter(OP_INIT);
        METRICS.increment_error_counter(OP_INIT, ERR_INVALID_REQUEST);
        tonic_some_or_err(
            None,
            "Requesting init on centralized kms is not suported".to_string(),
        )
        .map_err(Status::from)
    }

    #[tracing::instrument(skip(self, _request))]
    async fn key_gen_preproc(
        &self,
        _request: Request<KeyGenPreprocRequest>,
    ) -> Result<Response<Empty>, Status> {
        METRICS.increment_request_counter(OP_KEYGEN_PREPROC_REQUEST);
        METRICS.increment_error_counter(OP_KEYGEN_PREPROC_REQUEST, ERR_INVALID_REQUEST);
        tonic_some_or_err(
            None,
            "Requesting preproc on centralized kms is not suported".to_string(),
        )
        .map_err(Status::from)
    }

    #[tracing::instrument(skip(self, _request))]
    async fn get_key_gen_preproc_result(
        &self,
        _request: Request<v1::RequestId>,
    ) -> Result<Response<KeyGenPreprocResult>, Status> {
        METRICS.increment_request_counter(OP_KEYGEN_PREPROC_RESULT);
        METRICS.increment_error_counter(OP_KEYGEN_PREPROC_RESULT, ERR_INVALID_REQUEST);
        tonic_some_or_err(
            None,
            "Requesting preproc status on centralized kms is not suported".to_string(),
        )
        .map_err(Status::from)
    }

    #[cfg(feature = "insecure")]
    #[tracing::instrument(skip(self, request))]
    async fn insecure_key_gen(
        &self,
        request: Request<kms_grpc::kms::v1::KeyGenRequest>,
    ) -> Result<Response<Empty>, Status> {
        METRICS.increment_request_counter(observability::metrics_names::OP_INSECURE_KEYGEN_REQUEST);
        self.key_gen(request).await.inspect_err(|err| {
            let tag = map_tonic_code_to_metric_tag(err.code());
            let _ = METRICS.increment_error_counter(
                observability::metrics_names::OP_INSECURE_KEYGEN_REQUEST,
                tag,
            );
        })
    }

    #[cfg(feature = "insecure")]
    #[tracing::instrument(skip(self, request))]
    async fn get_insecure_key_gen_result(
        &self,
        request: Request<v1::RequestId>,
    ) -> Result<Response<kms_grpc::kms::v1::KeyGenResult>, Status> {
        METRICS.increment_request_counter(observability::metrics_names::OP_INSECURE_KEYGEN_RESULT);
        self.get_key_gen_result(request).await.inspect_err(|err| {
            let tag = map_tonic_code_to_metric_tag(err.code());
            let _ = METRICS.increment_error_counter(
                observability::metrics_names::OP_INSECURE_KEYGEN_RESULT,
                tag,
            );
        })
    }

    #[tracing::instrument(skip(self, request))]
    async fn key_gen(
        &self,
        request: Request<kms_grpc::kms::v1::KeyGenRequest>,
    ) -> Result<Response<Empty>, Status> {
        METRICS.increment_request_counter(OP_KEYGEN_REQUEST);
        key_gen_impl(self, request).await.inspect_err(|err| {
            let tag = map_tonic_code_to_metric_tag(err.code());
            let _ = METRICS.increment_error_counter(OP_KEYGEN_REQUEST, tag);
        })
    }

    #[tracing::instrument(skip(self, request))]
    async fn get_key_gen_result(
        &self,
        request: Request<v1::RequestId>,
    ) -> Result<Response<kms_grpc::kms::v1::KeyGenResult>, Status> {
        METRICS.increment_request_counter(OP_KEYGEN_RESULT);
        get_key_gen_result_impl(self, request)
            .await
            .inspect_err(|err| {
                let tag = map_tonic_code_to_metric_tag(err.code());
                let _ = METRICS.increment_error_counter(OP_KEYGEN_RESULT, tag);
            })
    }

    #[tracing::instrument(skip(self, request))]
    async fn user_decrypt(
        &self,
        request: Request<kms_grpc::kms::v1::UserDecryptionRequest>,
    ) -> Result<Response<Empty>, Status> {
        METRICS.increment_request_counter(OP_USER_DECRYPT_REQUEST);
        user_decrypt_impl(self, request).await.inspect_err(|err| {
            let tag = map_tonic_code_to_metric_tag(err.code());
            let _ = METRICS.increment_error_counter(OP_USER_DECRYPT_REQUEST, tag);
        })
    }

    #[tracing::instrument(skip(self, request))]
    async fn get_user_decryption_result(
        &self,
        request: Request<v1::RequestId>,
    ) -> Result<Response<kms_grpc::kms::v1::UserDecryptionResponse>, Status> {
        METRICS.increment_request_counter(OP_USER_DECRYPT_RESULT);
        get_user_decryption_result_impl(self, request)
            .await
            .inspect_err(|err| {
                let tag = map_tonic_code_to_metric_tag(err.code());
                let _ = METRICS.increment_error_counter(OP_USER_DECRYPT_RESULT, tag);
            })
    }

    #[tracing::instrument(skip(self, request))]
    async fn public_decrypt(
        &self,
        request: Request<kms_grpc::kms::v1::PublicDecryptionRequest>,
    ) -> Result<Response<Empty>, Status> {
        METRICS.increment_request_counter(OP_PUBLIC_DECRYPT_REQUEST);
        public_decrypt_impl(self, request).await.inspect_err(|err| {
            let tag = map_tonic_code_to_metric_tag(err.code());
            let _ = METRICS.increment_error_counter(OP_PUBLIC_DECRYPT_REQUEST, tag);
        })
    }

    #[tracing::instrument(skip(self, request))]
    async fn get_public_decryption_result(
        &self,
        request: Request<v1::RequestId>,
    ) -> Result<Response<kms_grpc::kms::v1::PublicDecryptionResponse>, Status> {
        METRICS.increment_request_counter(OP_PUBLIC_DECRYPT_RESULT);
        get_public_decryption_result_impl(self, request)
            .await
            .inspect_err(|err| {
                let tag = map_tonic_code_to_metric_tag(err.code());
                let _ = METRICS.increment_error_counter(OP_PUBLIC_DECRYPT_RESULT, tag);
            })
    }

    #[tracing::instrument(skip(self, request))]
    async fn crs_gen(
        &self,
        request: Request<kms_grpc::kms::v1::CrsGenRequest>,
    ) -> Result<Response<Empty>, Status> {
        METRICS.increment_request_counter(OP_CRS_GEN_REQUEST);
        crs_gen_impl(self, request).await.inspect_err(|err| {
            let tag = map_tonic_code_to_metric_tag(err.code());
            let _ = METRICS.increment_error_counter(OP_CRS_GEN_REQUEST, tag);
        })
    }

    #[tracing::instrument(skip(self, request))]
    async fn get_crs_gen_result(
        &self,
        request: Request<v1::RequestId>,
    ) -> Result<Response<kms_grpc::kms::v1::CrsGenResult>, Status> {
        METRICS.increment_request_counter(OP_CRS_GEN_RESULT);
        get_crs_gen_result_impl(self, request)
            .await
            .inspect_err(|err| {
                let tag = map_tonic_code_to_metric_tag(err.code());
                let _ = METRICS.increment_error_counter(OP_CRS_GEN_RESULT, tag);
            })
    }

    #[cfg(feature = "insecure")]
    #[tracing::instrument(skip(self, request))]
    async fn insecure_crs_gen(
        &self,
        request: Request<kms_grpc::kms::v1::CrsGenRequest>,
    ) -> Result<Response<Empty>, Status> {
        METRICS
            .increment_request_counter(observability::metrics_names::OP_INSECURE_CRS_GEN_REQUEST);
        self.crs_gen(request).await.inspect_err(|err| {
            let tag = map_tonic_code_to_metric_tag(err.code());
            let _ = METRICS.increment_error_counter(
                observability::metrics_names::OP_INSECURE_CRS_GEN_REQUEST,
                tag,
            );
        })
    }

    #[cfg(feature = "insecure")]
    #[tracing::instrument(skip(self, request))]
    async fn get_insecure_crs_gen_result(
        &self,
        request: Request<v1::RequestId>,
    ) -> Result<Response<kms_grpc::kms::v1::CrsGenResult>, Status> {
        METRICS.increment_request_counter(observability::metrics_names::OP_INSECURE_CRS_GEN_RESULT);
        self.get_crs_gen_result(request).await.inspect_err(|err| {
            let tag = map_tonic_code_to_metric_tag(err.code());
            let _ = METRICS.increment_error_counter(
                observability::metrics_names::OP_INSECURE_CRS_GEN_RESULT,
                tag,
            );
        })
    }

    #[tracing::instrument(skip(self, request))]
    async fn new_kms_context(
        &self,
        request: Request<kms_grpc::kms::v1::NewKmsContextRequest>,
    ) -> Result<Response<kms_grpc::kms::v1::Empty>, Status> {
<<<<<<< HEAD
        self.context_manager.new_kms_context(request).await
=======
        METRICS.increment_request_counter(OP_NEW_KMS_CONTEXT);
        new_kms_context_impl(&self.crypto_storage, request)
            .await
            .inspect_err(|err| {
                let tag = map_tonic_code_to_metric_tag(err.code());
                let _ = METRICS.increment_error_counter(OP_NEW_KMS_CONTEXT, tag);
            })
>>>>>>> cd412e77
    }

    #[tracing::instrument(skip(self, request))]
    async fn destroy_kms_context(
        &self,
        request: Request<kms_grpc::kms::v1::DestroyKmsContextRequest>,
    ) -> Result<Response<Empty>, Status> {
<<<<<<< HEAD
        self.context_manager.destroy_kms_context(request).await
    }

    /// WARNING: This method is not implemented yet and will always return an error.
    ///
    /// Contructs a new custodian context. That is, updates the internal state of custodians used for backup.
    ///
    /// Currently this method _always_ returns an error (`Unimplemented`), as the feature is not yet implemented.
    ///
    /// * `_request` - Struct containing all the data of the request.
    ///
    /// # Conditions
    /// * Pre-condition:  -
    /// * Post-condition: -
    #[tracing::instrument(skip(self, request))]
=======
        METRICS.increment_request_counter(OP_DESTROY_KMS_CONTEXT);
        delete_kms_context_impl(&self.crypto_storage, request)
            .await
            .inspect_err(|err| {
                let tag = map_tonic_code_to_metric_tag(err.code());
                let _ = METRICS.increment_error_counter(OP_DESTROY_KMS_CONTEXT, tag);
            })
    }

    #[tracing::instrument(skip(self, _request))]
>>>>>>> cd412e77
    async fn new_custodian_context(
        &self,
        request: Request<kms_grpc::kms::v1::NewCustodianContextRequest>,
    ) -> Result<Response<Empty>, Status> {
<<<<<<< HEAD
        self.context_manager.new_custodian_context(request).await
    }

    /// WARNING: This method is not implemented yet and will always return an error.
    ///
    /// Destroyes a custodian context. That is, updates the internal state and configuration files to start used a new custodian context and removes the old one.
    ///
    /// Currently this method _always_ returns an error (`Unimplemented`), as the feature is not yet implemented.
    ///
    /// * `_request` - Struct containing all the data of the request.
    ///
    /// # Conditions
    /// * Pre-condition:  -
    /// * Post-condition: -
    #[tracing::instrument(skip(self, request))]
=======
        METRICS.increment_request_counter(OP_NEW_CUSTODIAN_CONTEXT);
        METRICS.increment_error_counter(OP_NEW_CUSTODIAN_CONTEXT, ERR_INVALID_REQUEST);
        Err(Status::unimplemented(
            "new_custodian_context is not implemented",
        ))
    }

    #[tracing::instrument(skip(self, _request))]
>>>>>>> cd412e77
    async fn destroy_custodian_context(
        &self,
        request: Request<kms_grpc::kms::v1::DestroyCustodianContextRequest>,
    ) -> Result<Response<Empty>, Status> {
<<<<<<< HEAD
        self.context_manager
            .destroy_custodian_context(request)
            .await
    }

    /// WARNING: This method is not implemented yet.
    ///
    /// Currently this method _always_ returns an error (`Unimplemented`), as the feature is not yet implemented.
    ///
    /// However it is supposed to retrieve the encryption public key of this KMS.
    /// This can be used by a custorian to encrypt data for the KMS during recovery.
    ///
    /// * `_request` - Struct containing all the data of the request.
    ///
    /// # Returns
    /// * `Ok(Response<OperatorPublicKey>)`
    ///
    /// # Conditions
    /// * Pre-condition:  -
    /// * Post-condition: -
    #[tracing::instrument(skip(self, request))]
=======
        METRICS.increment_request_counter(OP_DESTROY_CUSTODIAN_CONTEXT);
        METRICS.increment_error_counter(OP_DESTROY_CUSTODIAN_CONTEXT, ERR_INVALID_REQUEST);
        Err(Status::unimplemented(
            "destroy_custodian_context is not implemented",
        ))
    }

    #[tracing::instrument(skip(self, _request))]
>>>>>>> cd412e77
    async fn get_operator_public_key(
        &self,
        request: Request<Empty>,
    ) -> Result<Response<OperatorPublicKey>, Status> {
<<<<<<< HEAD
        self.backup_operator.get_operator_public_key(request).await
    }

    /// WARNING: This method is not fully implemented yet.
    ///
    /// Currently this method _always_ returns an error (`Unimplemented`), as the feature is not yet implemented.
    ///
    /// However, it is supposed to restore keys from a backup.
    ///
    /// * `_request` - Struct containing all the data of the request.
    ///
    /// # Conditions
    /// * Pre-condition:  -
    /// * Post-condition: -
    #[tracing::instrument(skip(self, request))]
    async fn custodian_backup_restore(
        &self,
        request: Request<Empty>,
    ) -> Result<Response<Empty>, Status> {
        self.backup_operator.custodian_backup_restore(request).await
=======
        METRICS.increment_request_counter(OP_FETCH_PK);
        METRICS.increment_error_counter(OP_FETCH_PK, ERR_INVALID_REQUEST);
        Err(Status::unimplemented(
            "get_operator_public_key is not implemented",
        ))
    }

    #[tracing::instrument(skip(self, _request))]
    async fn custodian_backup_recovery(
        &self,
        _request: Request<BackupRecoveryRequest>,
    ) -> Result<Response<Empty>, Status> {
        METRICS.increment_request_counter(OP_CUSTODIAN_BACKUP_RECOVERY);
        METRICS.increment_error_counter(OP_CUSTODIAN_BACKUP_RECOVERY, ERR_INVALID_REQUEST);
        Err(Status::unimplemented(
            "custodian_backup_recovery is not implemented",
        ))
    }

    #[tracing::instrument(skip(self, _request))]
    async fn backup_restore(
        &self,
        _request: Request<kms_grpc::kms::v1::Empty>,
    ) -> Result<Response<kms_grpc::kms::v1::Empty>, Status> {
        Err(Status::unimplemented("backup_restore is not implemented"))
    }

    #[tracing::instrument(skip(self, _request))]
    async fn custodian_recovery_init(
        &self,
        _request: Request<kms_grpc::kms::v1::Empty>,
    ) -> Result<Response<kms_grpc::kms::v1::RecoveryRequest>, Status> {
        Err(Status::unimplemented(
            "custodian_recovery_init is not implemented",
        ))
>>>>>>> cd412e77
    }
}<|MERGE_RESOLUTION|>--- conflicted
+++ resolved
@@ -18,12 +18,12 @@
 use observability::{
     metrics::METRICS,
     metrics_names::{
-        map_tonic_code_to_metric_tag, ERR_INVALID_REQUEST, OP_CRS_GEN_REQUEST, OP_CRS_GEN_RESULT,
-        OP_CUSTODIAN_BACKUP_RECOVERY, OP_DESTROY_CUSTODIAN_CONTEXT, OP_DESTROY_KMS_CONTEXT,
-        OP_FETCH_PK, OP_INIT, OP_KEYGEN_PREPROC_REQUEST, OP_KEYGEN_PREPROC_RESULT,
-        OP_KEYGEN_REQUEST, OP_KEYGEN_RESULT, OP_NEW_CUSTODIAN_CONTEXT, OP_NEW_KMS_CONTEXT,
-        OP_PUBLIC_DECRYPT_REQUEST, OP_PUBLIC_DECRYPT_RESULT, OP_USER_DECRYPT_REQUEST,
-        OP_USER_DECRYPT_RESULT,
+        map_tonic_code_to_metric_tag, ERR_INVALID_REQUEST, OP_BACKUP_RESTORE, OP_CRS_GEN_REQUEST,
+        OP_CRS_GEN_RESULT, OP_CUSTODIAN_BACKUP_RECOVERY, OP_CUSTODIAN_RECOVERY_INIT,
+        OP_DESTROY_CUSTODIAN_CONTEXT, OP_DESTROY_KMS_CONTEXT, OP_FETCH_PK, OP_INIT,
+        OP_KEYGEN_PREPROC_REQUEST, OP_KEYGEN_PREPROC_RESULT, OP_KEYGEN_REQUEST, OP_KEYGEN_RESULT,
+        OP_NEW_CUSTODIAN_CONTEXT, OP_NEW_KMS_CONTEXT, OP_PUBLIC_DECRYPT_REQUEST,
+        OP_PUBLIC_DECRYPT_RESULT, OP_USER_DECRYPT_REQUEST, OP_USER_DECRYPT_RESULT,
     },
 };
 
@@ -247,17 +247,14 @@
         &self,
         request: Request<kms_grpc::kms::v1::NewKmsContextRequest>,
     ) -> Result<Response<kms_grpc::kms::v1::Empty>, Status> {
-<<<<<<< HEAD
-        self.context_manager.new_kms_context(request).await
-=======
         METRICS.increment_request_counter(OP_NEW_KMS_CONTEXT);
-        new_kms_context_impl(&self.crypto_storage, request)
+        self.context_manager
+            .new_kms_context(request)
             .await
             .inspect_err(|err| {
                 let tag = map_tonic_code_to_metric_tag(err.code());
                 let _ = METRICS.increment_error_counter(OP_NEW_KMS_CONTEXT, tag);
             })
->>>>>>> cd412e77
     }
 
     #[tracing::instrument(skip(self, request))]
@@ -265,25 +262,9 @@
         &self,
         request: Request<kms_grpc::kms::v1::DestroyKmsContextRequest>,
     ) -> Result<Response<Empty>, Status> {
-<<<<<<< HEAD
-        self.context_manager.destroy_kms_context(request).await
-    }
-
-    /// WARNING: This method is not implemented yet and will always return an error.
-    ///
-    /// Contructs a new custodian context. That is, updates the internal state of custodians used for backup.
-    ///
-    /// Currently this method _always_ returns an error (`Unimplemented`), as the feature is not yet implemented.
-    ///
-    /// * `_request` - Struct containing all the data of the request.
-    ///
-    /// # Conditions
-    /// * Pre-condition:  -
-    /// * Post-condition: -
-    #[tracing::instrument(skip(self, request))]
-=======
         METRICS.increment_request_counter(OP_DESTROY_KMS_CONTEXT);
-        delete_kms_context_impl(&self.crypto_storage, request)
+        self.context_manager
+            .destroy_kms_context(request)
             .await
             .inspect_err(|err| {
                 let tag = map_tonic_code_to_metric_tag(err.code());
@@ -291,117 +272,64 @@
             })
     }
 
-    #[tracing::instrument(skip(self, _request))]
->>>>>>> cd412e77
+    #[tracing::instrument(skip(self, request))]
     async fn new_custodian_context(
         &self,
         request: Request<kms_grpc::kms::v1::NewCustodianContextRequest>,
     ) -> Result<Response<Empty>, Status> {
-<<<<<<< HEAD
-        self.context_manager.new_custodian_context(request).await
-    }
-
-    /// WARNING: This method is not implemented yet and will always return an error.
-    ///
-    /// Destroyes a custodian context. That is, updates the internal state and configuration files to start used a new custodian context and removes the old one.
-    ///
-    /// Currently this method _always_ returns an error (`Unimplemented`), as the feature is not yet implemented.
-    ///
-    /// * `_request` - Struct containing all the data of the request.
-    ///
-    /// # Conditions
-    /// * Pre-condition:  -
-    /// * Post-condition: -
-    #[tracing::instrument(skip(self, request))]
-=======
         METRICS.increment_request_counter(OP_NEW_CUSTODIAN_CONTEXT);
-        METRICS.increment_error_counter(OP_NEW_CUSTODIAN_CONTEXT, ERR_INVALID_REQUEST);
-        Err(Status::unimplemented(
-            "new_custodian_context is not implemented",
-        ))
-    }
-
-    #[tracing::instrument(skip(self, _request))]
->>>>>>> cd412e77
+        self.context_manager
+            .new_custodian_context(request)
+            .await
+            .inspect_err(|err| {
+                let tag = map_tonic_code_to_metric_tag(err.code());
+                let _ = METRICS.increment_error_counter(OP_NEW_CUSTODIAN_CONTEXT, tag);
+            })
+    }
+
+    #[tracing::instrument(skip(self, request))]
     async fn destroy_custodian_context(
         &self,
         request: Request<kms_grpc::kms::v1::DestroyCustodianContextRequest>,
     ) -> Result<Response<Empty>, Status> {
-<<<<<<< HEAD
+        METRICS.increment_request_counter(OP_DESTROY_CUSTODIAN_CONTEXT);
         self.context_manager
             .destroy_custodian_context(request)
             .await
-    }
-
-    /// WARNING: This method is not implemented yet.
-    ///
-    /// Currently this method _always_ returns an error (`Unimplemented`), as the feature is not yet implemented.
-    ///
-    /// However it is supposed to retrieve the encryption public key of this KMS.
-    /// This can be used by a custorian to encrypt data for the KMS during recovery.
-    ///
-    /// * `_request` - Struct containing all the data of the request.
-    ///
-    /// # Returns
-    /// * `Ok(Response<OperatorPublicKey>)`
-    ///
-    /// # Conditions
-    /// * Pre-condition:  -
-    /// * Post-condition: -
-    #[tracing::instrument(skip(self, request))]
-=======
-        METRICS.increment_request_counter(OP_DESTROY_CUSTODIAN_CONTEXT);
-        METRICS.increment_error_counter(OP_DESTROY_CUSTODIAN_CONTEXT, ERR_INVALID_REQUEST);
-        Err(Status::unimplemented(
-            "destroy_custodian_context is not implemented",
-        ))
-    }
-
-    #[tracing::instrument(skip(self, _request))]
->>>>>>> cd412e77
+            .inspect_err(|err| {
+                let tag = map_tonic_code_to_metric_tag(err.code());
+                let _ = METRICS.increment_error_counter(OP_DESTROY_CUSTODIAN_CONTEXT, tag);
+            })
+    }
+
+    #[tracing::instrument(skip(self, request))]
     async fn get_operator_public_key(
         &self,
         request: Request<Empty>,
     ) -> Result<Response<OperatorPublicKey>, Status> {
-<<<<<<< HEAD
-        self.backup_operator.get_operator_public_key(request).await
-    }
-
-    /// WARNING: This method is not fully implemented yet.
-    ///
-    /// Currently this method _always_ returns an error (`Unimplemented`), as the feature is not yet implemented.
-    ///
-    /// However, it is supposed to restore keys from a backup.
-    ///
-    /// * `_request` - Struct containing all the data of the request.
-    ///
-    /// # Conditions
-    /// * Pre-condition:  -
-    /// * Post-condition: -
-    #[tracing::instrument(skip(self, request))]
-    async fn custodian_backup_restore(
-        &self,
-        request: Request<Empty>,
-    ) -> Result<Response<Empty>, Status> {
-        self.backup_operator.custodian_backup_restore(request).await
-=======
         METRICS.increment_request_counter(OP_FETCH_PK);
-        METRICS.increment_error_counter(OP_FETCH_PK, ERR_INVALID_REQUEST);
-        Err(Status::unimplemented(
-            "get_operator_public_key is not implemented",
-        ))
-    }
-
-    #[tracing::instrument(skip(self, _request))]
+        self.backup_operator
+            .get_operator_public_key(request)
+            .await
+            .inspect_err(|err| {
+                let tag = map_tonic_code_to_metric_tag(err.code());
+                let _ = METRICS.increment_error_counter(OP_FETCH_PK, tag);
+            })
+    }
+
+    #[tracing::instrument(skip(self, request))]
     async fn custodian_backup_recovery(
         &self,
-        _request: Request<BackupRecoveryRequest>,
+        request: Request<BackupRecoveryRequest>,
     ) -> Result<Response<Empty>, Status> {
         METRICS.increment_request_counter(OP_CUSTODIAN_BACKUP_RECOVERY);
-        METRICS.increment_error_counter(OP_CUSTODIAN_BACKUP_RECOVERY, ERR_INVALID_REQUEST);
-        Err(Status::unimplemented(
-            "custodian_backup_recovery is not implemented",
-        ))
+        self.backup_operator
+            .custodian_backup_recovery(request)
+            .await
+            .inspect_err(|err| {
+                let tag = map_tonic_code_to_metric_tag(err.code());
+                let _ = METRICS.increment_error_counter(OP_CUSTODIAN_BACKUP_RECOVERY, tag);
+            })
     }
 
     #[tracing::instrument(skip(self, _request))]
@@ -409,6 +337,8 @@
         &self,
         _request: Request<kms_grpc::kms::v1::Empty>,
     ) -> Result<Response<kms_grpc::kms::v1::Empty>, Status> {
+        METRICS.increment_request_counter(OP_BACKUP_RESTORE);
+        METRICS.increment_error_counter(OP_BACKUP_RESTORE, ERR_INVALID_REQUEST);
         Err(Status::unimplemented("backup_restore is not implemented"))
     }
 
@@ -417,9 +347,10 @@
         &self,
         _request: Request<kms_grpc::kms::v1::Empty>,
     ) -> Result<Response<kms_grpc::kms::v1::RecoveryRequest>, Status> {
+        METRICS.increment_request_counter(OP_CUSTODIAN_RECOVERY_INIT);
+        METRICS.increment_error_counter(OP_CUSTODIAN_RECOVERY_INIT, ERR_INVALID_REQUEST);
         Err(Status::unimplemented(
             "custodian_recovery_init is not implemented",
         ))
->>>>>>> cd412e77
     }
 }