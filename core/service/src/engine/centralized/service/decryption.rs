--- conflicted
+++ resolved
@@ -1,23 +1,3 @@
-<<<<<<< HEAD
-use std::sync::Arc;
-
-use kms_grpc::identifiers::EpochId;
-use kms_grpc::kms::v1::{
-    Empty, PublicDecryptionRequest, PublicDecryptionResponse, PublicDecryptionResponsePayload,
-    UserDecryptionRequest, UserDecryptionResponse,
-};
-use observability::metrics::METRICS;
-use observability::metrics_names::{
-    ERR_KEY_NOT_FOUND, ERR_PUBLIC_DECRYPTION_FAILED, ERR_USER_DECRYPTION_FAILED,
-    OP_PUBLIC_DECRYPT_REQUEST, OP_USER_DECRYPT_REQUEST, TAG_KEY_ID, TAG_PARTY_ID,
-    TAG_PUBLIC_DECRYPTION_KIND,
-};
-use tonic::{Request, Response, Status};
-use tracing::Instrument;
-
-use crate::consts::PRSS_INIT_REQ_ID;
-=======
->>>>>>> 3dbaaaa6
 use crate::cryptography::internal_crypto_types::LegacySerialization;
 use crate::engine::base::compute_external_pt_signature;
 use crate::engine::centralized::central_kms::{
@@ -33,12 +13,7 @@
     add_req_to_meta_store, retrieve_from_meta_store, update_err_req_in_meta_store,
     update_req_in_meta_store,
 };
-<<<<<<< HEAD
-use crate::ok_or_tonic_abort;
-use crate::util::meta_store::handle_res_mapping;
 use crate::vault::storage::{Storage, StorageExt};
-=======
-use crate::vault::storage::Storage;
 use kms_grpc::kms::v1::{
     Empty, PublicDecryptionRequest, PublicDecryptionResponse, PublicDecryptionResponsePayload,
     UserDecryptionRequest, UserDecryptionResponse,
@@ -51,7 +26,6 @@
 use std::sync::Arc;
 use tonic::{Request, Response};
 use tracing::Instrument;
->>>>>>> 3dbaaaa6
 
 /// Implementation of the user_decrypt endpoint
 pub async fn user_decrypt_impl<
@@ -100,30 +74,6 @@
         )
     })?;
 
-<<<<<<< HEAD
-    let (typed_ciphertexts, link, client_enc_key, client_address, key_id, request_id, domain) =
-        validate_user_decrypt_req(&inner)?;
-
-    let epoch_id: EpochId = match &inner.epoch_id {
-        Some(ctx) => parse_proto_request_id(ctx, RequestIdParsingErr::Epoch)?.into(),
-        None => EpochId::try_from(PRSS_INIT_REQ_ID).unwrap(), // safe unwrap because PRSS_INIT_REQ_ID is valid
-    };
-
-    // check that the key exists
-    {
-        if !ok_or_tonic_abort(
-            service
-                .crypto_storage
-                .inner
-                .fhe_keys_exist(&key_id, &epoch_id)
-                .await,
-            format!("Existence check failed for key_id {key_id} and request_id {request_id}"),
-        )? {
-            return Err(Status::not_found(format!(
-                "Key ID {key_id} not found for user decryption request {request_id}"
-            )));
-        }
-=======
     // Use a constant party ID since this is the central KMS
     let metric_tags = vec![
         (TAG_KEY_ID, key_id.to_string()),
@@ -132,14 +82,19 @@
     ];
     timer.tags(metric_tags.clone());
 
-    if !service.key_meta_map.read().await.exists(&key_id.into()) {
+    if !service
+        .crypto_storage
+        .inner
+        .fhe_keys_exist(&key_id.into(), &epoch_id)
+        .await
+        .unwrap_or(false)
+    {
         return Err(MetricedError::new(
             OP_USER_DECRYPT_REQUEST,
             Some(request_id),
             anyhow::anyhow!("Key ID {} not found", key_id),
             tonic::Code::NotFound,
         ));
->>>>>>> 3dbaaaa6
     }
 
     let meta_store = Arc::clone(&service.user_dec_meta_store);
@@ -159,18 +114,6 @@
             tonic::Code::FailedPrecondition,
         )
     })?;
-<<<<<<< HEAD
-    let crypto_storage = service.crypto_storage.clone();
-    let mut rng = service.base_kms.new_rng().await;
-
-    ok_or_tonic_abort(
-        crypto_storage
-            .refresh_centralized_fhe_keys(&key_id, &epoch_id)
-            .await,
-        format!("Cannot find centralized keys with key ID {key_id}"),
-    )?;
-=======
->>>>>>> 3dbaaaa6
 
     let mut handles = service.thread_handles.write().await;
 
@@ -188,11 +131,7 @@
             let _timer = timer;
             let _permit = permit;
             let keys = match crypto_storage
-<<<<<<< HEAD
-                .read_cloned_centralized_fhe_keys_from_cache(&key_id, &epoch_id)
-=======
-                .read_centralized_fhe_keys(&key_id.into())
->>>>>>> 3dbaaaa6
+                .read_centralized_fhe_keys(&key_id.into(), &epoch_id)
                 .await
             {
                 Ok(k) => k,
@@ -337,12 +276,6 @@
             )
         })?;
 
-<<<<<<< HEAD
-    let epoch_id: EpochId = match &inner.epoch_id {
-        Some(ctx) => parse_proto_request_id(ctx, RequestIdParsingErr::Epoch)?.into(),
-        None => EpochId::try_from(PRSS_INIT_REQ_ID).unwrap(), // safe unwrap because PRSS_INIT_REQ_ID is valid
-    };
-=======
     let metric_tags = vec![
         (TAG_KEY_ID, key_id.to_string()),
         (TAG_CONTEXT_ID, context_id.to_string()),
@@ -350,16 +283,21 @@
     ];
     timer.tags(metric_tags.clone());
 
-    if !service.key_meta_map.read().await.exists(&key_id.into()) {
+    if !service
+        .crypto_storage
+        .inner
+        .fhe_keys_exist(&key_id.into(), &epoch_id)
+        .await
+        .unwrap_or(false)
+    {
         return Err(MetricedError::new(
-            OP_USER_DECRYPT_REQUEST,
+            OP_PUBLIC_DECRYPT_REQUEST,
             Some(request_id),
             anyhow::anyhow!("Key ID {} not found", key_id),
             tonic::Code::NotFound,
         ));
     }
     let start = tokio::time::Instant::now();
->>>>>>> 3dbaaaa6
 
     tracing::info!(
         "Decrypting {} ciphertexts using key {} with request id {}",
@@ -368,28 +306,6 @@
         request_id.as_str()
     );
 
-<<<<<<< HEAD
-    // check that the key exists
-    {
-        let found = service
-            .crypto_storage
-            .inner
-            .fhe_keys_exist(&key_id, &epoch_id)
-            .await
-            .map_err(|e| {
-                Status::aborted(format!(
-                    "Existence failed for key_id {key_id} and request_id {request_id}: {e:?}"
-                ))
-            })?;
-        if !found {
-            return Err(Status::not_found(format!(
-                "Key ID {key_id} not found for user decryption request {request_id}"
-            )));
-        }
-    }
-
-=======
->>>>>>> 3dbaaaa6
     // if the request already exists, then return the AlreadyExists error
     // otherwise attempt to insert it to the meta store
     add_req_to_meta_store(
@@ -410,52 +326,13 @@
         )
     })?;
 
-<<<<<<< HEAD
-    ok_or_tonic_abort(
-        crypto_storage
-            .refresh_centralized_fhe_keys(&key_id, &epoch_id)
-            .await,
-        format!("Cannot find centralized keys with key ID {key_id}"),
-    )?;
-
-    let metric_tags = vec![
-        (TAG_KEY_ID, key_id.as_str()),
-        (TAG_PUBLIC_DECRYPTION_KIND, "centralized".to_string()),
-    ];
-    // we do not need to hold the handle,
-    // the result of the computation is tracked by the pub_dec_meta_store
-    let _handle = tokio::spawn(
-        async move {
-            let _timer = timer;
-            let _permit = permit;
-            let keys = match crypto_storage
-                .read_cloned_centralized_fhe_keys_from_cache(&key_id, &epoch_id)
-                .await
-            {
-                Ok(k) => k,
-                Err(e) => {
-                    let mut guarded_meta_store = meta_store.write().await;
-                    METRICS.increment_error_counter(OP_PUBLIC_DECRYPT_REQUEST, ERR_KEY_NOT_FOUND);
-                    let _ = guarded_meta_store.update(
-                        &request_id,
-                        Err(format!("Failed to get key ID {key_id} with error {e:?}")),
-                    );
-                    return;
-                }
-            };
-            tracing::info!(
-                "Starting decryption using key_id {} for request ID {}",
-                &key_id,
-                &request_id
-            );
-=======
     // we do not need to hold the handle,
     // the result of the computation is tracked by the pub_dec_meta_store
     let _handle = tokio::spawn(async move {
         let _timer = timer;
         let _permit = permit;
         let keys = match crypto_storage
-            .read_centralized_fhe_keys(&key_id.into())
+            .read_centralized_fhe_keys(&key_id.into(), &epoch_id)
             .await
         {
             Ok(k) => k,
@@ -474,7 +351,6 @@
             &key_id,
             &request_id
         );
->>>>>>> 3dbaaaa6
 
         let ext_handles_bytes = ciphertexts
             .iter()
