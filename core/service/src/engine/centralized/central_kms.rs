--- conflicted
+++ resolved
@@ -11,19 +11,14 @@
 use crate::cryptography::internal_crypto_types::{PrivateSigKey, PublicSigKey};
 use crate::cryptography::signcryption::{signcrypt, SigncryptionPayload};
 #[cfg(feature = "non-wasm")]
-<<<<<<< HEAD
 use crate::engine::backup_operator::RealBackupOperator;
-use crate::engine::base::{BaseKmsStruct, KmsFheKeyHandles};
-use crate::engine::base::{KeyGenCallValues, PubDecCallValues, UserDecryptCallValues};
-#[cfg(feature = "non-wasm")]
-use crate::engine::context_manager::RealContextManager;
-#[cfg(feature = "non-wasm")]
-use crate::engine::traits::{BackupOperator, ContextManager};
-=======
 use crate::engine::base::CrsGenMetadata;
 use crate::engine::base::{BaseKmsStruct, KmsFheKeyHandles};
 use crate::engine::base::{KeyGenMetadata, PubDecCallValues, UserDecryptCallValues};
->>>>>>> 55049ed4
+#[cfg(feature = "non-wasm")]
+use crate::engine::context_manager::RealContextManager;
+#[cfg(feature = "non-wasm")]
+use crate::engine::traits::{BackupOperator, ContextManager};
 use crate::engine::traits::{BaseKms, Kms};
 use crate::engine::validation::DSEP_USER_DECRYPTION;
 use crate::engine::Shutdown;
@@ -49,13 +44,8 @@
 use kms_grpc::kms_service::v1::core_service_endpoint_server::CoreServiceEndpointServer;
 use kms_grpc::rpc_types::PrivDataType;
 #[cfg(feature = "non-wasm")]
-<<<<<<< HEAD
 use kms_grpc::rpc_types::PubDataType;
 #[cfg(feature = "non-wasm")]
-use kms_grpc::rpc_types::SignedPubDataHandleInternal;
-#[cfg(feature = "non-wasm")]
-=======
->>>>>>> 55049ed4
 use kms_grpc::RequestId;
 use rand::{CryptoRng, Rng, RngCore};
 use serde::Serialize;
@@ -1136,12 +1126,8 @@
         decrypt_signcryption_with_link, ephemeral_signcryption_key_generation,
     };
     use crate::dummy_domain;
-<<<<<<< HEAD
-    use crate::engine::base::{compute_handle, compute_info, derive_request_id};
-    use crate::engine::centralized::central_kms::{async_generate_crs, RealCentralizedKms};
-=======
     use crate::engine::base::{compute_handle, derive_request_id};
->>>>>>> 55049ed4
+    use crate::engine::centralized::central_kms::RealCentralizedKms;
     use crate::engine::traits::Kms;
     use crate::engine::validation::DSEP_USER_DECRYPTION;
     use crate::util::file_handling::{read_element, write_element};
@@ -1682,120 +1668,6 @@
         assert_eq!(plaintext.fhe_type().unwrap(), FheTypes::Uint64);
     }
 
-<<<<<<< HEAD
-    #[tokio::test]
-    async fn ensure_compute_info_consistency() {
-        // we need compute info to work without calling the sign function from KMS,
-        // i.e., only using a signing key
-        // this test makes sure the output is consistent
-        let keys = get_test_keys().await;
-        let (kms, _health_service) = {
-            RealCentralizedKms::new(
-                new_pub_ram_storage_from_existing_keys(&keys.pub_fhe_keys)
-                    .await
-                    .unwrap(),
-                new_priv_ram_storage_from_existing_keys(&keys.centralized_kms_keys)
-                    .await
-                    .unwrap(),
-                None,
-                None,
-                keys.centralized_kms_keys.sig_sk.clone(),
-                None,
-            )
-            .await
-            .unwrap()
-        };
-
-        let domain = dummy_domain();
-        let sk = &keys.centralized_kms_keys.sig_sk;
-        let (value, _) = async_generate_crs(
-            sk,
-            TEST_PARAM,
-            Some(1),
-            domain.clone(),
-            SessionId::from(11u128),
-            AesRng::seed_from_u64(100),
-        )
-        .await
-        .unwrap();
-
-        let expected = compute_info(&kms.base_kms.sig_key, b"TESTTEST", &value, &domain).unwrap();
-        let actual = compute_info(&kms.base_kms.sig_key, b"TESTTEST", &value, &domain).unwrap();
-        assert_eq!(expected, actual);
-    }
-
-    #[tokio::test]
-    async fn compute_info_negative() {
-        let keys = get_test_keys().await;
-        let (kms, _health_service) = {
-            RealCentralizedKms::new(
-                new_pub_ram_storage_from_existing_keys(&keys.pub_fhe_keys)
-                    .await
-                    .unwrap(),
-                new_priv_ram_storage_from_existing_keys(&keys.centralized_kms_keys)
-                    .await
-                    .unwrap(),
-                None,
-                None,
-                keys.centralized_kms_keys.sig_sk.clone(),
-                None,
-            )
-            .await
-            .unwrap()
-        };
-
-        let domain = dummy_domain();
-        let sk = &keys.centralized_kms_keys.sig_sk;
-        let (value, _) = async_generate_crs(
-            sk,
-            TEST_PARAM,
-            Some(1),
-            domain.clone(),
-            SessionId::from(11u128),
-            AesRng::seed_from_u64(100),
-        )
-        .await
-        .unwrap();
-
-        let base = compute_info(&kms.base_kms.sig_key, b"TESTTEST", &value, &domain).unwrap();
-
-        // Observe one char off in dsep
-        {
-            let info = compute_info(&kms.base_kms.sig_key, b"TESTTESU", &value, &domain).unwrap();
-            assert_ne!(base, info);
-        }
-
-        // observe there's a different value
-        {
-            let (new_val, _) = async_generate_crs(
-                sk,
-                TEST_PARAM,
-                Some(1),
-                domain.clone(),
-                SessionId::from(11u128),
-                AesRng::seed_from_u64(101),
-            )
-            .await
-            .unwrap();
-            let info = compute_info(&kms.base_kms.sig_key, b"TESTTEST", &new_val, &domain).unwrap();
-            assert_ne!(base, info);
-        }
-
-        // observe the domain is different
-        {
-            let domain = alloy_sol_types::eip712_domain!(
-                name: "Authorization token",
-                version: "2", // different from dummy_domain
-                chain_id: 8006,
-                verifying_contract: alloy_primitives::address!("66f9664f97F2b50F62D13eA064982f936dE76657"),
-            );
-            let info = compute_info(&kms.base_kms.sig_key, b"TESTTEST", &value, &domain).unwrap();
-            assert_ne!(base, info);
-        }
-    }
-
-=======
->>>>>>> 55049ed4
     #[test]
     fn sanity_check_sns_compression_test_params() {
         use tfhe::prelude::{FheDecrypt, FheEncrypt, SquashNoise};
