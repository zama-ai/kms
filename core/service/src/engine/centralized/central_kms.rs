--- conflicted
+++ resolved
@@ -466,12 +466,8 @@
     // Map storing ongoing CRS generation requests.
     pub(crate) crs_meta_map: Arc<RwLock<MetaStore<SignedPubDataHandleInternal>>>,
     pub(crate) custodian_meta_map: Arc<RwLock<CustodianMetaStore>>,
-<<<<<<< HEAD
-
     pub(crate) context_manager: CM,
     pub(crate) backup_operator: BO,
-=======
->>>>>>> 80c6c892
     // Rate limiting
     pub(crate) rate_limiter: RateLimiter,
     // Health reporter for the the grpc server
@@ -954,10 +950,6 @@
         let custodian_meta_store = Arc::new(RwLock::new(MetaStore::new_from_map(custodian_info)));
         let tracker = Arc::new(TaskTracker::new());
 
-        let custodian_info: HashMap<RequestId, InternalCustodianContext> =
-            read_all_data_versioned(&private_storage, &PrivDataType::CustodianInfo.to_string())
-                .await?;
-
         let crypto_storage = CentralizedCryptoMaterialStorage::new(
             public_storage,
             private_storage,
@@ -997,13 +989,9 @@
                     MIN_DEC_CACHE,
                 ))),
                 crs_meta_map: Arc::new(RwLock::new(MetaStore::new_from_map(crs_info))),
-<<<<<<< HEAD
                 custodian_meta_map: Arc::clone(&custodian_meta_store),
                 context_manager,
                 backup_operator,
-=======
-                custodian_meta_map: Arc::new(RwLock::new(MetaStore::new_from_map(custodian_info))),
->>>>>>> 80c6c892
                 rate_limiter: RateLimiter::new(rate_limiter_conf.unwrap_or_default()),
                 health_reporter: Arc::new(RwLock::new(health_reporter)),
                 tracker: Arc::clone(&tracker),
