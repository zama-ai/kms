use crate::backup::custodian::{InternalCustodianContext, InternalCustodianSetupMessage};
use crate::backup::operator::{BackupCommitments, InternalRecoveryRequest, Operator};
use crate::consts::SAFE_SER_SIZE_LIMIT;
use crate::cryptography::backup_pke::{self, BackupCiphertext};
use crate::cryptography::internal_crypto_types::PrivateSigKey;
use crate::engine::context::ContextInfo;
use crate::engine::threshold::service::ThresholdFheKeys;
<<<<<<< HEAD
use crate::engine::traits::ContextManager;
use crate::vault::storage::crypto_material::CryptoMaterialStorage;
use crate::vault::storage::delete_context_at_request_id;
use crate::vault::Vault;
use crate::{
    engine::{base::BaseKmsStruct, validation::validate_request_id},
=======
use crate::engine::validation::{parse_optional_proto_request_id, RequestIdParsingErr};
use crate::vault::Vault;
use crate::{
    engine::{base::BaseKmsStruct, threshold::traits::ContextManager},
>>>>>>> cd412e77
    grpc::metastore_status_service::CustodianMetaStore,
    vault::storage::Storage,
};
use aes_prng::AesRng;
use itertools::Itertools;
use kms_grpc::kms::v1::{CustodianContext, NewKmsContextRequest};
use kms_grpc::rpc_types::{BackupDataType, PrivDataType, SignedPubDataHandleInternal};
use kms_grpc::RequestId;
use kms_grpc::{kms::v1::Empty, utils::tonic_result::tonic_handle_potential_err};
use std::collections::BTreeMap;
use std::{collections::HashMap, sync::Arc};
use strum::IntoEnumIterator;
use tfhe::safe_serialization::safe_serialize;
use tfhe::ClientKey;
use threshold_fhe::execution::runtime::party::Role;
use tokio::sync::RwLock;
use tonic::{Response, Status};

pub struct RealContextManager<
    PubS: Storage + Sync + Send + 'static,
    PrivS: Storage + Sync + Send + 'static,
> {
    pub base_kms: BaseKmsStruct,
    pub crypto_storage: CryptoMaterialStorage<PubS, PrivS>,
    pub custodian_meta_store: Arc<RwLock<CustodianMetaStore>>,
    pub my_role: Role,
}

#[tonic::async_trait]
impl<PubS, PrivS> ContextManager for RealContextManager<PubS, PrivS>
where
    PubS: Storage + Sync + Send + 'static,
    PrivS: Storage + Sync + Send + 'static,
{
    async fn new_kms_context(
        &self,
        request: tonic::Request<kms_grpc::kms::v1::NewKmsContextRequest>,
    ) -> Result<tonic::Response<kms_grpc::kms::v1::Empty>, tonic::Status> {
        // first verify that the context is valid
        let NewKmsContextRequest {
            active_context,
            new_context,
        } = request.into_inner();

        let new_context =
            new_context.ok_or_else(|| Status::invalid_argument("new_context is required"))?;
        let new_context = ContextInfo::try_from(new_context)
            .map_err(|e| Status::invalid_argument(format!("Invalid context info: {e}")))?;

        // verify new context
        {
            let storage_ref = self.crypto_storage.private_storage.clone();
            let guarded_priv_storage = storage_ref.lock().await;
            // my_id is always 1 in the centralized case
            new_context
                .verify(
                    1,
                    &(*guarded_priv_storage),
                    active_context
                        .and_then(|c| ContextInfo::try_from(c).ok())
                        .as_ref(),
                )
                .await
                .map_err(|e| {
                    Status::invalid_argument(format!("Failed to verify new context: {e}"))
                })?;
        }

        // store the new context
        let res = self
            .crypto_storage
            .write_context_info(new_context.context_id(), &new_context, false)
            .await;

        tonic_handle_potential_err(
            res,
            format!(
                "Failed to write new KMS context for ID {}",
                new_context.context_id()
            ),
        )?;

        Ok(Response::new(Empty {}))
    }

    async fn destroy_kms_context(
        &self,
        request: tonic::Request<kms_grpc::kms::v1::DestroyKmsContextRequest>,
    ) -> Result<tonic::Response<kms_grpc::kms::v1::Empty>, tonic::Status> {
        let context_id = request
            .into_inner()
            .context_id
            .ok_or_else(|| Status::invalid_argument("context_id is required"))?;
        let storage_ref = self.crypto_storage.private_storage.clone();
        let mut guarded_priv_storage = storage_ref.lock().await;

        let kms_context_id = context_id.into();
        delete_context_at_request_id(&mut *guarded_priv_storage, &kms_context_id)
            .await
            .map_err(|e| Status::internal(format!("Failed to delete context: {e}")))?;
        Ok(Response::new(Empty {}))
    }

    async fn new_custodian_context(
        &self,
        request: tonic::Request<kms_grpc::kms::v1::NewCustodianContextRequest>,
    ) -> Result<tonic::Response<kms_grpc::kms::v1::Empty>, tonic::Status> {
        let inner = request.into_inner().new_context.ok_or_else(|| {
            tonic::Status::invalid_argument("new_context is required in NewCustodianContextRequest")
        })?;
        tracing::info!(
            "Custodian context addition starting with context_id={:?}, threshold={}, previous_context_id={:?}, from {} custodians",
            inner.context_id,
            inner.threshold,
            inner.previous_context_id,
            inner.custodian_nodes.len()
        );
        tonic_handle_potential_err(
            self.inner_new_custodian_context(inner).await,
            "Could not create new custodian context".to_string(),
        )?;

        //Always answer with Empty
        Ok(Response::new(Empty {}))
    }

    async fn destroy_custodian_context(
        &self,
        _request: tonic::Request<kms_grpc::kms::v1::DestroyCustodianContextRequest>,
    ) -> Result<tonic::Response<kms_grpc::kms::v1::Empty>, tonic::Status> {
        todo!()
    }
}

async fn backup_priv_data<
    S1: Storage + Sync + Send + 'static,
    T: serde::de::DeserializeOwned
        + tfhe::Unversionize
        + tfhe::named::Named
        + Send
        + serde::ser::Serialize
        + tfhe::Versionize
        + Sync
        + 'static,
>(
    rng: &mut AesRng,
    priv_storage: &S1,
    backup_vault: &mut Vault,
    data_type_enum: PrivDataType,
    pub_enc_key: &backup_pke::BackupPublicKey,
) -> anyhow::Result<()>
where
    for<'a> <T as tfhe::Versionize>::Versioned<'a>: Send + Sync,
{
    let data_ids = priv_storage
        .all_data_ids(&data_type_enum.to_string())
        .await?;
    for data_id in data_ids.iter() {
        let data: T = priv_storage
            .read_data(data_id, &data_type_enum.to_string())
            .await?;
        let mut serialized_data = Vec::new();
        safe_serialize(&data, &mut serialized_data, SAFE_SER_SIZE_LIMIT)?;
        let encrypted_data = pub_enc_key.encrypt(rng, &serialized_data)?;
        let enc_ct = BackupCiphertext {
            ciphertext: encrypted_data,
            priv_data_type: data_type_enum,
        };
        // Delete the old backup data
        // Observe that no backups from previous contexts are deleted, only backups for current custodian context in case they exist.
        backup_vault
            .delete_data(data_id, &data_type_enum.to_string())
            .await?;
        backup_vault
            .store_data(
                &enc_ct,
                data_id,
                &BackupDataType::PrivData(data_type_enum).to_string(),
            )
            .await?;
    }
    Ok(())
}

impl<PubS, PrivS> RealContextManager<PubS, PrivS>
where
    PubS: Storage + Sync + Send + 'static,
    PrivS: Storage + Sync + Send + 'static,
{
    async fn inner_new_custodian_context(&self, context: CustodianContext) -> anyhow::Result<()> {
<<<<<<< HEAD
        let context_id: RequestId = match context.context_id {
            Some(id) => id.into(),
            None => {
                return Err(anyhow::anyhow!(
                    "Context ID is required in NewCustodianContextRequest"
                ))
            }
        };
        validate_request_id(&context_id)?;
        let backup_vault = match self.crypto_storage.backup_vault {
=======
        let context_id: RequestId = parse_optional_proto_request_id(
            &context.context_id,
            RequestIdParsingErr::CustodianContext,
        )?;
        let backup_vault = match self.crypto_storage.inner.backup_vault {
>>>>>>> cd412e77
            Some(ref backup_vault) => backup_vault,
            None => return Err(anyhow::anyhow!("Backup vault is not configured")),
        };

        // Generate new backup keys and recovery request
        let mut node_map = HashMap::new();
        for setup_message in context.custodian_nodes.iter() {
            let internal_msg: InternalCustodianSetupMessage =
                setup_message.to_owned().try_into()?;
            node_map.insert(
                Role::indexed_from_one(setup_message.custodian_role as usize),
                internal_msg,
            );
        }
        let mut rng = self.base_kms.new_rng().await;
        // Generate asymmetric keys for the operator to use to encrypt the backup
        let (backup_enc_key, backup_priv_key) = backup_pke::keygen(&mut rng)?;
        let custodian_context = InternalCustodianContext {
            context_id,
            threshold: context.threshold,
            previous_context_id: Some(parse_optional_proto_request_id(
                &context.previous_context_id,
                RequestIdParsingErr::CustodianContext,
            )?),
            custodian_nodes: node_map,
            backup_enc_key: backup_enc_key.clone(),
        };
        let (recovery_request, commitments) = self
            .gen_recovery_request(
                &mut rng,
                &custodian_context,
                self.my_role,
                context_id,
                backup_enc_key.clone(),
                backup_priv_key,
            )
            .await?;

        // Reencrypt everything
        // Basically we want to ensure the recovery request contains the decryption key and everything else is encrypted using the public encryption key
        let (lock_acquired_time, total_lock_time) = {
            let lock_start = std::time::Instant::now();
            let lock_acquired_time = lock_start.elapsed();
            let guarded_priv_storage = self.crypto_storage.private_storage.lock().await;
            let mut guarded_backup_vault = backup_vault.lock().await;
            for cur_type in PrivDataType::iter() {
                // We need to match on each type to manually specify the data type and to ensure that we do not forget anything in case the enum is extended
                match cur_type {
                    PrivDataType::SigningKey => {
                        backup_priv_data::<PrivS, PrivateSigKey>(
                            &mut rng,
                            &guarded_priv_storage,
                            &mut guarded_backup_vault,
                            cur_type,
                            &backup_enc_key,
                        )
                        .await?;
                    }
                    PrivDataType::FheKeyInfo => {
                        backup_priv_data::<PrivS, ThresholdFheKeys>(
                            &mut rng,
                            &guarded_priv_storage,
                            &mut guarded_backup_vault,
                            cur_type,
                            &backup_enc_key,
                        )
                        .await?;
                    }
                    PrivDataType::CrsInfo => {
                        backup_priv_data::<PrivS, SignedPubDataHandleInternal>(
                            &mut rng,
                            &guarded_priv_storage,
                            &mut guarded_backup_vault,
                            cur_type,
                            &backup_enc_key,
                        )
                        .await?;
                    }
                    PrivDataType::FhePrivateKey => {
                        backup_priv_data::<PrivS, ClientKey>(
                            &mut rng,
                            &guarded_priv_storage,
                            &mut guarded_backup_vault,
                            cur_type,
                            &backup_enc_key,
                        )
                        .await?;
                    }
                    PrivDataType::PrssSetup => {
                        // We will not back up PRSS setup data
                        continue;
                    }
                    PrivDataType::CustodianInfo => {
                        backup_priv_data::<PrivS, InternalCustodianContext>(
                            &mut rng,
                            &guarded_priv_storage,
                            &mut guarded_backup_vault,
                            cur_type,
                            &backup_enc_key,
                        )
                        .await?;
                    }
                    PrivDataType::ContextInfo => {
                        backup_priv_data::<PrivS, ContextInfo>(
                            &mut rng,
                            &guarded_priv_storage,
                            &mut guarded_backup_vault,
                            cur_type,
                            &backup_enc_key,
                        )
                        .await?;
                    }
                }
            }
            let total_lock_time = lock_start.elapsed();
            (lock_acquired_time, total_lock_time)
        };
        tracing::info!(
            "New context storage - context_id={}, lock_acquired_in={:?}, total_lock_held={:?}",
            context_id,
            lock_acquired_time,
            total_lock_time
        );

        // Then store the results
        self.crypto_storage
            .write_backup_keys_with_meta_store(
                &context_id,
                backup_enc_key,
                recovery_request,
                custodian_context,
                commitments,
                Arc::clone(&self.custodian_meta_store),
            )
            .await;
        tracing::info!(
            "New custodian context created with context_id={}, threshold={} from {} custodians",
            context_id,
            context.threshold,
            context.custodian_nodes.len()
        );
        Ok(())
    }

    /// Generate a recovery request to the backup vault.
    async fn gen_recovery_request(
        &self,
        rng: &mut AesRng,
        custodian_context: &InternalCustodianContext,
        my_role: Role,
        backup_id: RequestId,
        pub_enc_key: backup_pke::BackupPublicKey,
        priv_key: backup_pke::BackupPrivateKey,
    ) -> anyhow::Result<(InternalRecoveryRequest, BackupCommitments)> {
        let verification_key = (*self.base_kms.sig_key).clone().into();
        let operator = Operator::new(
            my_role,
            custodian_context
                .custodian_nodes
                .values()
                .cloned()
                .collect_vec(),
            (*self.base_kms.sig_key).clone(),
            verification_key,
            priv_key.clone(),
            pub_enc_key,
            custodian_context.threshold as usize,
        )?;
        let mut serialized_priv_key = Vec::new();
        safe_serialize(&priv_key, &mut serialized_priv_key, SAFE_SER_SIZE_LIMIT)?;
        let (ct_map, commitments) =
            operator.secret_share_and_encrypt(rng, &serialized_priv_key, backup_id)?;
        let mut ciphertexts = BTreeMap::new();
        for custodian_role in custodian_context.custodian_nodes.keys() {
            let ct = ct_map.get(custodian_role).unwrap_or_else(|| {
                panic!("Missing operator backup output for role {custodian_role}")
            });
            ciphertexts.insert(*custodian_role, ct.to_owned());
        }
        let recovery_request = InternalRecoveryRequest::new(
            operator.public_key().to_owned(),
            &self.base_kms.sig_key,
            ciphertexts,
            backup_id,
            my_role,
        )?;

        tracing::info!(
            "Generated recovery request for backup_id/context_id={}",
            backup_id
        );
        Ok((recovery_request, commitments))
    }
}

#[cfg(test)]
mod tests {
    use super::*;
    use crate::{
        cryptography::{
            internal_crypto_types::{gen_sig_keys, PublicSigKey},
            signcryption::ephemeral_encryption_key_generation,
        },
        engine::context::{NodeInfo, SoftwareVersion},
        util::meta_store::MetaStore,
        vault::storage::{
            crypto_material::get_core_signing_key, ram::RamStorage, read_context_at_request_id,
            store_versioned_at_request_id,
        },
    };
    use kms_grpc::{kms::v1::DestroyKmsContextRequest, rpc_types::PrivDataType, RequestId};
    use rand::rngs::OsRng;
    use tokio::sync::Mutex;
    use tonic::Request;

    const DUMMY_SIGNING_KEY_REQ_ID: [u8; 32] = [1u8; 32];

    async fn setup_crypto_storage() -> (
        PublicSigKey,
        PrivateSigKey,
        CryptoMaterialStorage<RamStorage, RamStorage>,
    ) {
        let priv_storage = Arc::new(Mutex::new(RamStorage::new()));
        let pub_storage = Arc::new(Mutex::new(RamStorage::new()));

        let crypto_storage =
            CryptoMaterialStorage::<_, _>::new(priv_storage, pub_storage, None, None);

        // store private signing key
        let (pk, sk) = gen_sig_keys(&mut OsRng);

        let req_id = RequestId::from_bytes(DUMMY_SIGNING_KEY_REQ_ID);
        {
            let mut guarded_priv_storage = crypto_storage.private_storage.lock().await;
            store_versioned_at_request_id(
                &mut *guarded_priv_storage,
                &req_id,
                &sk,
                &PrivDataType::SigningKey.to_string(),
            )
            .await
            .unwrap();

            // check that the signing key exists
            let _ = get_core_signing_key(&*guarded_priv_storage).await.unwrap();
        }

        (pk, sk, crypto_storage)
    }

    #[tokio::test]
    async fn test_kms_context() {
        let (backup_encryption_public_key, _) = ephemeral_encryption_key_generation(&mut OsRng);
        let (verification_key, sig_key, crypto_storage) = setup_crypto_storage().await;
        let base_kms = BaseKmsStruct::new(sig_key).unwrap();
        let req_id = RequestId::from_bytes([4u8; 32]);
        let new_context = ContextInfo {
            kms_nodes: vec![NodeInfo {
                name: "Node1".to_string(),
                party_id: 1,
                verification_key: verification_key.clone(),
                backup_encryption_public_key: backup_encryption_public_key.clone(),
                external_url: "localhost:12345".to_string(),
                tls_cert: vec![],
                public_storage_url: "http://storage".to_string(),
                extra_verification_keys: vec![],
            }],
            context_id: req_id,
            previous_context_id: None,
            software_version: SoftwareVersion {
                major: 0,
                minor: 1,
                patch: 0,
                tag: None,
            },
            threshold: 0,
        };

        let request = Request::new(NewKmsContextRequest {
            active_context: None,
            new_context: Some(new_context.try_into().unwrap()),
        });
        let context_manager = RealContextManager {
            base_kms,
            crypto_storage: crypto_storage.clone(),
            custodian_meta_store: Arc::new(RwLock::new(MetaStore::new(100, 10))),
            my_role: Role::indexed_from_one(1),
        };

        let response = context_manager.new_kms_context(request).await;
        response.unwrap();

        // check that the context is stored
        {
            let storage_ref = Arc::clone(&crypto_storage.private_storage);
            let guarded_priv_storage = storage_ref.lock().await;
            let stored_context = read_context_at_request_id(&*guarded_priv_storage, &req_id)
                .await
                .unwrap();

            assert_eq!(*stored_context.context_id(), req_id);
            assert_eq!(stored_context.kms_nodes.len(), 1);
            assert_eq!(stored_context.kms_nodes[0].party_id, 1);
            assert_eq!(
                stored_context.kms_nodes[0].verification_key,
                verification_key
            );
        }

        // now that it is stored, we try to delete it
        let request = Request::new(DestroyKmsContextRequest {
            context_id: Some(req_id.into()),
        });

        let response = context_manager.destroy_kms_context(request).await;
        response.unwrap();

        // check that the context is deleted
        {
            let storage_ref = Arc::clone(&crypto_storage.private_storage);
            let guarded_priv_storage = storage_ref.lock().await;
            let _ = read_context_at_request_id(&*guarded_priv_storage, &req_id)
                .await
                .unwrap_err();
        }
    }
}<|MERGE_RESOLUTION|>--- conflicted
+++ resolved
@@ -5,20 +5,15 @@
 use crate::cryptography::internal_crypto_types::PrivateSigKey;
 use crate::engine::context::ContextInfo;
 use crate::engine::threshold::service::ThresholdFheKeys;
-<<<<<<< HEAD
 use crate::engine::traits::ContextManager;
+use crate::engine::validation::{
+    parse_optional_proto_request_id, parse_proto_request_id, RequestIdParsingErr,
+};
 use crate::vault::storage::crypto_material::CryptoMaterialStorage;
 use crate::vault::storage::delete_context_at_request_id;
 use crate::vault::Vault;
 use crate::{
-    engine::{base::BaseKmsStruct, validation::validate_request_id},
-=======
-use crate::engine::validation::{parse_optional_proto_request_id, RequestIdParsingErr};
-use crate::vault::Vault;
-use crate::{
-    engine::{base::BaseKmsStruct, threshold::traits::ContextManager},
->>>>>>> cd412e77
-    grpc::metastore_status_service::CustodianMetaStore,
+    engine::base::BaseKmsStruct, grpc::metastore_status_service::CustodianMetaStore,
     vault::storage::Storage,
 };
 use aes_prng::AesRng;
@@ -113,8 +108,8 @@
             .ok_or_else(|| Status::invalid_argument("context_id is required"))?;
         let storage_ref = self.crypto_storage.private_storage.clone();
         let mut guarded_priv_storage = storage_ref.lock().await;
-
-        let kms_context_id = context_id.into();
+        let kms_context_id: RequestId =
+            parse_proto_request_id(&context_id, RequestIdParsingErr::CustodianContext)?;
         delete_context_at_request_id(&mut *guarded_priv_storage, &kms_context_id)
             .await
             .map_err(|e| Status::internal(format!("Failed to delete context: {e}")))?;
@@ -208,24 +203,11 @@
     PrivS: Storage + Sync + Send + 'static,
 {
     async fn inner_new_custodian_context(&self, context: CustodianContext) -> anyhow::Result<()> {
-<<<<<<< HEAD
-        let context_id: RequestId = match context.context_id {
-            Some(id) => id.into(),
-            None => {
-                return Err(anyhow::anyhow!(
-                    "Context ID is required in NewCustodianContextRequest"
-                ))
-            }
-        };
-        validate_request_id(&context_id)?;
-        let backup_vault = match self.crypto_storage.backup_vault {
-=======
         let context_id: RequestId = parse_optional_proto_request_id(
             &context.context_id,
             RequestIdParsingErr::CustodianContext,
         )?;
-        let backup_vault = match self.crypto_storage.inner.backup_vault {
->>>>>>> cd412e77
+        let backup_vault = match self.crypto_storage.backup_vault {
             Some(ref backup_vault) => backup_vault,
             None => return Err(anyhow::anyhow!("Backup vault is not configured")),
         };
