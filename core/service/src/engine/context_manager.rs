use crate::anyhow_error_and_log;
use crate::backup::custodian::InternalCustodianContext;
use crate::backup::operator::{Operator, RecoveryRequestPayload, RecoveryValidationMaterial};
use crate::consts::SAFE_SER_SIZE_LIMIT;
use crate::cryptography::encryption::{
    Encryption, PkeScheme, PkeSchemeType, UnifiedPrivateEncKey, UnifiedPublicEncKey,
};
use crate::cryptography::signatures::PrivateSigKey;
use crate::engine::base::{CrsGenMetadata, KmsFheKeyHandles};
use crate::engine::context::ContextInfo;
use crate::engine::threshold::service::session::SessionMaker;
use crate::engine::threshold::service::ThresholdFheKeys;
use crate::engine::traits::ContextManager;
use crate::engine::validation::{parse_proto_context_id, RequestIdParsingErr};
use crate::vault::keychain::KeychainProxy;
use crate::vault::storage::crypto_material::CryptoMaterialStorage;
use crate::vault::storage::{
    delete_at_request_id, delete_context_at_id, store_versioned_at_request_id,
};
use crate::vault::Vault;
use crate::{
    engine::base::BaseKmsStruct, grpc::metastore_status_service::CustodianMetaStore,
    vault::storage::Storage,
};
use aes_prng::AesRng;
use itertools::Itertools;
use kms_grpc::identifiers::ContextId;
use kms_grpc::kms::v1::CustodianContext;
use kms_grpc::rpc_types::PrivDataType;
use kms_grpc::{kms::v1::Empty, utils::tonic_result::ok_or_tonic_abort};
use std::sync::Arc;
use strum::IntoEnumIterator;
use tfhe::safe_serialization::safe_serialize;
use threshold_fhe::execution::runtime::party::Role;
use tokio::sync::RwLock;
use tonic::{Response, Status};

/// This is a shared data structure for both centralized and threshold context managers.
struct SharedContextManager<
    PubS: Storage + Sync + Send + 'static,
    PrivS: Storage + Sync + Send + 'static,
> {
    base_kms: BaseKmsStruct,
    crypto_storage: CryptoMaterialStorage<PubS, PrivS>,
    custodian_meta_store: Arc<RwLock<CustodianMetaStore>>,
    my_role: Role,
}

impl<PubS, PrivS> SharedContextManager<PubS, PrivS>
where
    PubS: Storage + Sync + Send + 'static,
    PrivS: Storage + Sync + Send + 'static,
{
    async fn verify_and_extract_new_mpc_context(
        &self,
        request: tonic::Request<kms_grpc::kms::v1::NewKmsContextRequest>,
    ) -> Result<(Role, ContextInfo), tonic::Status> {
        // first verify that the context is valid
        let kms_grpc::kms::v1::NewKmsContextRequest { new_context } = request.into_inner();

        let new_context =
            new_context.ok_or_else(|| Status::invalid_argument("new_context is required"))?;
        let new_context = ContextInfo::try_from(new_context)
            .map_err(|e| Status::invalid_argument(format!("Invalid context info: {e}")))?;

        // verify new context
        let my_role = {
            let storage_ref = self.crypto_storage.private_storage.clone();
            let guarded_priv_storage = storage_ref.lock().await;
            new_context
                .verify(&(*guarded_priv_storage))
                .await
                .map_err(|e| {
                    Status::invalid_argument(format!("Failed to verify new context: {e}"))
                })?
        };

        Ok((my_role, new_context))
    }

    async fn parse_mpc_context_for_destruction(
        &self,
        request: tonic::Request<kms_grpc::kms::v1::DestroyKmsContextRequest>,
    ) -> Result<ContextId, tonic::Status> {
        let proto_context_id = request
            .into_inner()
            .context_id
            .ok_or_else(|| Status::invalid_argument("context_id is required"))?;
        let context_id =
            parse_proto_context_id(&proto_context_id, RequestIdParsingErr::CustodianContext)?;

        Ok(context_id)
    }

    async fn new_custodian_context(
        &self,
        request: tonic::Request<kms_grpc::kms::v1::NewCustodianContextRequest>,
    ) -> Result<tonic::Response<kms_grpc::kms::v1::Empty>, tonic::Status> {
        let inner = request.into_inner().new_context.ok_or_else(|| {
            tonic::Status::invalid_argument("new_context is required in NewCustodianContextRequest")
        })?;
        tracing::info!(
            "Custodian context addition starting with context_id={:?}, threshold={}, previous_context_id={:?}, from {} custodians",
            inner.context_id,
            inner.threshold,
            inner.previous_context_id,
            inner.custodian_nodes.len()
        );
        ok_or_tonic_abort(
            self.inner_new_custodian_context(inner).await,
            "Could not create new custodian context".to_string(),
        )?;

        //Always answer with Empty
        Ok(Response::new(Empty {}))
    }

    async fn destroy_custodian_context(
        &self,
        _request: tonic::Request<kms_grpc::kms::v1::DestroyCustodianContextRequest>,
    ) -> Result<tonic::Response<kms_grpc::kms::v1::Empty>, tonic::Status> {
        todo!()
    }

    /// Observe that in case a custodian is missing or something bad is detected in the data then the function will fail
    async fn inner_new_custodian_context(&self, context: CustodianContext) -> anyhow::Result<()> {
        let backup_vault = match self.crypto_storage.backup_vault {
            Some(ref backup_vault) => backup_vault,
            None => return Err(anyhow::anyhow!("Backup vault is not configured")),
        };

        let mut rng = self.base_kms.new_rng().await;
        // Generate asymmetric keys for the operator to use to encrypt the backup
        let mut enc = Encryption::new(PkeSchemeType::MlKem512, &mut rng);
        let (backup_dec_key, backup_enc_key) = enc.keygen()?;
        let inner_context = InternalCustodianContext::new(context, backup_enc_key.clone())?;
        let (recovery_request_payload, commitments) = gen_recovery_request_payload(
            &mut rng,
            &self.base_kms.sig_key,
            backup_enc_key.clone(),
            backup_dec_key,
            &inner_context,
            self.my_role,
        )
        .await?;

        // Reencrypt everything
        // Basically we want to ensure the recovery request contains the decryption key and everything else is encrypted using the public encryption key
        let (lock_acquired_time, total_lock_time) = {
            let lock_start = std::time::Instant::now();
            let lock_acquired_time = lock_start.elapsed();
            let guarded_priv_storage = self.crypto_storage.private_storage.lock().await;
            let mut guarded_backup_vault = backup_vault.lock().await;
            // First update the backup vault's context ID
            if let Some(KeychainProxy::SecretSharing(secret_share_keychain)) =
                guarded_backup_vault.keychain.as_mut()
            {
                secret_share_keychain
                    .set_backup_enc_key(inner_context.context_id, backup_enc_key.clone());
            } else {
                return Err(anyhow_error_and_log("A secret sharing keychain is not configured! It is not possible to use custodian contexts"));
            }
            for cur_type in PrivDataType::iter() {
                // We need to match on each type to manually specify the data type and to ensure that we do not forget anything in case the enum is extended
                match cur_type {
                    PrivDataType::SigningKey => {
                        backup_priv_data::<PrivS, PrivateSigKey>(
                            &guarded_priv_storage,
                            &mut guarded_backup_vault,
                            cur_type,
                        )
                        .await?;
                    }
                    PrivDataType::FheKeyInfo => {
                        backup_priv_data::<PrivS, ThresholdFheKeys>(
                            &guarded_priv_storage,
                            &mut guarded_backup_vault,
                            cur_type,
                        )
                        .await?;
                    }
                    PrivDataType::CrsInfo => {
                        backup_priv_data::<PrivS, CrsGenMetadata>(
                            &guarded_priv_storage,
                            &mut guarded_backup_vault,
                            cur_type,
                        )
                        .await?;
                    }
                    PrivDataType::FhePrivateKey => {
                        backup_priv_data::<PrivS, KmsFheKeyHandles>(
                            &guarded_priv_storage,
                            &mut guarded_backup_vault,
                            cur_type,
                        )
                        .await?;
                    }
                    PrivDataType::PrssSetup => {
                        // We will not back up PRSS setup data
                        continue;
                    }
                    PrivDataType::ContextInfo => {
                        backup_priv_data::<PrivS, ContextInfo>(
                            &guarded_priv_storage,
                            &mut guarded_backup_vault,
                            cur_type,
                        )
                        .await?;
                    }
                }
            }
            let total_lock_time = lock_start.elapsed();
            (lock_acquired_time, total_lock_time)
        };
        tracing::info!(
            "New context storage - context_id={}, lock_acquired_in={:?}, total_lock_held={:?}",
            inner_context.context_id,
            lock_acquired_time,
            total_lock_time
        );
        // Then store the results
        self.crypto_storage
            .write_backup_keys_with_meta_store(
                &recovery_request_payload,
                &commitments,
                Arc::clone(&self.custodian_meta_store),
            )
            .await;
        tracing::info!(
            "New custodian context created with context_id={}, threshold={} from {} custodians",
            inner_context.context_id,
            inner_context.threshold,
            inner_context.custodian_nodes.len()
        );
        Ok(())
    }
}

pub struct CentralizedContextManager<
    PubS: Storage + Sync + Send + 'static,
    PrivS: Storage + Sync + Send + 'static,
> {
    inner: SharedContextManager<PubS, PrivS>,
}

impl<PubS, PrivS> CentralizedContextManager<PubS, PrivS>
where
    PubS: Storage + Sync + Send + 'static,
    PrivS: Storage + Sync + Send + 'static,
{
    pub(crate) fn new(
        base_kms: BaseKmsStruct,
        crypto_storage: CryptoMaterialStorage<PubS, PrivS>,
        custodian_meta_store: Arc<RwLock<CustodianMetaStore>>,
        my_role: Role,
    ) -> Self {
        Self {
            inner: SharedContextManager {
                base_kms,
                crypto_storage,
                custodian_meta_store,
                my_role,
            },
        }
    }
}

#[tonic::async_trait]
impl<PubS, PrivS> ContextManager for CentralizedContextManager<PubS, PrivS>
where
    PubS: Storage + Sync + Send + 'static,
    PrivS: Storage + Sync + Send + 'static,
{
    async fn new_kms_context(
        &self,
        request: tonic::Request<kms_grpc::kms::v1::NewKmsContextRequest>,
    ) -> Result<Response<kms_grpc::kms::v1::Empty>, tonic::Status> {
        let (_my_role, new_context) = self
            .inner
            .verify_and_extract_new_mpc_context(request)
            .await?;

        // store the new context
        let res = self
            .inner
            .crypto_storage
            .write_context_info(new_context.context_id(), &new_context, false)
            .await;

        ok_or_tonic_abort(
            res,
            format!(
                "Failed to write new KMS context for ID {}",
                new_context.context_id()
            ),
        )?;

        Ok(Response::new(Empty {}))
    }

    async fn destroy_kms_context(
        &self,
        request: tonic::Request<kms_grpc::kms::v1::DestroyKmsContextRequest>,
    ) -> Result<Response<kms_grpc::kms::v1::Empty>, tonic::Status> {
        let context_id = self
            .inner
            .parse_mpc_context_for_destruction(request)
            .await?;

        let storage_ref = self.inner.crypto_storage.private_storage.clone();
        let mut guarded_priv_storage = storage_ref.lock().await;

        delete_context_at_id(&mut *guarded_priv_storage, &context_id)
            .await
            .map_err(|e| Status::internal(format!("Failed to delete context: {e}")))?;

        Ok(Response::new(Empty {}))
    }

    async fn new_custodian_context(
        &self,
        request: tonic::Request<kms_grpc::kms::v1::NewCustodianContextRequest>,
    ) -> Result<Response<kms_grpc::kms::v1::Empty>, tonic::Status> {
        self.inner.new_custodian_context(request).await
    }

    async fn destroy_custodian_context(
        &self,
        request: tonic::Request<kms_grpc::kms::v1::DestroyCustodianContextRequest>,
    ) -> Result<Response<kms_grpc::kms::v1::Empty>, tonic::Status> {
        self.inner.destroy_custodian_context(request).await
    }
}

pub struct ThresholdContextManager<
    PubS: Storage + Sync + Send + 'static,
    PrivS: Storage + Sync + Send + 'static,
> {
    inner: SharedContextManager<PubS, PrivS>,
    session_maker: SessionMaker,
}

impl<PubS, PrivS> ThresholdContextManager<PubS, PrivS>
where
    PubS: Storage + Sync + Send + 'static,
    PrivS: Storage + Sync + Send + 'static,
{
    pub(crate) fn new(
        base_kms: BaseKmsStruct,
        crypto_storage: CryptoMaterialStorage<PubS, PrivS>,
        custodian_meta_store: Arc<RwLock<CustodianMetaStore>>,
        my_role: Role,
        session_maker: SessionMaker,
    ) -> Self {
        Self {
            inner: SharedContextManager {
                base_kms,
                crypto_storage,
                custodian_meta_store,
                my_role,
            },
            session_maker,
        }
    }
}

/// Atomically update both the storage and the session maker with the new context info.
/// If any of the two operations fail, rollback to the original state.
async fn atomic_update_context<
    PubS: Storage + Sync + Send + 'static,
    PrivS: Storage + Sync + Send + 'static,
>(
    session_maker: &SessionMaker,
    crypto_storage: &CryptoMaterialStorage<PubS, PrivS>,
    my_role: Role,
    new_context: &ContextInfo,
) -> anyhow::Result<()> {
    let context_id = new_context.context_id();
    let res1 = crypto_storage
        .write_context_info(new_context.context_id(), new_context, false)
        .await;

    let res2 = session_maker.add_context_info(my_role, new_context).await;

    match (res1, res2) {
        (Ok(_), Ok(_)) => (),
        _ => {
            // Rollback if any operation failed
            // first delete the context from storage
            let storage_ref = crypto_storage.private_storage.clone();
            let mut guarded_priv_storage = storage_ref.lock().await;
            _ = delete_context_at_id(&mut *guarded_priv_storage, context_id).await;

            // next delete the context from session maker
            session_maker.remove_context(context_id).await;
            return Err(anyhow::anyhow!("Failed to atomically update context"));
        }
    }

    Ok(())
}

#[tonic::async_trait]
impl<PubS, PrivS> ContextManager for ThresholdContextManager<PubS, PrivS>
where
    PubS: Storage + Sync + Send + 'static,
    PrivS: Storage + Sync + Send + 'static,
{
    async fn new_kms_context(
        &self,
        request: tonic::Request<kms_grpc::kms::v1::NewKmsContextRequest>,
    ) -> Result<tonic::Response<kms_grpc::kms::v1::Empty>, tonic::Status> {
        let (my_role, new_context) = self
            .inner
            .verify_and_extract_new_mpc_context(request)
            .await?;

        let res = atomic_update_context(
            &self.session_maker,
            &self.inner.crypto_storage,
            my_role,
            &new_context,
        )
        .await;
        ok_or_tonic_abort(
            res,
            format!(
                "Failed to write new KMS context for ID {}",
                new_context.context_id()
            ),
        )?;

        Ok(Response::new(Empty {}))
    }

    async fn destroy_kms_context(
        &self,
        request: tonic::Request<kms_grpc::kms::v1::DestroyKmsContextRequest>,
    ) -> Result<tonic::Response<kms_grpc::kms::v1::Empty>, tonic::Status> {
        let context_id = self
            .inner
            .parse_mpc_context_for_destruction(request)
            .await?;

        let storage_ref = self.inner.crypto_storage.private_storage.clone();
        let mut guarded_priv_storage = storage_ref.lock().await;

        self.session_maker.remove_context(&context_id).await;

        // There is nothing we can do if deletion fails here.
        // Note that it cannot fail if the context does not exist.
        delete_context_at_id(&mut *guarded_priv_storage, &context_id)
            .await
            .map_err(|e| Status::internal(format!("Failed to delete context: {e}")))?;
        Ok(Response::new(Empty {}))
    }

    async fn new_custodian_context(
        &self,
        request: tonic::Request<kms_grpc::kms::v1::NewCustodianContextRequest>,
    ) -> Result<tonic::Response<kms_grpc::kms::v1::Empty>, tonic::Status> {
        self.inner.new_custodian_context(request).await
    }

    async fn destroy_custodian_context(
        &self,
        request: tonic::Request<kms_grpc::kms::v1::DestroyCustodianContextRequest>,
    ) -> Result<tonic::Response<kms_grpc::kms::v1::Empty>, tonic::Status> {
        self.inner.destroy_custodian_context(request).await
    }
}

async fn backup_priv_data<
    S1: Storage + Sync + Send + 'static,
    T: serde::de::DeserializeOwned
        + tfhe::Unversionize
        + tfhe::named::Named
        + Send
        + serde::ser::Serialize
        + tfhe::Versionize
        + Sync
        + 'static,
>(
    priv_storage: &S1,
    backup_vault: &mut Vault,
    data_type_enum: PrivDataType,
) -> anyhow::Result<()>
where
    for<'a> <T as tfhe::Versionize>::Versioned<'a>: Send + Sync,
{
    let data_ids = priv_storage
        .all_data_ids(&data_type_enum.to_string())
        .await?;
    for data_id in data_ids.iter() {
        let data: T = priv_storage
            .read_data(data_id, &data_type_enum.to_string())
            .await?;
        // Delete the old backup data
        // Observe that no backups from previous contexts are deleted, only backups for current custodian context in case they exist.
        delete_at_request_id(backup_vault, data_id, &data_type_enum.to_string()).await?;
        store_versioned_at_request_id(backup_vault, data_id, &data, &data_type_enum.to_string())
            .await?;
    }
    Ok(())
}

/// Generate a recovery request to the backup vault.
async fn gen_recovery_request_payload(
    rng: &mut AesRng,
    sig_key: &PrivateSigKey,
    backup_enc_key: UnifiedPublicEncKey,
    backup_priv_key: UnifiedPrivateEncKey,
    custodian_context: &InternalCustodianContext,
    my_role: Role,
) -> anyhow::Result<(RecoveryRequestPayload, RecoveryValidationMaterial)> {
    let operator = Operator::new(
        my_role,
        custodian_context
            .custodian_nodes
            .values()
            .cloned()
            .collect_vec(),
        (*sig_key).clone(),
        custodian_context.threshold as usize,
        // the amount of custodians are defined by the initial context
        custodian_context.custodian_nodes.len(),
    )?;
    let mut serialized_priv_key = Vec::new();
    safe_serialize(
        &backup_priv_key,
        &mut serialized_priv_key,
        SAFE_SER_SIZE_LIMIT,
    )?;
    let (ct_map, commitments) = operator.secret_share_and_signcrypt(
        rng,
        &serialized_priv_key,
        custodian_context.context_id,
    )?;
    let recovery_request = RecoveryRequestPayload {
        cts: ct_map,
        backup_enc_key,
    };
    let validation_material =
        RecoveryValidationMaterial::new(commitments, custodian_context.to_owned(), sig_key)?;
    tracing::info!(
        "Generated inner recovery request for backup_id/context_id={}",
        custodian_context.context_id
    );
    Ok((recovery_request, validation_material))
}

#[cfg(test)]
mod tests {
    use super::*;
    use crate::{
        backup::{
            custodian::Custodian,
            operator::InternalRecoveryRequest,
            seed_phrase::{custodian_from_seed_phrase, seed_phrase_from_rng},
        },
        cryptography::{
            encryption::{Encryption, PkeScheme, PkeSchemeType},
            signatures::{gen_sig_keys, PublicSigKey},
            signcryption::UnifiedUnsigncryptionKey,
        },
        engine::context::{NodeInfo, SoftwareVersion},
        util::meta_store::MetaStore,
        vault::storage::{
            crypto_material::get_core_signing_key, ram::RamStorage, read_context_at_id,
            store_versioned_at_request_id,
        },
    };
    use kms_grpc::{
        identifiers::ContextId,
        kms::v1::{DestroyKmsContextRequest, NewKmsContextRequest},
        rpc_types::{KMSType, PrivDataType},
        RequestId,
    };
    use rand::{rngs::OsRng, SeedableRng};
    use tokio::sync::Mutex;
    use tonic::Request;

    const DUMMY_SIGNING_KEY_REQ_ID: [u8; 32] = [1u8; 32];

    async fn setup_crypto_storage() -> (
        PublicSigKey,
        PrivateSigKey,
        CryptoMaterialStorage<RamStorage, RamStorage>,
    ) {
        let priv_storage = Arc::new(Mutex::new(RamStorage::new()));
        let pub_storage = Arc::new(Mutex::new(RamStorage::new()));

        let crypto_storage =
            CryptoMaterialStorage::<_, _>::new(priv_storage, pub_storage, None, None);

        // store private signing key
        let (pk, sk) = gen_sig_keys(&mut OsRng);

        let req_id = RequestId::from_bytes(DUMMY_SIGNING_KEY_REQ_ID);
        {
            let mut guarded_priv_storage = crypto_storage.private_storage.lock().await;
            store_versioned_at_request_id(
                &mut *guarded_priv_storage,
                &req_id,
                &sk,
                &PrivDataType::SigningKey.to_string(),
            )
            .await
            .unwrap();

            // check that the signing key exists
            let _ = get_core_signing_key(&*guarded_priv_storage).await.unwrap();
        }

        (pk, sk, crypto_storage)
    }

    #[tokio::test]
    async fn test_kms_context() {
<<<<<<< HEAD
        let mut rng = AesRng::seed_from_u64(42);
        let mut encryption = Encryption::new(PkeSchemeType::MlKem512, &mut rng);
        let (_enc_sk, backup_encryption_public_key) = encryption.keygen().unwrap();
=======
>>>>>>> 0e98bbac
        let (verification_key, sig_key, crypto_storage) = setup_crypto_storage().await;
        let base_kms = BaseKmsStruct::new(KMSType::Threshold, sig_key).unwrap();
        let context_id = ContextId::from_bytes([4u8; 32]);
        let new_context = ContextInfo {
            kms_nodes: vec![NodeInfo {
                mpc_identity: "Node1".to_string(),
                party_id: 1,
                verification_key: Some(verification_key.clone()),
                external_url: "http://localhost:12345".to_string(),
                tls_cert: vec![],
                public_storage_url: "http://storage".to_string(),
                extra_verification_keys: vec![],
            }],
            context_id,
            software_version: SoftwareVersion {
                major: 0,
                minor: 1,
                patch: 0,
                tag: None,
            },
            threshold: 0,
        };

        let request = Request::new(NewKmsContextRequest {
            new_context: Some(new_context.try_into().unwrap()),
        });
        let session_maker =
            SessionMaker::four_party_dummy_session(None, None, base_kms.rng.clone());
        let context_manager = ThresholdContextManager::new(
            base_kms,
            crypto_storage.clone(),
            Arc::new(RwLock::new(MetaStore::new(100, 10))),
            Role::indexed_from_one(1),
            session_maker,
        );

        let response = context_manager.new_kms_context(request).await;
        response.unwrap();

        // check that the context is stored
        {
            let storage_ref = Arc::clone(&crypto_storage.private_storage);
            let guarded_priv_storage = storage_ref.lock().await;
            let stored_context = read_context_at_id(&*guarded_priv_storage, &context_id)
                .await
                .unwrap();

            assert_eq!(*stored_context.context_id(), context_id);
            assert_eq!(stored_context.kms_nodes.len(), 1);
            assert_eq!(stored_context.kms_nodes[0].party_id, 1);
            assert_eq!(
                stored_context.kms_nodes[0].verification_key,
                Some(verification_key)
            );
        }

        // now that it is stored, we try to delete it
        let request = Request::new(DestroyKmsContextRequest {
            context_id: Some(context_id.into()),
        });

        let response = context_manager.destroy_kms_context(request).await;
        response.unwrap();

        // check that the context is deleted
        {
            let storage_ref = Arc::clone(&crypto_storage.private_storage);
            let guarded_priv_storage = storage_ref.lock().await;
            let _ = read_context_at_id(&*guarded_priv_storage, &context_id)
                .await
                .unwrap_err();
        }
    }

    /// Test to sanity check the overall flow of construction of material needed for backup
    #[tracing_test::traced_test]
    #[tokio::test]
    async fn test_gen_recovery_request_payloads() {
        let mut rng = AesRng::seed_from_u64(40);
        let backup_id = RequestId::new_random(&mut rng);
        let (server_verf_key, server_sig_key) = gen_sig_keys(&mut rng);
        let mut enc = Encryption::new(PkeSchemeType::MlKem512, &mut rng);
        let (backup_dec_key, backup_enc_key) = enc.keygen().unwrap();
        let mnemonic = seed_phrase_from_rng(&mut rng).expect("Failed to generate seed phrase");
        let custodian1: Custodian =
            custodian_from_seed_phrase(&mnemonic, Role::indexed_from_one(1)).unwrap();
        let custodian2: Custodian =
            custodian_from_seed_phrase(&mnemonic, Role::indexed_from_one(2)).unwrap();
        let custodian3: Custodian =
            custodian_from_seed_phrase(&mnemonic, Role::indexed_from_one(3)).unwrap();
        let setup_msg_1 = custodian1
            .generate_setup_message(&mut rng, "Custodian-1".to_string())
            .unwrap();
        let setup_msg_2 = custodian2
            .generate_setup_message(&mut rng, "Custodian-2".to_string())
            .unwrap();
        let setup_msg_3 = custodian3
            .generate_setup_message(&mut rng, "Custodian-3".to_string())
            .unwrap();
        let context = CustodianContext {
            custodian_nodes: vec![
                setup_msg_1.try_into().unwrap(),
                setup_msg_2.try_into().unwrap(),
                setup_msg_3.try_into().unwrap(),
            ],
            context_id: Some(backup_id.into()),
            previous_context_id: None,
            threshold: 1,
        };
        let internal_context =
            InternalCustodianContext::new(context, backup_enc_key.clone()).unwrap();
        let (recovery_request_payload, _commitments) = gen_recovery_request_payload(
            &mut rng,
            &server_sig_key,
            backup_enc_key.clone(),
            backup_dec_key.clone(),
            &internal_context,
            Role::indexed_from_one(1),
        )
        .await
        .unwrap();
        let internal_rec_req = InternalRecoveryRequest::new(
            recovery_request_payload.backup_enc_key,
            recovery_request_payload.cts,
            backup_id,
            Role::indexed_from_one(1),
        )
        .unwrap();
        let custodian_id = custodian1.verification_key().verf_key_id();
        let unsign_key = UnifiedUnsigncryptionKey::new(
            custodian1.public_dec_key(),
            custodian1.public_enc_key(),
            &server_verf_key,
            &custodian_id,
        );
        assert!(internal_rec_req
            .is_valid(Role::indexed_from_one(1), &unsign_key)
            .unwrap());
    }
}<|MERGE_RESOLUTION|>--- conflicted
+++ resolved
@@ -617,12 +617,6 @@
 
     #[tokio::test]
     async fn test_kms_context() {
-<<<<<<< HEAD
-        let mut rng = AesRng::seed_from_u64(42);
-        let mut encryption = Encryption::new(PkeSchemeType::MlKem512, &mut rng);
-        let (_enc_sk, backup_encryption_public_key) = encryption.keygen().unwrap();
-=======
->>>>>>> 0e98bbac
         let (verification_key, sig_key, crypto_storage) = setup_crypto_storage().await;
         let base_kms = BaseKmsStruct::new(KMSType::Threshold, sig_key).unwrap();
         let context_id = ContextId::from_bytes([4u8; 32]);
