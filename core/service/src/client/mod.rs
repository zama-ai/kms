--- conflicted
+++ resolved
@@ -1,24 +1,3 @@
-<<<<<<< HEAD
-use crate::cryptography::internal_crypto_types::{
-    PrivateSigKey, PublicSigKey, SigncryptionKeyPair, SigncryptionPrivKey, SigncryptionPubKey,
-    UnifiedPrivateEncKey, UnifiedSigncryptionKeyPair, UnifiedSigncryptionKeyPairOwned,
-};
-use crate::cryptography::internal_crypto_types::{Signature, UnifiedPublicEncKey};
-use crate::cryptography::signcryption::{
-    decrypt_signcryption_with_link, insecure_decrypt_ignoring_signature, internal_verify_sig,
-};
-use crate::engine::validation::{
-    check_ext_user_decryption_signature, validate_user_decrypt_responses_against_request,
-    DSEP_USER_DECRYPTION,
-};
-#[cfg(feature = "non-wasm")]
-use crate::engine::validation::{parse_optional_proto_request_id, RequestIdParsingErr};
-use crate::{anyhow_error_and_log, some_or_err};
-use aes_prng::AesRng;
-use alloy_sol_types::Eip712Domain;
-use alloy_sol_types::SolStruct;
-=======
->>>>>>> b85247c9
 #[cfg(feature = "non-wasm")]
 pub mod client_non_wasm;
 pub mod client_wasm;
@@ -29,1552 +8,7 @@
 #[cfg(feature = "non-wasm")]
 pub mod key_gen;
 #[cfg(feature = "non-wasm")]
-<<<<<<< HEAD
-impl fmt::Display for ClientDataType {
-    fn fmt(&self, f: &mut fmt::Formatter) -> fmt::Result {
-        match self {
-            ClientDataType::SigningKey => write!(f, "SigningKey"),
-            ClientDataType::VerfKey => write!(f, "VerfKey"),
-        }
-    }
-}
-
-impl Client {
-    /// Constructor method to be used for WASM and other situations where data cannot be directly loaded
-    /// from a [PublicStorage].
-    ///
-    /// * `server_pks` - a set of tkms core public keys.
-    /// * `client_address` - the client wallet address.
-    /// * `client_sk` - client private key.
-    ///   This is optional because sometimes the private signing key is kept
-    ///   in a secure location, e.g., hardware wallet or web extension.
-    ///   Calling functions that requires `client_sk` when it is None will return an error.
-    /// * `params` - the FHE parameters.
-    /// * `decryption_mode` - the decryption mode to use. Currently available modes are: NoiseFloodSmall and BitDecSmall.
-    ///   If set to none, DecryptionMode::default() is used.
-    pub fn new(
-        server_pks: HashMap<u32, PublicSigKey>,
-        client_address: alloy_primitives::Address,
-        client_sk: Option<PrivateSigKey>,
-        params: DKGParams,
-        decryption_mode: Option<DecryptionMode>,
-    ) -> Self {
-        let decryption_mode = decryption_mode.unwrap_or_default();
-        Client {
-            #[cfg(feature = "non-wasm")]
-            rng: Box::new(AesRng::from_entropy()), // todo should be argument
-            server_identities: ServerIdentities::Pks(server_pks),
-            client_address,
-            client_sk,
-            params,
-            decryption_mode,
-        }
-    }
-
-    /// Helper method to create a client based on a specific type of storage for loading the keys.
-    /// Observe that this method is decoupled from the [Client] to ensure wasm compliance as wasm cannot handle
-    /// file reading or generic traits.
-    ///
-    /// * `client_storage` - the storage where the client's keys (for signing and verifying) are stored.
-    /// * `pub_storages` - the storages where the public verification keys of the servers are stored. These must be unique.
-    /// * `params` - the FHE parameters
-    /// * `decryption_mode` - the decryption mode to use. Currently available modes are: NoiseFloodSmall and BitDecSmall.
-    ///   If set to none, DecryptionMode::default() is used.
-    #[cfg(feature = "non-wasm")]
-    pub async fn new_client<ClientS: Storage, PubS: StorageReader>(
-        client_storage: ClientS,
-        pub_storages: HashMap<u32, PubS>,
-        params: &DKGParams,
-        decryption_mode: Option<DecryptionMode>,
-    ) -> anyhow::Result<Client> {
-        let pks = try_join_all(pub_storages.iter().map(|(party_id, cur_storage)| {
-            get_core_verification_key(cur_storage).map_ok(|pk| (*party_id, pk))
-        }))
-        .await?
-        .into_iter()
-        .collect::<HashMap<_, _>>();
-
-        let pks_unique_count = pks.values().unique().count();
-
-        if pks_unique_count != pks.len() {
-            return Err(anyhow_error_and_log(format!(
-                "Duplicate public keys present in map: {} unique, {} total",
-                pks_unique_count,
-                pks.len()
-            )));
-        }
-
-        let client_pk = get_client_verification_key(&client_storage).await?;
-        let client_address = alloy_primitives::Address::from_public_key(client_pk.pk());
-
-        let client_sk = get_client_signing_key(&client_storage).await?;
-
-        Ok(Client::new(
-            pks,
-            client_address,
-            Some(client_sk),
-            *params,
-            decryption_mode,
-        ))
-    }
-
-    /// Verify the signature received from the server on keys or other data objects.
-    /// This verification will pass if one of the public keys can verify the signature.
-    #[cfg(feature = "non-wasm")]
-    fn verify_server_signature<T: serde::Serialize + AsRef<[u8]>>(
-        &self,
-        dsep: &DomainSep,
-        data: &T,
-        signature: &[u8],
-    ) -> anyhow::Result<()> {
-        if self
-            .find_verifying_public_key(dsep, data, signature)
-            .is_some()
-        {
-            Ok(())
-        } else {
-            Err(anyhow::anyhow!("server signature verification failed"))
-        }
-    }
-
-    /// Verify the signature received from the server on keys or other data objects
-    /// and return the public key that verified the signature.
-    #[cfg(feature = "non-wasm")]
-    fn find_verifying_public_key<T: serde::Serialize + AsRef<[u8]>>(
-        &self,
-        dsep: &DomainSep,
-        data: &T,
-        signature: &[u8],
-    ) -> Option<PublicSigKey> {
-        let signature_struct: Signature = match bc2wrap::deserialize(signature) {
-            Ok(signature_struct) => signature_struct,
-            Err(_) => {
-                tracing::error!("Could not deserialize signature");
-                return None;
-            }
-        };
-
-        let server_pks = match self.get_server_pks() {
-            Ok(pks) => pks,
-            Err(e) => {
-                tracing::error!("failed to get server pks ({})", e);
-                return None;
-            }
-        };
-
-        for verf_key in server_pks.values() {
-            let ok = BaseKmsStruct::verify_sig(dsep, &data, &signature_struct, verf_key).is_ok();
-            if ok {
-                return Some(verf_key.clone());
-            }
-        }
-        None
-    }
-
-    /// Generates a key gen request.
-    ///
-    /// The key generated will then be stored under the request_id handle.
-    /// In the threshold case, we also need to reference the preprocessing we want to consume via
-    /// its [`RequestId`] it can be set to None in the centralized case
-    #[cfg(feature = "non-wasm")]
-    pub fn key_gen_request(
-        &self,
-        request_id: &RequestId,
-        preproc_id: Option<RequestId>,
-        param: Option<FheParameter>,
-        keyset_config: Option<KeySetConfig>,
-        keyset_added_info: Option<KeySetAddedInfo>,
-        eip712_domain: Eip712Domain,
-    ) -> anyhow::Result<KeyGenRequest> {
-        let parsed_param: i32 = match param {
-            Some(parsed_param) => parsed_param.into(),
-            None => FheParameter::Default.into(),
-        };
-        if !request_id.is_valid() {
-            return Err(anyhow_error_and_log(format!(
-                "The request id format is not valid {request_id}"
-            )));
-        }
-
-        let prep_id = preproc_id.map(|res| res.into());
-        Ok(KeyGenRequest {
-            params: parsed_param,
-            preproc_id: prep_id,
-            request_id: Some((*request_id).into()),
-            domain: Some(alloy_to_protobuf_domain(&eip712_domain)?),
-            keyset_config,
-            keyset_added_info,
-        })
-    }
-
-    #[cfg(feature = "non-wasm")]
-    pub fn crs_gen_request(
-        &self,
-        request_id: &RequestId,
-        max_num_bits: Option<u32>,
-        param: Option<FheParameter>,
-        eip712_domain: Eip712Domain,
-    ) -> anyhow::Result<CrsGenRequest> {
-        let parsed_param: i32 = match param {
-            Some(parsed_param) => parsed_param.into(),
-            None => FheParameter::Default.into(),
-        };
-        if !request_id.is_valid() {
-            return Err(anyhow_error_and_log(format!(
-                "The request id format is not valid {request_id}"
-            )));
-        }
-
-        Ok(CrsGenRequest {
-            params: parsed_param,
-            max_num_bits,
-            request_id: Some((*request_id).into()),
-            domain: Some(alloy_to_protobuf_domain(&eip712_domain)?),
-        })
-    }
-
-    #[cfg(feature = "non-wasm")]
-    pub fn preproc_request(
-        &self,
-        request_id: &RequestId,
-        param: Option<FheParameter>,
-        keyset_config: Option<KeySetConfig>,
-    ) -> anyhow::Result<KeyGenPreprocRequest> {
-        if !request_id.is_valid() {
-            return Err(anyhow_error_and_log(format!(
-                "The request id format is not valid {request_id}"
-            )));
-        }
-
-        Ok(KeyGenPreprocRequest {
-            params: param.unwrap_or_default().into(),
-            keyset_config,
-            request_id: Some((*request_id).into()),
-        })
-    }
-
-    /// Process a vector of CRS generation results along with a storage reader for each result.
-    ///
-    /// In the ideal scenario, the generated CRS should be the same
-    /// for all parties. But if there are adversaries, this might not
-    /// be the case. In addition to checking the digests and signatures,
-    /// This function takes care of finding the CRS that is returned by
-    /// the majority and ensuring that this involves agreement by at least
-    /// `min_agree_count` of the parties.
-    #[cfg(feature = "non-wasm")]
-    pub async fn process_distributed_crs_result<S: StorageReader>(
-        &self,
-        request_id: &RequestId,
-        res_storage: Vec<(CrsGenResult, S)>,
-        min_agree_count: u32,
-    ) -> anyhow::Result<CompactPkeCrs> {
-        let mut verifying_pks = std::collections::HashSet::new();
-        // counter of digest (digest -> usize)
-        let mut hash_counter_map = HashMap::new();
-        // map of digest -> public parameter
-        let mut pp_map = HashMap::new();
-
-        if !request_id.is_valid() {
-            return Err(anyhow_error_and_log(format!(
-                "The request id format is not valid {request_id}"
-            )));
-        }
-
-        let res_len = res_storage.len();
-        for (result, storage) in res_storage {
-            let (pp_w_id, info) = if let Some(info) = result.crs_results {
-                let pp: CompactPkeCrs = storage
-                    .read_data(request_id, &PubDataType::CRS.to_string())
-                    .await?;
-                (pp, info)
-            } else {
-                tracing::warn!("empty SignedPubDataHandle");
-                continue;
-            };
-
-            // check the result matches our request ID
-            if request_id.as_str()
-                != result
-                    .request_id
-                    .ok_or_else(|| anyhow_error_and_log("request ID missing"))?
-                    .request_id
-            {
-                tracing::warn!("request ID mismatch; discarding the CRS");
-                continue;
-            }
-
-            // check the digest
-            let hex_digest = compute_handle(&pp_w_id)?;
-            if info.key_handle != hex_digest {
-                tracing::warn!("crs_handle does not match the computed digest; discarding the CRS");
-                continue;
-            }
-
-            // check the signature
-            match self.find_verifying_public_key(&DSEP_PUBDATA_CRS, &hex_digest, &info.signature) {
-                Some(pk) => {
-                    verifying_pks.insert(pk);
-                }
-                None => {
-                    tracing::warn!("Signature could not be verified for a CRS");
-                    // do not insert
-                    continue;
-                }
-            }
-
-            // put the result in a hash map so that we can check for majority
-            match hash_counter_map.get_mut(&hex_digest) {
-                Some(v) => {
-                    *v += 1;
-                }
-                None => {
-                    hash_counter_map.insert(hex_digest.clone(), 1usize);
-                }
-            }
-            pp_map.insert(hex_digest, pp_w_id);
-        }
-
-        tracing::info!(
-            "CRS map contains {} entries, should contain {} entries",
-            pp_map.len(),
-            res_len
-        );
-        // find the digest that has the most votes
-        let (h, c) = hash_counter_map
-            .into_iter()
-            .max_by(|a, b| a.1.cmp(&b.1))
-            .ok_or_else(|| anyhow_error_and_log("logic error: hash_counter_map is empty"))?;
-
-        if c < min_agree_count as usize {
-            return Err(anyhow_error_and_log(format!(
-                "No consensus on CRS digest! {c} < {min_agree_count}"
-            )));
-        }
-
-        if verifying_pks.len() < min_agree_count as usize {
-            Err(anyhow_error_and_log(format!(
-                "Not enough signatures on CRS results! {} < {}",
-                verifying_pks.len(),
-                min_agree_count
-            )))
-        } else {
-            Ok(some_or_err(
-                pp_map.remove(&h),
-                "No public parameter found in the result map".to_string(),
-            )?)
-        }
-    }
-
-    /// Creates a decryption request to send to the KMS servers.
-    ///
-    /// The key_id should be the request ID of the key generation
-    /// request that generated the key which should be used for public decryption
-    #[cfg(feature = "non-wasm")]
-    pub fn public_decryption_request(
-        &mut self,
-        ciphertexts: Vec<TypedCiphertext>,
-        domain: &Eip712Domain,
-        request_id: &RequestId,
-        key_id: &RequestId,
-    ) -> anyhow::Result<PublicDecryptionRequest> {
-        if !request_id.is_valid() {
-            return Err(anyhow_error_and_log(format!(
-                "The request id format is not valid {request_id}"
-            )));
-        }
-
-        let domain_msg = alloy_to_protobuf_domain(domain)?;
-
-        let req = PublicDecryptionRequest {
-            ciphertexts,
-            key_id: Some((*key_id).into()),
-            domain: Some(domain_msg),
-            request_id: Some((*request_id).into()),
-            extra_data: vec![],
-        };
-        Ok(req)
-    }
-
-    /// Creates a user decryption request to send to the KMS servers.
-    /// Returns the full [UserDecryptionRequest] containing
-    /// the payload to send to the servers, along with the generated
-    /// user decryption key pair.
-    /// The private key is used to decrypt the responses from the servers,
-    /// and must be kept to process the responses.
-    ///
-    /// Note that we only support MlKem512 in the latest version and not other variants of MlKem.
-    #[cfg(feature = "non-wasm")]
-    pub fn user_decryption_request(
-        &mut self,
-        domain: &Eip712Domain,
-        typed_ciphertexts: Vec<TypedCiphertext>,
-        request_id: &RequestId,
-        key_id: &RequestId,
-    ) -> anyhow::Result<(
-        UserDecryptionRequest,
-        UnifiedPublicEncKey,
-        UnifiedPrivateEncKey,
-    )> {
-        if !request_id.is_valid() {
-            return Err(anyhow_error_and_log(format!(
-                "The request id format is not valid {request_id}"
-            )));
-        }
-        let _client_sk = some_or_err(
-            self.client_sk.clone(),
-            "missing client signing key".to_string(),
-        )?;
-
-        let domain_msg = alloy_to_protobuf_domain(domain)?;
-
-        // NOTE: we only support MlKem512 in the latest version
-        let (enc_pk, enc_sk) =
-            ephemeral_encryption_key_generation::<ml_kem::MlKem512>(&mut self.rng);
-
-        let mut enc_key_buf = Vec::new();
-        // The key is freshly generated, so we can safely unwrap the serialization
-        tfhe::safe_serialization::safe_serialize(
-            &UnifiedPublicEncKey::MlKem512(enc_pk.clone()),
-            &mut enc_key_buf,
-            SAFE_SER_SIZE_LIMIT,
-        )
-        .expect("Failed to serialize ephemeral encryption key");
-
-        Ok((
-            UserDecryptionRequest {
-                request_id: Some((*request_id).into()),
-                enc_key: enc_key_buf,
-                client_address: self.client_address.to_checksum(None),
-                typed_ciphertexts,
-                key_id: Some((*key_id).into()),
-                domain: Some(domain_msg),
-                extra_data: vec![],
-            },
-            UnifiedPublicEncKey::MlKem512(enc_pk),
-            UnifiedPrivateEncKey::MlKem512(enc_sk),
-        ))
-    }
-
-    /// This is the legacy version of the user decryption request
-    /// where the encryption key is MlKem1024 serialized using bincode2.
-    /// The normal version [Self::user_decryption_request] uses MlKem512 uses safe serialization.
-    #[cfg(test)]
-    #[cfg(feature = "non-wasm")]
-    fn user_decryption_request_legacy(
-        &mut self,
-        domain: &Eip712Domain,
-        typed_ciphertexts: Vec<TypedCiphertext>,
-        request_id: &RequestId,
-        key_id: &RequestId,
-    ) -> anyhow::Result<(
-        UserDecryptionRequest,
-        UnifiedPublicEncKey,
-        UnifiedPrivateEncKey,
-    )> {
-        if !request_id.is_valid() {
-            return Err(anyhow_error_and_log(format!(
-                "The request id format is not valid {request_id}"
-            )));
-        }
-        let _client_sk = some_or_err(
-            self.client_sk.clone(),
-            "missing client signing key".to_string(),
-        )?;
-
-        let domain_msg = alloy_to_protobuf_domain(domain)?;
-
-        let (enc_pk, enc_sk) =
-            ephemeral_encryption_key_generation::<ml_kem::MlKem1024>(&mut self.rng);
-
-        Ok((
-            UserDecryptionRequest {
-                request_id: Some((*request_id).into()),
-                // The key is freshly generated, so we can safely unwrap the serialization
-                // NOTE: in the legacy version we do not serialize the unified version
-                enc_key: bc2wrap::serialize(&enc_pk)
-                    .expect("Failed to serialize ephemeral encryption key"),
-                client_address: self.client_address.to_checksum(None),
-                typed_ciphertexts,
-                key_id: Some((*key_id).into()),
-                domain: Some(domain_msg),
-                extra_data: vec![],
-            },
-            UnifiedPublicEncKey::MlKem1024(enc_pk),
-            UnifiedPrivateEncKey::MlKem1024(enc_sk),
-        ))
-    }
-
-    // NOTE: we're not checking it against the request
-    // since this part of the client is only used for testing
-    // see https://github.com/zama-ai/kms-core/issues/911
-    #[cfg(feature = "non-wasm")]
-    pub async fn process_get_key_gen_resp<R: StorageReader>(
-        &self,
-        resp: &KeyGenResult,
-        storage: &R,
-    ) -> anyhow::Result<(WrappedPublicKeyOwned, ServerKey)> {
-        let pk = some_or_err(
-            self.retrieve_public_key(resp, storage).await?,
-            "Could not validate public key".to_string(),
-        )?;
-        let server_key: ServerKey = match self.retrieve_server_key(resp, storage).await? {
-            Some(server_key) => server_key,
-            None => {
-                return Err(anyhow_error_and_log("Could not validate server key"));
-            }
-        };
-        Ok((pk, server_key))
-    }
-
-    /// Retrieve and validate a server key based on the result from storage.
-    /// The method will return the key if retrieval and validation is successful,
-    /// but will return None in case the signature is invalid or does not match the actual key
-    /// handle.
-    #[cfg(feature = "non-wasm")]
-    pub async fn retrieve_server_key<R: StorageReader>(
-        &self,
-        key_gen_result: &KeyGenResult,
-        storage: &R,
-    ) -> anyhow::Result<Option<ServerKey>> {
-        if let Some(server_key) = self
-            .retrieve_key(key_gen_result, PubDataType::ServerKey, storage)
-            .await?
-        {
-            Ok(Some(server_key))
-        } else {
-            Ok(None)
-        }
-    }
-
-    /// Retrieve and validate a public key based on the result from storage.
-    /// The method will return the key if retrieval and validation is successful,
-    /// but will return None in case the signature is invalid or does not match the actual key
-    /// handle.
-    #[cfg(feature = "non-wasm")]
-    pub async fn retrieve_public_key<R: StorageReader>(
-        &self,
-        key_gen_result: &KeyGenResult,
-        storage: &R,
-    ) -> anyhow::Result<Option<WrappedPublicKeyOwned>> {
-        // first we need to read the key type
-
-        let request_id = parse_optional_proto_request_id(
-            &key_gen_result.request_id,
-            RequestIdParsingErr::Other("invalid ID while retrieving public key".to_string()),
-        )
-        .map_err(|e| anyhow::anyhow!(e.to_string()))?;
-        tracing::debug!(
-            "getting public key metadata using storage {} with request id {}",
-            storage.info(),
-            &request_id
-        );
-        let pk_type: PublicKeyType = crate::vault::storage::read_versioned_at_request_id(
-            storage,
-            &request_id,
-            &PubDataType::PublicKeyMetadata.to_string(),
-        )
-        .await?;
-        tracing::debug!(
-            "getting wrapped public key using storage {} with request id {}",
-            storage.info(),
-            &request_id
-        );
-        let wrapped_pk = match pk_type {
-            PublicKeyType::Compact => self
-                .retrieve_key(key_gen_result, PubDataType::PublicKey, storage)
-                .await?
-                .map(WrappedPublicKeyOwned::Compact),
-        };
-        Ok(wrapped_pk)
-    }
-
-    /// Retrieve and validate a decompression key based on the result from storage.
-    /// The method will return the key if retrieval and validation is successful,
-    /// but will return None in case the signature is invalid or does not match the actual key
-    /// handle.
-    #[cfg(feature = "non-wasm")]
-    pub async fn retrieve_decompression_key<R: StorageReader>(
-        &self,
-        key_gen_result: &KeyGenResult,
-        storage: &R,
-    ) -> anyhow::Result<Option<tfhe::integer::compression_keys::DecompressionKey>> {
-        let decompression_key = self
-            .retrieve_key(key_gen_result, PubDataType::DecompressionKey, storage)
-            .await?;
-        Ok(decompression_key)
-    }
-
-    #[cfg(feature = "non-wasm")]
-    async fn retrieve_key<
-        S: serde::de::DeserializeOwned
-            + serde::Serialize
-            + Versionize
-            + Unversionize
-            + tfhe::named::Named
-            + Send,
-        R: StorageReader,
-    >(
-        &self,
-        key_gen_result: &KeyGenResult,
-        key_type: PubDataType,
-        storage: &R,
-    ) -> anyhow::Result<Option<S>> {
-        let pki = some_or_err(
-            key_gen_result.key_results.get(&key_type.to_string()),
-            format!("Could not find key of type {key_type}"),
-        )?;
-        let request_id = parse_optional_proto_request_id(
-            &key_gen_result.request_id,
-            RequestIdParsingErr::Other("invalid request ID while retrieving key".to_string()),
-        )
-        .map_err(|e| anyhow::anyhow!(e.to_string()))?;
-        let key: S = self.get_key(&request_id, key_type, storage).await?;
-        let key_handle = compute_handle(&key)?;
-        if key_handle != pki.key_handle {
-            tracing::warn!(
-                "Computed key handle {} of retrieved key does not match expected key handle {}",
-                key_handle,
-                pki.key_handle,
-            );
-            return Ok(None);
-        }
-        if self
-            .verify_server_signature(&DSEP_PUBDATA_KEY, &key_handle, &pki.signature)
-            .is_err()
-        {
-            tracing::warn!(
-                "Could not verify server signature for key handle {}",
-                key_handle,
-            );
-            return Ok(None);
-        }
-        Ok(Some(key))
-    }
-
-    /// Get a key from a public storage depending on the data type
-    #[cfg(feature = "non-wasm")]
-    async fn get_key<
-        S: serde::de::DeserializeOwned + Unversionize + tfhe::named::Named + Send,
-        R: StorageReader,
-    >(
-        &self,
-        key_id: &RequestId,
-        key_type: PubDataType,
-        storage: &R,
-    ) -> anyhow::Result<S> {
-        storage.read_data(key_id, &key_type.to_string()).await
-    }
-
-    /// Retrieve and validate a CRS based on the result from a server.
-    /// The method will return the CRS if retrieval and validation is successful,
-    /// but will return None in case the signature is invalid or does not match the actual CRS
-    /// handle.
-    // NOTE: we're not checking it against the request
-    // since this part of the client is only used for testing
-    // see https://github.com/zama-ai/kms-core/issues/911
-    #[cfg(feature = "non-wasm")]
-    pub async fn process_get_crs_resp<R: StorageReader>(
-        &self,
-        crs_gen_result: &CrsGenResult,
-        storage: &R,
-    ) -> anyhow::Result<Option<CompactPkeCrs>> {
-        let crs_info = some_or_err(
-            crs_gen_result.crs_results.clone(),
-            "Could not find CRS info".to_string(),
-        )?;
-        let request_id = parse_optional_proto_request_id(
-            &crs_gen_result.request_id,
-            RequestIdParsingErr::Other("invalid request ID while processing CRS".to_string()),
-        )
-        .map_err(|e| anyhow::anyhow!(e.to_string()))?;
-        let pp = self.get_crs(&request_id, storage).await?;
-        let crs_handle = compute_handle(&pp)?;
-        if crs_handle != crs_info.key_handle {
-            tracing::warn!(
-                "Computed crs handle {} of retrieved crs does not match expected crs handle {}",
-                crs_handle,
-                crs_info.key_handle,
-            );
-            return Ok(None);
-        }
-        if self
-            .verify_server_signature(&DSEP_PUBDATA_CRS, &crs_handle, &crs_info.signature)
-            .is_err()
-        {
-            tracing::warn!(
-                "Could not verify server signature for crs handle {}",
-                crs_handle,
-            );
-            return Ok(None);
-        }
-        Ok(Some(pp))
-    }
-
-    /// Get a CRS from a public storage
-    #[cfg(feature = "non-wasm")]
-    pub async fn get_crs<R: StorageReader>(
-        &self,
-        crs_id: &RequestId,
-        storage: &R,
-    ) -> anyhow::Result<CompactPkeCrs> {
-        let pp: CompactPkeCrs = storage
-            .read_data(crs_id, &PubDataType::CRS.to_string())
-            .await?;
-        Ok(pp)
-    }
-
-    /// Validates the aggregated decryption response `agg_resp` against the
-    /// original `DecryptionRequest` `request`, and returns the decrypted
-    /// plaintext if valid and at least [min_agree_count] agree on the result.
-    /// Returns `None` if validation fails.
-    ///
-    /// __NOTE__: If the original request is not provided, we can __not__ check
-    /// that the response correctly contains the digest of the request.
-    #[cfg(feature = "non-wasm")]
-    pub fn process_decryption_resp(
-        &self,
-        request: Option<PublicDecryptionRequest>,
-        agg_resp: &[PublicDecryptionResponse],
-        min_agree_count: u32,
-    ) -> anyhow::Result<Vec<TypedPlaintext>> {
-        use crate::engine::validation::select_most_common_public_dec;
-
-        validate_public_decrypt_responses_against_request(
-            self.get_server_pks()?,
-            request,
-            agg_resp,
-            min_agree_count,
-        )?;
-
-        let pivot_payload = some_or_err(
-            select_most_common_public_dec(min_agree_count as usize, agg_resp),
-            "No elements in public decryption response".to_string(),
-        )?;
-
-        for cur_resp in agg_resp {
-            let cur_payload = some_or_err(
-                cur_resp.payload.to_owned(),
-                "No payload in current response!".to_string(),
-            )?;
-            let sig = Signature {
-                sig: k256::ecdsa::Signature::from_slice(&cur_resp.signature)?,
-            };
-
-            // Observe that it has already been verified in [self.validate_meta_data] that server
-            // verification key is in the set of permissible keys
-            let cur_verf_key: PublicSigKey = bc2wrap::deserialize(&cur_payload.verification_key)?;
-            BaseKmsStruct::verify_sig(
-                &DSEP_PUBLIC_DECRYPTION,
-                &bc2wrap::serialize(&cur_payload)?,
-                &sig,
-                &cur_verf_key,
-            )
-            .inspect_err(|e| {
-                tracing::warn!("Signature on received response is not valid! {}", e);
-            })?;
-        }
-        Ok(pivot_payload.plaintexts)
-    }
-
-    /// Processes the aggregated user decryption responses to attempt to decrypt
-    /// the encryption of the secret shared plaintext and returns this. Validates the
-    /// response matches the request, checks signatures, and handles both
-    /// centralized and distributed cases.
-    ///
-    /// If there is more than one response or more than one server identity,
-    /// then the threshold mode is used.
-    pub fn process_user_decryption_resp(
-        &self,
-        client_request: &ParsedUserDecryptionRequest,
-        eip712_domain: &Eip712Domain,
-        agg_resp: &[UserDecryptionResponse],
-        enc_pk: &UnifiedPublicEncKey,
-        enc_sk: &UnifiedPrivateEncKey,
-    ) -> anyhow::Result<Vec<TypedPlaintext>> {
-        let owned_client_keys = match (enc_pk, enc_sk) {
-            (UnifiedPublicEncKey::MlKem512(pk), UnifiedPrivateEncKey::MlKem512(sk)) => {
-                let v = SigncryptionKeyPair::<ml_kem::MlKem512> {
-                    sk: SigncryptionPrivKey {
-                        signing_key: self.client_sk.clone(),
-                        decryption_key: sk.clone(),
-                    },
-                    pk: SigncryptionPubKey {
-                        client_address: self.client_address,
-                        enc_key: pk.clone(),
-                    },
-                };
-                UnifiedSigncryptionKeyPairOwned::MlKem512(v)
-            }
-            (UnifiedPublicEncKey::MlKem1024(pk), UnifiedPrivateEncKey::MlKem1024(sk)) => {
-                let v = SigncryptionKeyPair::<ml_kem::MlKem1024> {
-                    sk: SigncryptionPrivKey {
-                        signing_key: self.client_sk.clone(),
-                        decryption_key: sk.clone(),
-                    },
-                    pk: SigncryptionPubKey {
-                        client_address: self.client_address,
-                        enc_key: pk.clone(),
-                    },
-                };
-                UnifiedSigncryptionKeyPairOwned::MlKem1024(v)
-            }
-            _ => {
-                return Err(anyhow_error_and_log(
-                    "Public and private keys do not have the same variant".to_string(),
-                ));
-            }
-        };
-        let client_keys = owned_client_keys.reference();
-
-        // The condition below decides whether we'll parse the response
-        // in the centralized mode or threshold mode.
-        //
-        // It's important to check both the length of the server identities
-        // and the number of responses at the start to avoid "falling back"
-        // to the centralized mode by mistake since the checks that happen
-        // in the centralized mode is weaker (there are no checks on the threshold).
-        if agg_resp.len() <= 1 && self.server_identities.len() == 1 {
-            // Execute simplified and faster flow for the centralized case
-            // Observe that we don't encode exactly the same in the centralized case and in the
-            // distributed case. For the centralized case we directly encode the [Plaintext]
-            // object whereas for the distributed we encode the plain text as a
-            // Vec<ResiduePolyF4Z128>.
-            self.centralized_user_decryption_resp(
-                client_request,
-                eip712_domain,
-                agg_resp,
-                &client_keys,
-            )
-        } else {
-            self.threshold_user_decryption_resp(
-                client_request,
-                eip712_domain,
-                agg_resp,
-                &client_keys,
-            )
-        }
-    }
-
-    /// Processes the aggregated user decryption response to attempt to decrypt
-    /// the encryption of the secret shared plaintext and returns this.
-    /// This function does *not* do any verification and is thus insecure and should be used only for testing.
-    /// TODO hide behind flag for insecure function?
-    pub fn insecure_process_user_decryption_resp(
-        &self,
-        agg_resp: &[UserDecryptionResponse],
-        enc_pk: &UnifiedPublicEncKey,
-        enc_sk: &UnifiedPrivateEncKey,
-    ) -> anyhow::Result<Vec<TypedPlaintext>> {
-        let owned_client_keys = match (enc_pk, enc_sk) {
-            (UnifiedPublicEncKey::MlKem512(pk), UnifiedPrivateEncKey::MlKem512(sk)) => {
-                let v = SigncryptionKeyPair::<ml_kem::MlKem512> {
-                    sk: SigncryptionPrivKey {
-                        signing_key: self.client_sk.clone(),
-                        decryption_key: sk.clone(),
-                    },
-                    pk: SigncryptionPubKey {
-                        client_address: self.client_address,
-                        enc_key: pk.clone(),
-                    },
-                };
-                UnifiedSigncryptionKeyPairOwned::MlKem512(v)
-            }
-            (UnifiedPublicEncKey::MlKem1024(pk), UnifiedPrivateEncKey::MlKem1024(sk)) => {
-                let v = SigncryptionKeyPair::<ml_kem::MlKem1024> {
-                    sk: SigncryptionPrivKey {
-                        signing_key: self.client_sk.clone(),
-                        decryption_key: sk.clone(),
-                    },
-                    pk: SigncryptionPubKey {
-                        client_address: self.client_address,
-                        enc_key: pk.clone(),
-                    },
-                };
-                UnifiedSigncryptionKeyPairOwned::MlKem1024(v)
-            }
-            _ => {
-                return Err(anyhow_error_and_log(
-                    "Public and private keys do not have the same variant".to_string(),
-                ));
-            }
-        };
-        let client_keys = owned_client_keys.reference();
-
-        // The same logic is used in `process_user_decryption_resp`.
-        if agg_resp.len() <= 1 && self.server_identities.len() == 1 {
-            self.insecure_centralized_user_decryption_resp(agg_resp, &client_keys)
-        } else {
-            self.insecure_threshold_user_decryption_resp(agg_resp, &client_keys)
-        }
-    }
-
-    /// Decrypt the user decryption response from the centralized KMS and verify that the signatures are valid
-    fn centralized_user_decryption_resp(
-        &self,
-        request: &ParsedUserDecryptionRequest,
-        eip712_domain: &Eip712Domain,
-        agg_resp: &[UserDecryptionResponse],
-        client_keys: &UnifiedSigncryptionKeyPair,
-    ) -> anyhow::Result<Vec<TypedPlaintext>> {
-        let resp = some_or_err(agg_resp.last(), "Response does not exist".to_owned())?;
-        let payload = some_or_err(resp.payload.clone(), "Payload does not exist".to_owned())?;
-
-        let link = compute_link(request, eip712_domain)?;
-        if link != payload.digest {
-            return Err(anyhow_error_and_log(format!(
-                "link mismatch ({} != {}) for domain {:?}",
-                hex::encode(&link),
-                hex::encode(&payload.digest),
-                eip712_domain,
-            )));
-        }
-
-        let stored_server_addrs = &self.get_server_addrs();
-        if stored_server_addrs.len() != 1 {
-            return Err(anyhow_error_and_log("incorrect length for addresses"));
-        }
-
-        let cur_verf_key: PublicSigKey = bc2wrap::deserialize(&payload.verification_key)?;
-
-        // NOTE: ID starts at 1
-        let expected_server_addr = if let Some(server_addr) = stored_server_addrs.get(&1) {
-            if *server_addr != alloy_signer::utils::public_key_to_address(cur_verf_key.pk()) {
-                return Err(anyhow_error_and_log("server address is not consistent"));
-            }
-            server_addr
-        } else {
-            return Err(anyhow_error_and_log("missing server address at ID 1"));
-        };
-
-        // prefer the normal ECDSA verification over the EIP712 one
-        if resp.signature.is_empty() {
-            // we only consider the external signature in wasm
-            let eip712_signature = &resp.external_signature;
-
-            // check signature
-            if eip712_signature.is_empty() {
-                return Err(anyhow_error_and_log("empty signature"));
-            }
-
-            check_ext_user_decryption_signature(
-                eip712_signature,
-                &payload,
-                request,
-                eip712_domain,
-                expected_server_addr,
-            )
-            .inspect_err(|e| {
-                tracing::warn!("signature on received response is not valid ({})", e)
-            })?;
-        } else {
-            let sig = Signature {
-                sig: k256::ecdsa::Signature::from_slice(&resp.signature)?,
-            };
-            internal_verify_sig(
-                &DSEP_USER_DECRYPTION,
-                &bc2wrap::serialize(&payload)?,
-                &sig,
-                &cur_verf_key,
-            )
-            .inspect_err(|e| {
-                tracing::warn!("signature on received response is not valid ({})", e)
-            })?;
-        }
-
-        payload
-            .signcrypted_ciphertexts
-            .into_iter()
-            .map(|ct| {
-                decrypt_signcryption_with_link(
-                    &DSEP_USER_DECRYPTION,
-                    &ct.signcrypted_ciphertext,
-                    &link,
-                    client_keys,
-                    &cur_verf_key,
-                )
-            })
-            .collect()
-    }
-
-    /// Decrypt the user decryption response from the centralized KMS.
-    /// This function does *not* do any verification and is thus insecure and should be used only for testing.
-    /// TODO hide behind flag for insecure function?
-    fn insecure_centralized_user_decryption_resp(
-        &self,
-        agg_resp: &[UserDecryptionResponse],
-        client_keys: &UnifiedSigncryptionKeyPair,
-    ) -> anyhow::Result<Vec<TypedPlaintext>> {
-        let resp = some_or_err(agg_resp.last(), "Response does not exist".to_owned())?;
-        let payload = some_or_err(resp.payload.clone(), "Payload does not exist".to_owned())?;
-
-        let mut out = vec![];
-        for ct in payload.signcrypted_ciphertexts {
-            out.push(
-                crate::cryptography::signcryption::insecure_decrypt_ignoring_signature(
-                    &ct.signcrypted_ciphertext,
-                    client_keys,
-                )?,
-            )
-        }
-        Ok(out)
-    }
-
-    /// Decrypt the user decryption responses from the threshold KMS and verify that the signatures are valid
-    fn threshold_user_decryption_resp(
-        &self,
-        client_request: &ParsedUserDecryptionRequest,
-        eip712_domain: &Eip712Domain,
-        agg_resp: &[UserDecryptionResponse],
-        client_keys: &UnifiedSigncryptionKeyPair,
-    ) -> anyhow::Result<Vec<TypedPlaintext>> {
-        let validated_resps = some_or_err(
-            validate_user_decrypt_responses_against_request(
-                &self.get_server_addrs(),
-                client_request,
-                eip712_domain,
-                agg_resp,
-            )?,
-            "Could not validate request".to_owned(),
-        )?;
-        let degree = some_or_err(
-            validated_resps.first(),
-            "No valid responses parsed".to_string(),
-        )?
-        .degree as usize;
-
-        let amount_shares = validated_resps.len();
-        // TODO: in general this is not true, degree isn't a perfect proxy for num_parties
-        let num_parties = 3 * degree + 1;
-        if amount_shares > num_parties {
-            return Err(anyhow_error_and_log(format!(
-                    "Received more shares than expected for number of parties. n={num_parties}, #shares={amount_shares}"
-                )));
-        }
-
-        let pbs_params = self
-            .params
-            .get_params_basics_handle()
-            .to_classic_pbs_parameters();
-
-        tracing::info!(
-            "User decryption response reconstruction with mode: {:?}. deg={degree}, #shares={amount_shares}",
-            self.decryption_mode
-        );
-
-        let res = match self.decryption_mode {
-            DecryptionMode::BitDecSmall => {
-                // Note: We will create way too many shares here, if we use BitDec kind of decryption we can actually fit 4*64 bits of actual data in a single share.
-                let all_sharings = self.recover_sharings::<Z64>(&validated_resps, client_keys)?;
-
-                let mut out = vec![];
-                for (fhe_type, packing_factor, sharings, recovery_errors) in all_sharings {
-                    // we can tolerate at most t=degree errors in the recovered shares
-                    if recovery_errors > degree {
-                        return Err(anyhow_error_and_log(
-                            format!("Too many errors in share recovery / signcryption: {recovery_errors} (threshold {degree})"),
-                        ));
-                    }
-                    let mut decrypted_blocks = Vec::new();
-                    for cur_block_shares in sharings {
-                        // NOTE: this performs optimistic reconstruction
-                        match reconstruct_w_errors_sync(
-                            num_parties,
-                            degree,
-                            degree,
-                            num_parties - amount_shares,
-                            &cur_block_shares,
-                        ) {
-                            Ok(Some(r)) => decrypted_blocks.push(r),
-                            Ok(None) => {
-                                return Err(anyhow_error_and_log(
-                                    format!("Not enough shares to reconstruct. n={num_parties}, deg={degree}, #shares={amount_shares}, block_shares={}, recovery_errors={recovery_errors}", &cur_block_shares.shares.len()),
-                                ));
-                            }
-                            Err(e) => {
-                                return Err(anyhow_error_and_log(format!(
-                                    "Error reconstructing all blocks: {e}. n={num_parties}, deg={degree}, #shares={amount_shares}, block_shares={}, recovery_errors={recovery_errors}", &cur_block_shares.shares.len()
-                                )));
-                            }
-                        }
-                    }
-                    // extract plaintexts from decrypted blocks
-                    let mut ptxts64 = Vec::new();
-                    for block in decrypted_blocks {
-                        let scalar = block.to_scalar()?;
-                        ptxts64.push(scalar);
-                    }
-
-                    // convert to Z128
-                    out.push((
-                        fhe_type,
-                        packing_factor,
-                        ptxts64
-                            .iter()
-                            .map(|ptxt| Wrapping(ptxt.0 as u128))
-                            .collect_vec(),
-                    ));
-                }
-                out
-            }
-            DecryptionMode::NoiseFloodSmall => {
-                let all_sharings = self.recover_sharings::<Z128>(&validated_resps, client_keys)?;
-
-                let mut out = vec![];
-                for (fhe_type, packing_factor, sharings, recovery_errors) in all_sharings {
-                    // we can tolerate at most t=degree errors in the recovered shares
-                    if recovery_errors > degree {
-                        return Err(anyhow_error_and_log(
-                            format!("Too many errors in share recovery / signcryption: {recovery_errors} (threshold {degree})"),
-                        ));
-                    }
-
-                    let mut decrypted_blocks = Vec::new();
-                    for cur_block_shares in sharings {
-                        // NOTE: this performs optimistic reconstruction
-                        match reconstruct_w_errors_sync(
-                            num_parties,
-                            degree,
-                            degree,
-                            num_parties - amount_shares,
-                            &cur_block_shares,
-                        ) {
-                            Ok(Some(r)) => decrypted_blocks.push(r),
-                            Ok(None) => {
-                                return Err(anyhow_error_and_log(
-                                    format!("Not enough shares to reconstruct. n={num_parties}, deg={degree}, #shares={amount_shares}, block_shares={}, recovery_errors={recovery_errors}", &cur_block_shares.shares.len()),
-                                ));
-                            }
-                            Err(e) => {
-                                return Err(anyhow_error_and_log(format!(
-                                    "Error reconstructing all blocks: {e}. n={num_parties}, deg={degree}, #shares={amount_shares}, block_shares={}, recovery_errors={recovery_errors}", &cur_block_shares.shares.len()
-                                )));
-                            }
-                        }
-                    }
-
-                    out.push((
-                        fhe_type,
-                        packing_factor,
-                        reconstruct_packed_message(
-                            Some(decrypted_blocks),
-                            &pbs_params,
-                            fhe_types_to_num_blocks(
-                                fhe_type,
-                                &self
-                                    .params
-                                    .get_params_basics_handle()
-                                    .to_classic_pbs_parameters(),
-                                packing_factor,
-                            )?,
-                        )?,
-                    ));
-                }
-                out
-            }
-            e => {
-                return Err(anyhow_error_and_log(format!(
-                    "Unsupported decryption mode: {e}"
-                )));
-            }
-        };
-
-        let mut final_result = vec![];
-        for (fhe_type, packing_factor, res) in res {
-            final_result.push(decrypted_blocks_to_plaintext(
-                &pbs_params,
-                fhe_type,
-                packing_factor,
-                res,
-            )?);
-        }
-        Ok(final_result)
-    }
-
-    fn insecure_threshold_user_decryption_resp(
-        &self,
-        agg_resp: &[UserDecryptionResponse],
-        client_keys: &UnifiedSigncryptionKeyPair,
-    ) -> anyhow::Result<Vec<TypedPlaintext>> {
-        match self.decryption_mode {
-            DecryptionMode::BitDecSmall => {
-                self.insecure_threshold_user_decryption_resp_z64(agg_resp, client_keys)
-            }
-            DecryptionMode::NoiseFloodSmall => {
-                self.insecure_threshold_user_decryption_resp_z128(agg_resp, client_keys)
-            }
-            e => Err(anyhow_error_and_log(format!(
-                "Unsupported decryption mode: {e}"
-            ))),
-        }
-    }
-
-    #[allow(clippy::type_complexity)]
-    fn insecure_threshold_user_decryption_resp_to_blocks<Z: BaseRing>(
-        agg_resp: &[UserDecryptionResponse],
-        client_keys: &UnifiedSigncryptionKeyPair,
-    ) -> anyhow::Result<Vec<(FheTypes, u32, Vec<ResiduePolyF4<Z>>)>>
-    where
-        ResiduePolyF4<Z>: ErrorCorrect + MemoizedExceptionals,
-    {
-        let batch_count = agg_resp
-            .first()
-            .ok_or_else(|| anyhow::anyhow!("agg_resp is empty"))?
-            .payload
-            .as_ref()
-            .ok_or_else(|| anyhow::anyhow!("payload is empty in user deryption response"))?
-            .signcrypted_ciphertexts
-            .len();
-
-        let mut out = vec![];
-        for batch_i in 0..batch_count {
-            // Recover sharings
-            let mut opt_sharings = None;
-            let degree = some_or_err(
-                some_or_err(agg_resp.first().as_ref(), "empty responses".to_owned())?
-                    .payload
-                    .as_ref(),
-                "empty payload".to_owned(),
-            )?
-            .degree as usize;
-            let fhe_type = agg_resp
-                .first()
-                .as_ref()
-                .ok_or_else(|| anyhow::anyhow!("agg_resp is empty"))?
-                .payload
-                .as_ref()
-                .ok_or_else(|| anyhow::anyhow!("payload is empty"))?
-                .signcrypted_ciphertexts[batch_i]
-                .fhe_type()?;
-            let packing_factor = agg_resp
-                .first()
-                .as_ref()
-                .ok_or_else(|| anyhow::anyhow!("agg_resp is empty"))?
-                .payload
-                .as_ref()
-                .ok_or_else(|| anyhow::anyhow!("payload is empty"))?
-                .signcrypted_ciphertexts[batch_i]
-                .packing_factor;
-
-            // Trust all responses have all expected blocks
-            for cur_resp in agg_resp {
-                let payload = some_or_err(
-                    cur_resp.payload.clone(),
-                    "Payload does not exist".to_owned(),
-                )?;
-                let shares = insecure_decrypt_ignoring_signature(
-                    &payload.signcrypted_ciphertexts[batch_i].signcrypted_ciphertext,
-                    client_keys,
-                )?;
-
-                let cipher_blocks_share: Vec<ResiduePolyF4<Z>> =
-                    bc2wrap::deserialize(&shares.bytes)?;
-                let mut cur_blocks = Vec::with_capacity(cipher_blocks_share.len());
-                for cur_block_share in cipher_blocks_share {
-                    cur_blocks.push(cur_block_share);
-                }
-                if opt_sharings.is_none() {
-                    opt_sharings = Some(Vec::new());
-                    for _i in 0..cur_blocks.len() {
-                        (opt_sharings.as_mut()).unwrap().push(ShamirSharings::new());
-                    }
-                }
-                let num_values = cur_blocks.len();
-                fill_indexed_shares(
-                    opt_sharings.as_mut().unwrap(),
-                    cur_blocks,
-                    num_values,
-                    Role::indexed_from_one(payload.party_id as usize),
-                )?;
-            }
-            let sharings = opt_sharings.unwrap();
-            // TODO: in general this is not true, degree isn't a perfect proxy for num_parties
-            let num_parties = 3 * degree + 1;
-            let amount_shares = agg_resp.len();
-            if amount_shares > num_parties {
-                return Err(anyhow_error_and_log(format!(
-                    "Received more shares than expected for number of parties. n={num_parties}, #shares={amount_shares}"
-                )));
-            }
-
-            let mut decrypted_blocks = Vec::new();
-            for cur_block_shares in sharings {
-                // NOTE: this performs optimistic reconstruction
-                match reconstruct_w_errors_sync(
-                    num_parties,
-                    degree,
-                    degree,
-                    num_parties - amount_shares,
-                    &cur_block_shares,
-                ) {
-                    Ok(Some(r)) => decrypted_blocks.push(r),
-                    Ok(None) => {
-                        return Err(anyhow_error_and_log(
-                                    format!("Not enough shares to reconstruct. n={num_parties}, deg={degree}, #shares={amount_shares}, block_shares={}", &cur_block_shares.shares.len()),
-                                ));
-                    }
-                    Err(e) => {
-                        return Err(anyhow_error_and_log(format!(
-                                    "Error reconstructing all blocks: {e}. n={num_parties}, deg={degree}, #shares={amount_shares}, block_shares={}", &cur_block_shares.shares.len()
-                                )));
-                    }
-                }
-            }
-            out.push((fhe_type, packing_factor, decrypted_blocks))
-        }
-        Ok(out)
-    }
-
-    fn insecure_threshold_user_decryption_resp_z128(
-        &self,
-        agg_resp: &[UserDecryptionResponse],
-        client_keys: &UnifiedSigncryptionKeyPair,
-    ) -> anyhow::Result<Vec<TypedPlaintext>> {
-        let all_decrypted_blocks =
-            Self::insecure_threshold_user_decryption_resp_to_blocks::<Z128>(agg_resp, client_keys)?;
-
-        let mut out = vec![];
-
-        for (fhe_type, packing_factor, decrypted_blocks) in all_decrypted_blocks {
-            let pbs_params = self
-                .params
-                .get_params_basics_handle()
-                .to_classic_pbs_parameters();
-
-            let recon_blocks = reconstruct_packed_message(
-                Some(decrypted_blocks),
-                &pbs_params,
-                fhe_types_to_num_blocks(
-                    fhe_type,
-                    &self
-                        .params
-                        .get_params_basics_handle()
-                        .to_classic_pbs_parameters(),
-                    packing_factor,
-                )?,
-            )?;
-
-            out.push(decrypted_blocks_to_plaintext(
-                &pbs_params,
-                fhe_type,
-                packing_factor,
-                recon_blocks,
-            )?);
-        }
-        Ok(out)
-    }
-
-    /// Decrypt the user decryption response from the threshold KMS.
-    /// This function does *not* do any verification and is thus insecure and should be used only for testing.
-    /// TODO hide behind flag for insecure function?
-    fn insecure_threshold_user_decryption_resp_z64(
-        &self,
-        agg_resp: &[UserDecryptionResponse],
-        client_keys: &UnifiedSigncryptionKeyPair,
-    ) -> anyhow::Result<Vec<TypedPlaintext>> {
-        let all_decrypted_blocks =
-            Self::insecure_threshold_user_decryption_resp_to_blocks::<Z64>(agg_resp, client_keys)?;
-
-        let mut out = vec![];
-        for (fhe_type, packing_factor, decrypted_blocks) in all_decrypted_blocks {
-            let pbs_params = self
-                .params
-                .get_params_basics_handle()
-                .to_classic_pbs_parameters();
-
-            let mut ptxts64 = Vec::new();
-
-            for opened in decrypted_blocks {
-                let v_scalar = opened.to_scalar()?;
-                ptxts64.push(v_scalar);
-            }
-
-            let ptxts128: Vec<_> = ptxts64
-                .iter()
-                .map(|ptxt| Wrapping(ptxt.0 as u128))
-                .collect();
-
-            out.push(decrypted_blocks_to_plaintext(
-                &pbs_params,
-                fhe_type,
-                packing_factor,
-                ptxts128,
-            )?);
-        }
-        Ok(out)
-    }
-
-    /// Decrypts the user decryption responses and decodes the responses onto the Shamir shares
-    /// that the servers should have encrypted.
-    #[allow(clippy::type_complexity)]
-    fn recover_sharings<Z: BaseRing>(
-        &self,
-        agg_resp: &[UserDecryptionResponsePayload],
-        client_keys: &UnifiedSigncryptionKeyPair,
-    ) -> anyhow::Result<Vec<(FheTypes, u32, Vec<ShamirSharings<ResiduePolyF4<Z>>>, usize)>> {
-        let batch_count = agg_resp
-            .first()
-            .ok_or_else(|| anyhow::anyhow!("response payloads is empty"))?
-            .signcrypted_ciphertexts
-            .len();
-
-        let intra_share_packing = match self.decryption_mode {
-            DecryptionMode::BitDecSmall => 1, //TODO: For now we don't use intra share packing for BitDecSmall
-            DecryptionMode::NoiseFloodSmall => ResiduePolyF4::<Z>::EXTENSION_DEGREE,
-            _ => {
-                return Err(anyhow_error_and_log(format!(
-                    "Unsupported decryption mode: {}",
-                    self.decryption_mode
-                )));
-            }
-        };
-        let mut out = vec![];
-        for batch_i in 0..batch_count {
-            // It is ok to use the first packing factor because this is checked by [self.validate_user_decrypt_responses_against_request]
-            let packing_factor = agg_resp[0].signcrypted_ciphertexts[batch_i].packing_factor;
-            // taking agg_resp[0] is safe since batch_count before exists
-            let fhe_type = agg_resp[0].signcrypted_ciphertexts[batch_i].fhe_type()?;
-            let num_shares = fhe_types_to_num_blocks(
-                fhe_type,
-                &self
-                    .params
-                    .get_params_basics_handle()
-                    .to_classic_pbs_parameters(),
-                packing_factor,
-            )?
-            .div_ceil(intra_share_packing);
-            let mut sharings = Vec::new();
-            for _i in 0..num_shares {
-                sharings.push(ShamirSharings::new());
-            }
-            // the number of recovery errors in this block (e.g. due to failed signcryption)
-            let mut recovery_errors = 0;
-            for cur_resp in agg_resp {
-                // Observe that it has already been verified in [validate_meta_data] that server
-                // verification key is in the set of permissible keys
-                //
-                // Also it's ok to use [cur_resp.digest] as the link since we already checked
-                // that it matches with the original request
-                let cur_verf_key: PublicSigKey = bc2wrap::deserialize(&cur_resp.verification_key)?;
-                match decrypt_signcryption_with_link(
-                    &DSEP_USER_DECRYPTION,
-                    &cur_resp.signcrypted_ciphertexts[batch_i].signcrypted_ciphertext,
-                    &cur_resp.digest,
-                    client_keys,
-                    &cur_verf_key,
-                ) {
-                    Ok(decryption_share) => {
-                        let cipher_blocks_share: Vec<ResiduePolyF4<Z>> =
-                            bc2wrap::deserialize(&decryption_share.bytes)?;
-                        let mut cur_blocks = Vec::with_capacity(cipher_blocks_share.len());
-                        for cur_block_share in cipher_blocks_share {
-                            cur_blocks.push(cur_block_share);
-                        }
-                        fill_indexed_shares(
-                            &mut sharings,
-                            cur_blocks,
-                            num_shares,
-                            Role::indexed_from_one(cur_resp.party_id as usize),
-                        )?;
-                    }
-                    Err(e) => {
-                        tracing::warn!(
-                            "Could not decrypt or validate signcrypted response from party {}: {}",
-                            cur_resp.party_id,
-                            e
-                        );
-                        recovery_errors += 1;
-                    }
-                };
-            }
-            out.push((fhe_type, packing_factor, sharings, recovery_errors));
-        }
-        Ok(out)
-    }
-
-    pub fn get_server_pks(&self) -> anyhow::Result<&HashMap<u32, PublicSigKey>> {
-        match &self.server_identities {
-            ServerIdentities::Pks(inner) => Ok(inner),
-            ServerIdentities::Addrs(_) => {
-                Err(anyhow::anyhow!("expected public keys, got addresses"))
-            }
-        }
-    }
-
-    pub fn get_server_addrs(&self) -> HashMap<u32, alloy_primitives::Address> {
-        match &self.server_identities {
-            ServerIdentities::Pks(pks) => pks
-                .iter()
-                .map(|(i, pk)| (*i, alloy_signer::utils::public_key_to_address(pk.pk())))
-                .collect(),
-            ServerIdentities::Addrs(inner) => inner.clone(),
-        }
-    }
-
-    pub fn get_client_address(&self) -> alloy_primitives::Address {
-        self.client_address
-    }
-}
-
-/// Wait for a server to be ready for requests. I.e. wait until it enters the SERVING state.
-/// Note that this method may panic if the server does not become ready within a certain time frame.
-#[cfg(feature = "non-wasm")]
-pub async fn await_server_ready(service_name: &str, port: u16) {
-    let mut wrapped_client = get_health_client(port).await;
-    let mut client_tries = 1;
-    while wrapped_client.is_err() {
-        if client_tries >= MAX_TRIES {
-            panic!("Failed to start health client on server {service_name} on port {port}");
-        }
-        wrapped_client = get_health_client(port).await;
-        client_tries += 1;
-    }
-    // We can safely unwrap here since we know the wrapped client does not contain an error
-    let mut client = wrapped_client.unwrap();
-    let mut status = get_status(&mut client, service_name).await;
-    let mut service_tries = 1;
-    while status.is_err()
-        || status
-            .clone()
-            .is_ok_and(|status| status == ServingStatus::NotServing as i32)
-    {
-        if service_tries >= MAX_TRIES {
-            panic!(
-                "Failed to get health status on {service_name} on port {port}. Status: {status:?}"
-            );
-        }
-        tokio::time::sleep(tokio::time::Duration::from_millis(500)).await;
-        status = get_status(&mut client, service_name).await;
-        service_tries += 1;
-    }
-}
-
-#[cfg(feature = "non-wasm")]
-async fn get_health_client(port: u16) -> anyhow::Result<HealthClient<Channel>> {
-    let server_address = &format!("{DEFAULT_PROTOCOL}://{DEFAULT_URL}:{port}");
-    let channel_builder = Channel::from_shared(server_address.to_string())?;
-    let channel = channel_builder.connect().await?;
-    Ok(HealthClient::new(channel))
-}
-
-#[cfg(feature = "non-wasm")]
-async fn get_status(
-    health_client: &mut HealthClient<Channel>,
-    service_name: &str,
-) -> Result<i32, tonic::Status> {
-    let request = tonic::Request::new(HealthCheckRequest {
-        service: service_name.to_string(),
-    });
-    let response = health_client.check(request).await?;
-    Ok(response.into_inner().status)
-}
-
-// TODO this module should be behind cfg(test) normally
-// but we need it in other places such as the connector
-// and cfg(test) is not compiled by tests in other crates.
-// Consider putting this behind a test-specific crate.
-=======
 pub mod public_decryption;
->>>>>>> b85247c9
 #[cfg(any(test, feature = "testing"))]
 #[cfg(feature = "non-wasm")]
 pub mod test_tools;
@@ -1584,4847 +18,7 @@
 
 #[cfg(test)]
 pub(crate) mod tests {
-<<<<<<< HEAD
-    use super::test_tools::ServerHandle;
-    use super::Client;
-    use crate::client::test_tools::check_port_is_closed;
-    #[cfg(feature = "wasm_tests")]
-    use crate::client::TestingUserDecryptionTranscript;
-    use crate::client::{await_server_ready, get_health_client, get_status};
-    use crate::client::{ParsedUserDecryptionRequest, ServerIdentities};
-    #[cfg(any(feature = "slow_tests", feature = "insecure"))]
-    use crate::consts::DEFAULT_PARAM;
-    #[cfg(any(feature = "slow_tests", feature = "insecure"))]
-    use crate::consts::MAX_TRIES;
-    use crate::consts::TEST_THRESHOLD_KEY_ID_4P;
-    use crate::consts::{DEFAULT_AMOUNT_PARTIES, TEST_CENTRAL_KEY_ID};
-    #[cfg(feature = "slow_tests")]
-    use crate::consts::{DEFAULT_CENTRAL_KEY_ID, DEFAULT_THRESHOLD_KEY_ID_4P};
-    use crate::consts::{DEFAULT_THRESHOLD, TEST_THRESHOLD_KEY_ID_10P};
-    use crate::consts::{PRSS_INIT_REQ_ID, TEST_PARAM, TEST_THRESHOLD_KEY_ID};
-    use crate::cryptography::internal_crypto_types::{PrivateSigKey, Signature};
-    use crate::cryptography::internal_crypto_types::{
-        UnifiedPrivateEncKey, UnifiedPublicEncKey, WrappedDKGParams,
-    };
-    use crate::dummy_domain;
-    use crate::engine::base::{compute_handle, derive_request_id, BaseKmsStruct, DSEP_PUBDATA_CRS};
-    #[cfg(feature = "slow_tests")]
-    use crate::engine::centralized::central_kms::tests::get_default_keys;
-    use crate::engine::centralized::central_kms::RealCentralizedKms;
-    use crate::engine::threshold::service::RealThresholdKms;
-    #[cfg(any(feature = "slow_tests", feature = "insecure"))]
-    use crate::engine::threshold::service::ThresholdFheKeys;
-    use crate::engine::traits::BaseKms;
-    use crate::engine::validation::DSEP_USER_DECRYPTION;
-    #[cfg(feature = "wasm_tests")]
-    use crate::util::file_handling::write_element;
-    use crate::util::key_setup::max_threshold;
-    use crate::util::key_setup::test_tools::{
-        compute_cipher_from_stored_key, purge, EncryptionConfig, TestingPlaintext,
-    };
-    use crate::util::rate_limiter::RateLimiterConfig;
-    use crate::vault::storage::crypto_material::get_core_signing_key;
-    #[cfg(feature = "insecure")]
-    use crate::vault::storage::delete_all_at_request_id;
-    use crate::vault::storage::{file::FileStorage, StorageType};
-    use crate::vault::storage::{make_storage, StorageReader};
-    use crate::vault::Vault;
-    #[cfg(any(feature = "slow_tests", feature = "insecure"))]
-    use kms_grpc::kms::v1::CrsGenRequest;
-    use kms_grpc::kms::v1::{
-        Empty, FheParameter, InitRequest, KeySetAddedInfo, KeySetConfig, KeySetType,
-        TypedCiphertext, TypedPlaintext, UserDecryptionRequest, UserDecryptionResponse,
-    };
-    use kms_grpc::kms_service::v1::core_service_endpoint_client::CoreServiceEndpointClient;
-    use kms_grpc::kms_service::v1::core_service_endpoint_server::CoreServiceEndpointServer;
-    use kms_grpc::rpc_types::{fhe_types_to_num_blocks, PrivDataType};
-    use kms_grpc::rpc_types::{protobuf_to_alloy_domain, PubDataType};
-    use kms_grpc::RequestId;
-    use serial_test::serial;
-    use std::collections::{hash_map::Entry, HashMap};
-    use std::str::FromStr;
-    #[cfg(any(feature = "slow_tests", feature = "insecure"))]
-    use std::sync::Arc;
-    use tfhe::core_crypto::prelude::{
-        decrypt_lwe_ciphertext, divide_round, ContiguousEntityContainer, LweCiphertextOwned,
-    };
-    #[cfg(any(feature = "slow_tests", feature = "insecure"))]
-    use tfhe::integer::compression_keys::DecompressionKey;
-    use tfhe::prelude::ParameterSetConformant;
-    use tfhe::shortint::atomic_pattern::AtomicPatternServerKey;
-    use tfhe::shortint::client_key::atomic_pattern::AtomicPatternClientKey;
-    #[cfg(any(feature = "slow_tests", feature = "insecure"))]
-    use tfhe::shortint::list_compression::NoiseSquashingCompressionPrivateKey;
-    use tfhe::shortint::server_key::ModulusSwitchConfiguration;
-    use tfhe::zk::CompactPkeCrs;
-    use tfhe::Tag;
-    use tfhe::{FheTypes, ProvenCompactCiphertextList};
-    use threshold_fhe::execution::endpoints::decryption::DecryptionMode;
-    use threshold_fhe::execution::runtime::party::Role;
-    use threshold_fhe::execution::tfhe_internals::parameters::DKGParams;
-    #[cfg(feature = "wasm_tests")]
-    use threshold_fhe::execution::tfhe_internals::parameters::PARAMS_TEST_BK_SNS;
-    use threshold_fhe::execution::tfhe_internals::test_feature::run_decompression_test;
-    use threshold_fhe::networking::grpc::GrpcServer;
-    use tokio::task::JoinSet;
-    use tonic::server::NamedService;
-    use tonic::transport::Channel;
-    use tonic_health::pb::health_check_response::ServingStatus;
-    use tonic_health::pb::HealthCheckRequest;
-
-    #[cfg(feature = "slow_tests")]
-    mod nightly_tests;
-
-    // Time to sleep to ensure that previous servers and tests have shut down properly.
-    const TIME_TO_SLEEP_MS: u64 = 500;
-
-    /// Reads the testing keys for the threshold servers and starts them up, and returns a hash map
-    /// of the servers, based on their ID, which starts from 1. A similar map is also returned
-    /// is the client endpoints needed to talk with each of the servers, finally the internal
-    /// client is returned (which is responsible for constructing requests and validating
-    /// responses).
-    async fn threshold_handles(
-        params: DKGParams,
-        amount_parties: usize,
-        run_prss: bool,
-        rate_limiter_conf: Option<RateLimiterConfig>,
-        decryption_mode: Option<DecryptionMode>,
-    ) -> (
-        HashMap<u32, ServerHandle>,
-        HashMap<u32, CoreServiceEndpointClient<Channel>>,
-        Client,
-    ) {
-        // Compute threshold < amount_parties/3
-        let threshold = max_threshold(amount_parties);
-        let mut pub_storage = Vec::new();
-        let mut priv_storage = Vec::new();
-        let mut vaults = Vec::new();
-        for i in 1..=amount_parties {
-            priv_storage.push(
-                FileStorage::new(None, StorageType::PRIV, Some(Role::indexed_from_one(i))).unwrap(),
-            );
-            pub_storage.push(
-                FileStorage::new(None, StorageType::PUB, Some(Role::indexed_from_one(i))).unwrap(),
-            );
-            let public_storage = make_storage(
-                None,
-                StorageType::BACKUP,
-                Some(Role::indexed_from_one(i)),
-                None,
-                None,
-            )
-            .unwrap();
-            vaults.push(Some(Vault {
-                storage: public_storage,
-                keychain: None,
-            }));
-        }
-        let (kms_servers, kms_clients) = super::test_tools::setup_threshold(
-            threshold as u8,
-            pub_storage,
-            priv_storage,
-            vaults,
-            run_prss,
-            rate_limiter_conf,
-            decryption_mode,
-        )
-        .await;
-        let mut pub_storage = HashMap::with_capacity(amount_parties);
-        for i in 1..=amount_parties {
-            pub_storage.insert(
-                i as u32,
-                FileStorage::new(None, StorageType::PUB, Some(Role::indexed_from_one(i))).unwrap(),
-            );
-        }
-        let client_storage = FileStorage::new(None, StorageType::CLIENT, None).unwrap();
-        let internal_client =
-            Client::new_client(client_storage, pub_storage, &params, decryption_mode)
-                .await
-                .unwrap();
-        (kms_servers, kms_clients, internal_client)
-    }
-
-    /// Check that the centralized health service is serving as soons as boot is completed.
-    #[tokio::test]
-    #[serial]
-    async fn test_central_health_endpoint_availability() {
-        let (kms_server, _kms_client, _internal_client) =
-            super::test_tools::centralized_handles(&TEST_PARAM, None).await;
-        tokio::time::sleep(tokio::time::Duration::from_millis(TIME_TO_SLEEP_MS)).await;
-        let mut health_client = get_health_client(kms_server.service_port)
-            .await
-            .expect("Failed to get health client");
-        let service_name = <CoreServiceEndpointServer<
-            RealCentralizedKms<FileStorage, FileStorage>,
-        > as NamedService>::NAME;
-        let request = tonic::Request::new(HealthCheckRequest {
-            service: service_name.to_string(),
-        });
-
-        let response = health_client
-            .check(request)
-            .await
-            .expect("Health check request failed");
-
-        let status = response.into_inner().status;
-        assert_eq!(
-            status,
-            ServingStatus::Serving as i32,
-            "Service is not in SERVING status. Got status: {status}"
-        );
-    }
-
-    /// Test that the health endpoint is available for the threshold service only *after* they have been initialized.
-    /// Also check that shutdown of the servers triggers the health endpoint to stop serving as expected.
-    /// This tests validates the availability of both the core service but also the internal service between the MPC parties.
-    ///
-    /// The crux of the test is based on the fact that the MPC servers serve immidiately but the core server only serves after
-    /// the PRSS initialization has been completed.
-    #[tokio::test]
-    #[serial]
-    async fn test_threshold_health_endpoint_availability() {
-        // make sure the store does not contain any PRSS info (currently stored under ID PRSS_INIT_REQ_ID)
-        let req_id = &derive_request_id(&format!(
-            "PRSSSetup_Z128_ID_{PRSS_INIT_REQ_ID}_{DEFAULT_AMOUNT_PARTIES}_{DEFAULT_THRESHOLD}"
-        ))
-        .unwrap();
-        purge(None, None, None, req_id, DEFAULT_AMOUNT_PARTIES).await;
-        tokio::time::sleep(tokio::time::Duration::from_millis(TIME_TO_SLEEP_MS)).await;
-
-        // DON'T setup PRSS in order to ensure the server is not ready yet
-        let (kms_servers, kms_clients, mut internal_client) =
-            threshold_handles(TEST_PARAM, DEFAULT_AMOUNT_PARTIES, false, None, None).await;
-
-        // Validate that the core server is not ready
-        let (dec_tasks, req_id) = send_dec_reqs(
-            1,
-            &TEST_THRESHOLD_KEY_ID,
-            &kms_clients,
-            &mut internal_client,
-        )
-        .await;
-        let dec_res = dec_tasks.join_all().await;
-        // Even though servers are not initialized they will accept the requests
-        assert!(dec_res.iter().all(|res| res.is_ok()));
-        // But the response will result in an error
-        let dec_resp_tasks = get_pub_dec_resp(&req_id, &kms_clients).await;
-        let dec_resp_res = dec_resp_tasks.join_all().await;
-        assert!(dec_resp_res.iter().all(|res| res.is_err()));
-
-        // Get health client for main server 1
-        let mut main_health_client = get_health_client(kms_servers.get(&1).unwrap().service_port)
-            .await
-            .expect("Failed to get core health client");
-        let core_service_name = <CoreServiceEndpointServer<
-            RealThresholdKms<FileStorage, FileStorage>,
-        > as NamedService>::NAME;
-        let status = get_status(&mut main_health_client, core_service_name)
-            .await
-            .unwrap();
-        // Check that the main server is not serving since it has not been initialized yet
-        assert_eq!(
-            status,
-            ServingStatus::NotServing as i32,
-            "Service is not in NOT_SERVING status. Got status: {status}"
-        );
-        // Get health client for main server 1
-        let mut threshold_health_client =
-            get_health_client(kms_servers.get(&1).unwrap().mpc_port.unwrap())
-                .await
-                .expect("Failed to get threshold health client");
-        let threshold_service_name = <GrpcServer as NamedService>::NAME;
-        let status = get_status(&mut threshold_health_client, threshold_service_name)
-            .await
-            .unwrap();
-        // Threshold servers will start serving as soon as they boot
-        assert_eq!(
-            status,
-            ServingStatus::Serving as i32,
-            "Service is not in SERVING status. Got status: {status}"
-        );
-
-        // Now initialize and check that the server is serving
-        let mut req_tasks = JoinSet::new();
-        for i in 1..=DEFAULT_AMOUNT_PARTIES as u32 {
-            let mut cur_client = kms_clients.get(&i).unwrap().clone();
-            req_tasks.spawn(async move {
-                let req_id = RequestId::from_str(PRSS_INIT_REQ_ID).unwrap();
-                cur_client
-                    .init(tonic::Request::new(InitRequest {
-                        request_id: Some(req_id.into()),
-                    }))
-                    .await
-            });
-        }
-        while let Some(inner) = req_tasks.join_next().await {
-            assert!(inner.unwrap().is_ok());
-        }
-        let status = get_status(&mut main_health_client, core_service_name)
-            .await
-            .unwrap();
-        assert_eq!(
-            status,
-            ServingStatus::Serving as i32,
-            "Service is not in SERVING status. Got status: {status}"
-        );
-
-        // Shutdown the servers and check that the health endpoint is no longer serving
-        for (_, server) in kms_servers {
-            // Shut down MPC servers triggers a shutdown of the core server
-            server.mpc_shutdown_tx.unwrap().send(()).unwrap();
-        }
-        //  The core server should not be serving
-        let mut status = get_status(&mut main_health_client, core_service_name).await;
-        // As long as the server is open check that it is not serving
-        while status.is_ok() {
-            assert_eq!(
-                status.clone().unwrap(),
-                ServingStatus::NotServing as i32,
-                "Service is not in NOT_SERVING status. Got status: {}",
-                status.unwrap()
-            );
-            // Sleep a bit and check whether the server has shut down
-            tokio::time::sleep(std::time::Duration::from_millis(5)).await;
-            status = get_status(&mut main_health_client, core_service_name).await;
-        }
-
-        // The MPC servers should be closed at this point
-        let status = get_status(&mut threshold_health_client, threshold_service_name).await;
-        assert!(status.is_err(),);
-    }
-
-    /// Validate that dropping the server signal triggers the server to shut down
-    #[tokio::test]
-    #[serial]
-    async fn test_central_close_after_drop() {
-        tokio::time::sleep(tokio::time::Duration::from_millis(TIME_TO_SLEEP_MS)).await;
-        let (kms_server, kms_client, mut internal_client) =
-            super::test_tools::centralized_handles(&TEST_PARAM, None).await;
-        let mut health_client = get_health_client(kms_server.service_port)
-            .await
-            .expect("Failed to get health client");
-        let service_name = <CoreServiceEndpointServer<
-            RealCentralizedKms<FileStorage, FileStorage>,
-        > as NamedService>::NAME;
-        let request = tonic::Request::new(HealthCheckRequest {
-            service: service_name.to_string(),
-        });
-
-        let response = health_client
-            .check(request)
-            .await
-            .expect("Health check request failed");
-
-        let status = response.into_inner().status;
-        assert_eq!(
-            status,
-            ServingStatus::Serving as i32,
-            "Service is not in SERVING status. Got status: {status}"
-        );
-        let client_map = HashMap::from([(1, kms_client)]);
-        // Keep the server occupied so it won't shut down immidiately after dropping the handle
-        let (tasks, req_id) =
-            send_dec_reqs(3, &TEST_CENTRAL_KEY_ID, &client_map, &mut internal_client).await;
-        // Drop server
-        drop(kms_server);
-        // Get status and validate that it is not serving
-        let status = get_status(&mut health_client, service_name).await.unwrap();
-        // Threshold servers will start serving as soon as they boot
-        // WARNING there is a risk this check fails if the server is shut down before was can complete the status check
-        assert_eq!(
-            status,
-            ServingStatus::NotServing as i32,
-            "Service is not in NOT SERVING status. Got status: {status}"
-        );
-        // Wait for dec tasks to be done
-        let dec_res = tasks.join_all().await;
-        assert!(dec_res.iter().all(|res| res.is_ok()));
-        // And wait for public decryption to also be done
-        let dec_resp_tasks = get_pub_dec_resp(&req_id, &client_map).await;
-        let dec_resp_res = dec_resp_tasks.join_all().await;
-        // TODO the response for the server that were not dropped should actually be ok since we only drop one <=t server
-        assert!(dec_resp_res.iter().all(|res| res.is_err()));
-        // Check the server is no longer there
-        assert!(get_status(&mut health_client, service_name).await.is_err());
-    }
-
-    /// Validate that dropping the server signal triggers the server to shut down
-    #[tokio::test]
-    #[serial]
-    async fn test_threshold_close_after_drop() {
-        tokio::time::sleep(tokio::time::Duration::from_millis(TIME_TO_SLEEP_MS)).await;
-        let (mut kms_servers, _kms_clients, _internal_client) =
-            threshold_handles(TEST_PARAM, DEFAULT_AMOUNT_PARTIES, true, None, None).await;
-
-        // Get health client for main server 1
-        let mut core_health_client = get_health_client(kms_servers.get(&1).unwrap().service_port)
-            .await
-            .expect("Failed to get core health client");
-        let core_service_name = <CoreServiceEndpointServer<
-            RealThresholdKms<FileStorage, FileStorage>,
-        > as NamedService>::NAME;
-        // Get health client for main server 1
-        let mut threshold_health_client =
-            get_health_client(kms_servers.get(&1).unwrap().mpc_port.unwrap())
-                .await
-                .expect("Failed to get threshold health client");
-        let threshold_service_name = <GrpcServer as NamedService>::NAME;
-        // Check things are working
-        let status = get_status(&mut core_health_client, core_service_name)
-            .await
-            .unwrap();
-        assert_eq!(
-            status,
-            ServingStatus::Serving as i32,
-            "Service is not in SERVING status. Got status: {status}"
-        );
-        let status = get_status(&mut threshold_health_client, threshold_service_name)
-            .await
-            .unwrap();
-        assert_eq!(
-            status,
-            ServingStatus::Serving as i32,
-            "Service is not in SERVING status. Got status: {status}"
-        );
-        let res = kms_servers.remove(&1).unwrap();
-        // Trigger the shutdown
-        drop(res);
-        // Sleep to allow completion of the shut down which should be quick since we waited for existing tasks to be done
-        tokio::time::sleep(tokio::time::Duration::from_millis(300)).await;
-        // Check the server is no longer there
-        assert!(get_status(&mut core_health_client, core_service_name)
-            .await
-            .is_err());
-        assert!(
-            get_status(&mut threshold_health_client, threshold_service_name)
-                .await
-                .is_err()
-        );
-    }
-
-    /// Validate that shutdown signals work
-    #[tokio::test]
-    #[serial]
-    async fn test_threshold_shutdown() {
-        tokio::time::sleep(tokio::time::Duration::from_millis(TIME_TO_SLEEP_MS)).await;
-        let (mut kms_servers, kms_clients, mut internal_client) =
-            threshold_handles(TEST_PARAM, DEFAULT_AMOUNT_PARTIES, true, None, None).await;
-        // Ensure that the servers are ready
-        for cur_handle in kms_servers.values() {
-            let service_name = <CoreServiceEndpointServer<
-                RealThresholdKms<FileStorage, FileStorage>,
-            > as NamedService>::NAME;
-            await_server_ready(service_name, cur_handle.service_port).await;
-        }
-        let mpc_port = kms_servers.get(&1).unwrap().mpc_port.unwrap();
-        let service_port = kms_servers.get(&1).unwrap().service_port;
-        // Get health client for main server 1
-        let mut core_health_client = get_health_client(kms_servers.get(&1).unwrap().service_port)
-            .await
-            .expect("Failed to get core health client");
-        let core_service_name = <CoreServiceEndpointServer<
-            RealThresholdKms<FileStorage, FileStorage>,
-        > as NamedService>::NAME;
-        let status = get_status(&mut core_health_client, core_service_name)
-            .await
-            .unwrap();
-        assert_eq!(
-            status,
-            ServingStatus::Serving as i32,
-            "Service is not in SERVING status. Got status: {status}"
-        );
-        // Get health client for main server 1
-        let mut threshold_health_client = get_health_client(mpc_port)
-            .await
-            .expect("Failed to get threshold health client");
-        let threshold_service_name = <GrpcServer as NamedService>::NAME;
-        let status = get_status(&mut threshold_health_client, threshold_service_name)
-            .await
-            .unwrap();
-        assert_eq!(
-            status,
-            ServingStatus::Serving as i32,
-            "Service is not in SERVING status. Got status: {status}"
-        );
-        // Keep the server occupied so it won't shut down immidiately after dropping the handle
-        let (tasks, _req_id) = send_dec_reqs(
-            3,
-            &TEST_THRESHOLD_KEY_ID,
-            &kms_clients,
-            &mut internal_client,
-        )
-        .await;
-        let dec_res = tasks.join_all().await;
-        assert!(dec_res.iter().all(|res| res.is_ok()));
-        let server_handle = kms_servers.remove(&1).unwrap();
-        // Shut down the Core server (which also shuts down the MPC server)
-        server_handle.service_shutdown_tx.send(()).unwrap();
-        // Get status and validate that it is not serving
-        // Observe that the server should already have set status to net serving while it is finishing the decryption requests.
-        // Sleep to give the server some time to set the health reporter to not serving. To fix we need to add shutdown that takes care of thread_group is finished before finishing
-        tokio::time::sleep(tokio::time::Duration::from_millis(100)).await;
-        let status = get_status(&mut core_health_client, core_service_name)
-            .await
-            .unwrap();
-        // Threshold servers will start serving as soon as they boot
-        // WARNING there is a risk this check fails if the server is shut down before was can complete the status check
-        assert_eq!(
-            status,
-            ServingStatus::NotServing as i32,
-            "Service is not in NOT SERVING status. Got status: {status}"
-        );
-        let shutdown_handle = server_handle.server.shutdown().unwrap();
-        shutdown_handle.await.unwrap();
-        check_port_is_closed(mpc_port).await;
-        check_port_is_closed(service_port).await;
-    }
-
-    async fn send_dec_reqs(
-        amount_cts: usize,
-        key_id: &RequestId,
-        kms_clients: &HashMap<u32, CoreServiceEndpointClient<Channel>>,
-        internal_client: &mut Client,
-    ) -> (
-        JoinSet<Result<tonic::Response<kms_grpc::kms::v1::Empty>, tonic::Status>>,
-        RequestId,
-    ) {
-        let mut cts = Vec::new();
-        for i in 0..amount_cts {
-            let msg = TestingPlaintext::U32(i as u32);
-            let (ct, ct_format, fhe_type) = compute_cipher_from_stored_key(
-                None,
-                msg,
-                key_id,
-                EncryptionConfig {
-                    compression: true,
-                    precompute_sns: false,
-                },
-            )
-            .await;
-            let ctt = TypedCiphertext {
-                ciphertext: ct,
-                fhe_type: fhe_type as i32,
-                ciphertext_format: ct_format.into(),
-                external_handle: i.to_be_bytes().to_vec(),
-            };
-            cts.push(ctt);
-        }
-
-        // make parallel requests by calling [public_decrypt] in a thread
-        let request_id = derive_request_id("TEST_DEC_ID").unwrap();
-        let req = internal_client
-            .public_decryption_request(cts.clone(), &dummy_domain(), &request_id, key_id)
-            .unwrap();
-        let mut join_set = JoinSet::new();
-        for i in 1..=kms_clients.len() as u32 {
-            let req_clone = req.clone();
-            let mut cur_client = kms_clients.get(&i).unwrap().clone();
-            join_set.spawn(async move {
-                cur_client
-                    .public_decrypt(tonic::Request::new(req_clone))
-                    .await
-            });
-        }
-        (join_set, request_id)
-    }
-
-    async fn get_pub_dec_resp(
-        request_id: &RequestId,
-        kms_clients: &HashMap<u32, CoreServiceEndpointClient<Channel>>,
-    ) -> JoinSet<Result<tonic::Response<kms_grpc::kms::v1::PublicDecryptionResponse>, tonic::Status>>
-    {
-        // make parallel requests by calling [get_public_decryption_result] in a thread
-        let mut join_set = JoinSet::new();
-        for i in 1..=kms_clients.len() as u32 {
-            let mut cur_client = kms_clients.get(&i).unwrap().clone();
-            let req_id_clone = *request_id;
-            join_set.spawn(async move {
-                cur_client
-                    .get_public_decryption_result(tonic::Request::new(req_id_clone.into()))
-                    .await
-            });
-        }
-        join_set
-    }
-
-    #[tokio::test(flavor = "multi_thread", worker_threads = 8)]
-    #[serial]
-    async fn test_key_gen_centralized() {
-        let request_id = derive_request_id("test_key_gen_centralized").unwrap();
-        // Delete potentially old data
-        purge(None, None, None, &request_id, 1).await;
-        key_gen_centralized(&request_id, FheParameter::Test, None, None).await;
-    }
-
-    #[tokio::test(flavor = "multi_thread", worker_threads = 8)]
-    #[serial]
-    async fn test_decompression_key_gen_centralized() {
-        let request_id_1 = derive_request_id("test_key_gen_centralized-1").unwrap();
-        let request_id_2 = derive_request_id("test_key_gen_centralized-2").unwrap();
-        let request_id_3 = derive_request_id("test_decompression_key_gen_centralized").unwrap();
-        // Delete potentially old data
-        purge(None, None, None, &request_id_1, 1).await;
-        purge(None, None, None, &request_id_2, 1).await;
-        purge(None, None, None, &request_id_3, 1).await;
-
-        key_gen_centralized(&request_id_1, FheParameter::Default, None, None).await;
-        key_gen_centralized(&request_id_2, FheParameter::Default, None, None).await;
-
-        key_gen_centralized(
-            &request_id_3,
-            FheParameter::Default,
-            Some(KeySetConfig {
-                keyset_type: KeySetType::DecompressionOnly.into(),
-                standard_keyset_config: None,
-            }),
-            Some(KeySetAddedInfo {
-                compression_keyset_id: None,
-                from_keyset_id_decompression_only: Some(request_id_1.into()),
-                to_keyset_id_decompression_only: Some(request_id_2.into()),
-                base_keyset_id_for_sns_compression_key: None,
-            }),
-        )
-        .await;
-    }
-
-    // TODO(2674)
-    // test centralized sns compression keygen using the testing parameters
-    // this test will use an existing base key stored under the key ID `TEST_CENTRAL_KEY_ID`
-    #[tokio::test(flavor = "multi_thread", worker_threads = 8)]
-    #[serial]
-    async fn test_sns_compression_key_gen_centralized() {
-        let request_id = derive_request_id("test_sns_compression_key_gen_centralized").unwrap();
-        // Delete potentially old data
-        purge(None, None, None, &request_id, 1).await;
-        key_gen_centralized(
-            &request_id,
-            FheParameter::Test,
-            None,
-            Some(KeySetAddedInfo {
-                compression_keyset_id: None,
-                from_keyset_id_decompression_only: None,
-                to_keyset_id_decompression_only: None,
-                base_keyset_id_for_sns_compression_key: Some((*TEST_CENTRAL_KEY_ID).into()),
-            }),
-        )
-        .await;
-    }
-
-    #[cfg(feature = "slow_tests")]
-    #[tokio::test(flavor = "multi_thread")]
-    #[serial]
-    async fn default_key_gen_centralized() {
-        let request_id = derive_request_id("default_key_gen_centralized").unwrap();
-        // Delete potentially old data
-        purge(None, None, None, &request_id, 1).await;
-        key_gen_centralized(&request_id, FheParameter::Default, None, None).await;
-    }
-
-    #[cfg(feature = "slow_tests")]
-    #[tokio::test(flavor = "multi_thread", worker_threads = 8)]
-    #[serial]
-    async fn default_decompression_key_gen_centralized() {
-        let request_id_1 = derive_request_id("default_key_gen_centralized-1").unwrap();
-        let request_id_2 = derive_request_id("default_key_gen_centralized-2").unwrap();
-        let request_id_3 = derive_request_id("default_decompression_key_gen_centralized").unwrap();
-        // Delete potentially old data
-        purge(None, None, None, &request_id_1, 1).await;
-        purge(None, None, None, &request_id_2, 1).await;
-        purge(None, None, None, &request_id_3, 1).await;
-
-        key_gen_centralized(&request_id_1, FheParameter::Default, None, None).await;
-        key_gen_centralized(&request_id_2, FheParameter::Default, None, None).await;
-
-        key_gen_centralized(
-            &request_id_3,
-            FheParameter::Default,
-            Some(KeySetConfig {
-                keyset_type: KeySetType::DecompressionOnly.into(),
-                standard_keyset_config: None,
-            }),
-            Some(KeySetAddedInfo {
-                compression_keyset_id: None,
-                from_keyset_id_decompression_only: Some(request_id_1.into()),
-                to_keyset_id_decompression_only: Some(request_id_2.into()),
-                base_keyset_id_for_sns_compression_key: None,
-            }),
-        )
-        .await;
-    }
-
-    // TODO(2674)
-    // test centralized sns compression keygen using the default parameters
-    // this test will use an existing base key stored under the key ID `DEFAULT_CENTRAL_KEY_ID`
-    #[cfg(feature = "slow_tests")]
-    #[tokio::test(flavor = "multi_thread", worker_threads = 8)]
-    #[serial]
-    async fn default_sns_compression_key_gen_centralized() {
-        let request_id = derive_request_id("default_sns_compression_key_gen_centralized").unwrap();
-        // Delete potentially old data
-        purge(None, None, None, &request_id, 1).await;
-        key_gen_centralized(
-            &request_id,
-            FheParameter::Test,
-            None,
-            Some(KeySetAddedInfo {
-                compression_keyset_id: None,
-                from_keyset_id_decompression_only: None,
-                to_keyset_id_decompression_only: None,
-                base_keyset_id_for_sns_compression_key: Some((*DEFAULT_CENTRAL_KEY_ID).into()),
-            }),
-        )
-        .await;
-    }
-
-    // check that the server keys stored under the IDs `key_id_base` and `key_id_with_sns_compression`
-    // are identical except for the sns compression key
-    async fn identical_keys_except_sns_compression_from_storage<R: StorageReader>(
-        internal_client: &Client,
-        storage: &R,
-        key_id_base: &RequestId,
-        key_id_with_sns_compression: &RequestId,
-    ) {
-        let server_key_base: tfhe::ServerKey = internal_client
-            .get_key(key_id_base, PubDataType::ServerKey, storage)
-            .await
-            .unwrap();
-
-        let server_key_sns: tfhe::ServerKey = internal_client
-            .get_key(key_id_with_sns_compression, PubDataType::ServerKey, storage)
-            .await
-            .unwrap();
-
-        identical_keys_except_sns_compression(server_key_base, server_key_sns).await
-    }
-
-    // check that the two keys are identical except for the sns compression key
-    async fn identical_keys_except_sns_compression(
-        server_key_base: tfhe::ServerKey,
-        server_key_sns: tfhe::ServerKey,
-    ) {
-        let server_key_base_parts = server_key_base.into_raw_parts();
-        let server_key_sns_parts = server_key_sns.into_raw_parts();
-
-        // 5 should be sns compression
-        assert!(server_key_sns_parts.5.is_some());
-
-        // we can't compare keys directly, so we serialize them
-        assert_eq!(
-            bc2wrap::serialize(&server_key_base_parts.0).unwrap(),
-            bc2wrap::serialize(&server_key_sns_parts.0).unwrap()
-        );
-
-        assert_ne!(
-            bc2wrap::serialize(&server_key_base_parts.5).unwrap(),
-            bc2wrap::serialize(&server_key_sns_parts.5).unwrap(),
-        )
-    }
-
-    async fn key_gen_centralized(
-        request_id: &RequestId,
-        params: FheParameter,
-        keyset_config: Option<KeySetConfig>,
-        keyset_added_info: Option<KeySetAddedInfo>,
-    ) {
-        let dkg_params: WrappedDKGParams = params.into();
-
-        let rate_limiter_conf = RateLimiterConfig {
-            bucket_size: 100 * 3, // Multiply by 3 to account for the decompression key generation case
-            pub_decrypt: 1,
-            user_decrypt: 1,
-            crsgen: 1,
-            preproc: 1,
-            keygen: 100,
-        };
-        tokio::time::sleep(tokio::time::Duration::from_millis(TIME_TO_SLEEP_MS)).await;
-        let (kms_server, mut kms_client, internal_client) =
-            super::test_tools::centralized_handles(&dkg_params, Some(rate_limiter_conf)).await;
-
-        let domain = dummy_domain();
-        let gen_req = internal_client
-            .key_gen_request(
-                request_id,
-                None,
-                Some(params),
-                keyset_config,
-                keyset_added_info.clone(),
-                domain,
-            )
-            .unwrap();
-        let req_id = gen_req.request_id.clone().unwrap();
-        let gen_response = kms_client
-            .key_gen(tonic::Request::new(gen_req.clone()))
-            .await
-            .unwrap();
-        assert_eq!(gen_response.into_inner(), Empty {});
-        let mut response = kms_client
-            .get_key_gen_result(tonic::Request::new(req_id.clone()))
-            .await;
-        while response.is_err() && response.as_ref().unwrap_err().code() == tonic::Code::Unavailable
-        {
-            // Sleep to give the server some time to complete key generation
-            tokio::time::sleep(tokio::time::Duration::from_millis(100)).await;
-            response = kms_client
-                .get_key_gen_result(tonic::Request::new(req_id.clone()))
-                .await;
-        }
-        let inner_resp = response.unwrap().into_inner();
-        let pub_storage = FileStorage::new(None, StorageType::PUB, None).unwrap();
-        let priv_storage = FileStorage::new(None, StorageType::PRIV, None).unwrap();
-
-        let inner_config = keyset_config.unwrap_or_default();
-        let keyset_type = KeySetType::try_from(inner_config.keyset_type).unwrap();
-
-        let basic_checks = async |resp: &kms_grpc::kms::v1::KeyGenResult| {
-            let req_id = resp.request_id.clone().unwrap();
-            let pk = internal_client
-                .retrieve_public_key(resp, &pub_storage)
-                .await
-                .unwrap();
-            assert!(pk.is_some());
-            let server_key: Option<tfhe::ServerKey> = internal_client
-                .retrieve_server_key(resp, &pub_storage)
-                .await
-                .unwrap();
-            assert!(server_key.is_some());
-
-            // read the client key
-            let handle: crate::engine::base::KmsFheKeyHandles = priv_storage
-                .read_data(
-                    &req_id.try_into().unwrap(),
-                    &PrivDataType::FheKeyInfo.to_string(),
-                )
-                .await
-                .unwrap();
-            let client_key = handle.client_key;
-
-            check_conformance(server_key.unwrap(), client_key);
-        };
-
-        match keyset_type {
-            KeySetType::Standard => {
-                basic_checks(&inner_resp).await;
-            }
-            KeySetType::AddSnsCompressionKey => {
-                basic_checks(&inner_resp).await;
-
-                // check that the integer server key are the same, before and after the sns compression key gen
-                let new_keyset_id: RequestId = keyset_added_info
-                    .clone()
-                    .unwrap()
-                    .base_keyset_id_for_sns_compression_key
-                    .unwrap()
-                    .try_into()
-                    .unwrap();
-                identical_keys_except_sns_compression_from_storage(
-                    &internal_client,
-                    &pub_storage,
-                    request_id,
-                    &new_keyset_id,
-                )
-                .await;
-            }
-            KeySetType::DecompressionOnly => {
-                // setup storage
-                let keyid_1 = RequestId::from_str(
-                    keyset_added_info
-                        .clone()
-                        .unwrap()
-                        .from_keyset_id_decompression_only
-                        .as_ref()
-                        .unwrap()
-                        .request_id
-                        .as_str(),
-                )
-                .unwrap();
-                let keyid_2 = RequestId::from_str(
-                    keyset_added_info
-                        .unwrap()
-                        .to_keyset_id_decompression_only
-                        .as_ref()
-                        .unwrap()
-                        .request_id
-                        .as_str(),
-                )
-                .unwrap();
-                let handles_1: crate::engine::base::KmsFheKeyHandles = priv_storage
-                    .read_data(&keyid_1, &PrivDataType::FheKeyInfo.to_string())
-                    .await
-                    .unwrap();
-                let handles_2: crate::engine::base::KmsFheKeyHandles = priv_storage
-                    .read_data(&keyid_2, &PrivDataType::FheKeyInfo.to_string())
-                    .await
-                    .unwrap();
-
-                // get the client key 1 and client key 2
-                let client_key_1 = handles_1.client_key;
-                let client_key_2 = handles_2.client_key;
-
-                // get the server key 1
-                let server_key_1: tfhe::ServerKey = internal_client
-                    .get_key(&keyid_1, PubDataType::ServerKey, &pub_storage)
-                    .await
-                    .unwrap();
-
-                // get decompression key
-                let decompression_key = internal_client
-                    .retrieve_decompression_key(&inner_resp, &pub_storage)
-                    .await
-                    .unwrap()
-                    .unwrap()
-                    .into_raw_parts();
-                run_decompression_test(
-                    &client_key_1,
-                    &client_key_2,
-                    Some(&server_key_1),
-                    decompression_key,
-                );
-            }
-        }
-
-        kms_server.assert_shutdown().await;
-    }
-
-    #[tokio::test(flavor = "multi_thread")]
-    #[serial]
-    async fn test_crs_gen_manual() {
-        let crs_req_id = derive_request_id("test_crs_gen_manual").unwrap();
-        // Delete potentially old data
-        purge(None, None, None, &crs_req_id, 1).await;
-        // TEST_PARAM uses V1 CRS
-        crs_gen_centralized_manual(&TEST_PARAM, &crs_req_id, Some(FheParameter::Test)).await;
-    }
-
-    /// test centralized crs generation and do all the reading, processing and verification manually
-    async fn crs_gen_centralized_manual(
-        dkg_params: &DKGParams,
-        request_id: &RequestId,
-        params: Option<FheParameter>,
-    ) {
-        tokio::time::sleep(tokio::time::Duration::from_millis(TIME_TO_SLEEP_MS)).await;
-        let (kms_server, mut kms_client, internal_client) =
-            super::test_tools::centralized_handles(dkg_params, None).await;
-
-        let max_num_bits = if params.unwrap() == FheParameter::Test {
-            Some(1)
-        } else {
-            // The default is 2048 which is too slow for tests, so we switch to 256
-            Some(256)
-        };
-        let domain = dummy_domain();
-        let ceremony_req = internal_client
-            .crs_gen_request(request_id, max_num_bits, params, domain)
-            .unwrap();
-
-        let client_request_id = ceremony_req.request_id.clone().unwrap();
-
-        // response is currently empty
-        let gen_response = kms_client
-            .crs_gen(tonic::Request::new(ceremony_req.clone()))
-            .await
-            .unwrap();
-        assert_eq!(gen_response.into_inner(), Empty {});
-        tokio::time::sleep(tokio::time::Duration::from_millis(200)).await;
-        // Check that we can retrieve the CRS under that request id
-        let mut get_response = kms_client
-            .get_crs_gen_result(tonic::Request::new(client_request_id.clone()))
-            .await;
-        while get_response.is_err() {
-            // Sleep to give the server some time to complete CRS generation
-            tokio::time::sleep(tokio::time::Duration::from_millis(200)).await;
-            get_response = kms_client
-                .get_crs_gen_result(tonic::Request::new((*request_id).into()))
-                .await;
-        }
-
-        let resp = get_response.unwrap().into_inner();
-        let rvcd_req_id = resp.request_id.unwrap();
-
-        // // check that the received request id matches the one we sent in the request
-        assert_eq!(rvcd_req_id, client_request_id);
-
-        let crs_info = resp.crs_results.unwrap();
-        let pub_storage = FileStorage::new(None, StorageType::PUB, None).unwrap();
-        // check that CRS signature is verified correctly for the current version
-        let crs_unversioned: CompactPkeCrs = pub_storage
-            .read_data(request_id, &PubDataType::CRS.to_string())
-            .await
-            .unwrap();
-        let client_handle = compute_handle(&crs_unversioned).unwrap();
-        assert_eq!(&client_handle, &crs_info.key_handle);
-
-        // try verification with each of the server keys; at least one must pass
-        let crs_sig: Signature = bc2wrap::deserialize(&crs_info.signature).unwrap();
-        let mut verified = false;
-        let server_pks = internal_client.get_server_pks().unwrap();
-        for vk in server_pks.values() {
-            let v =
-                BaseKmsStruct::verify_sig(&DSEP_PUBDATA_CRS, &client_handle, &crs_sig, vk).is_ok();
-            verified = verified || v;
-        }
-
-        // check that verification (with at least 1 server key) worked
-        assert!(verified);
-
-        kms_server.assert_shutdown().await;
-    }
-
-    #[tokio::test(flavor = "multi_thread")]
-    #[serial]
-    async fn test_crs_gen_centralized() {
-        let crs_req_id = derive_request_id("test_crs_gen_centralized").unwrap();
-        // Delete potentially old data
-        purge(None, None, None, &crs_req_id, 1).await;
-        // TEST_PARAM uses V1 CRS
-        crs_gen_centralized(&crs_req_id, FheParameter::Test, false).await;
-    }
-
-    #[cfg(feature = "insecure")]
-    #[tokio::test(flavor = "multi_thread")]
-    #[serial]
-    async fn test_insecure_crs_gen_centralized() {
-        let crs_req_id = derive_request_id("test_insecure_crs_gen_centralized").unwrap();
-        // Delete potentially old data
-        purge(None, None, None, &crs_req_id, 1).await;
-        // TEST_PARAM uses V1 CRS
-        crs_gen_centralized(&crs_req_id, FheParameter::Test, true).await;
-    }
-
-    /// test centralized crs generation via client interface
-    async fn crs_gen_centralized(crs_req_id: &RequestId, params: FheParameter, insecure: bool) {
-        let dkg_param: WrappedDKGParams = params.into();
-        let rate_limiter_conf = RateLimiterConfig {
-            bucket_size: 100,
-            pub_decrypt: 1,
-            user_decrypt: 1,
-            crsgen: 100,
-            preproc: 1,
-            keygen: 1,
-        };
-        tokio::time::sleep(tokio::time::Duration::from_millis(TIME_TO_SLEEP_MS)).await;
-        let (kms_server, mut kms_client, internal_client) =
-            super::test_tools::centralized_handles(&dkg_param, Some(rate_limiter_conf)).await;
-
-        let max_num_bits = if params == FheParameter::Test {
-            Some(1)
-        } else {
-            // The default is 2048 which is too slow for tests, so we switch to 256
-            Some(256)
-        };
-        let domain = dummy_domain();
-        let gen_req = internal_client
-            .crs_gen_request(crs_req_id, max_num_bits, Some(params), domain)
-            .unwrap();
-
-        tracing::debug!("making crs request, insecure? {insecure}");
-        match insecure {
-            true => {
-                #[cfg(feature = "insecure")]
-                {
-                    let gen_response = kms_client
-                        .insecure_crs_gen(tonic::Request::new(gen_req.clone()))
-                        .await
-                        .unwrap();
-                    assert_eq!(gen_response.into_inner(), Empty {});
-                }
-                #[cfg(not(feature = "insecure"))]
-                {
-                    panic!("cannot perform insecure central crs gen")
-                }
-            }
-            false => {
-                let gen_response = kms_client
-                    .crs_gen(tonic::Request::new(gen_req.clone()))
-                    .await
-                    .unwrap();
-                assert_eq!(gen_response.into_inner(), Empty {});
-            }
-        };
-
-        let mut response = Err(tonic::Status::not_found(""));
-        let mut ctr = 0;
-        while response.is_err() && ctr < 5 {
-            response = kms_client
-                .get_crs_gen_result(tonic::Request::new((*crs_req_id).into()))
-                .await;
-            ctr += 1;
-        }
-        let inner_resp = response.unwrap().into_inner();
-        let pub_storage = FileStorage::new(None, StorageType::PUB, None).unwrap();
-        let pp = internal_client
-            .process_get_crs_resp(&inner_resp, &pub_storage)
-            .await
-            .unwrap()
-            .unwrap();
-
-        // Validate the CRS as a sanity check
-        verify_pp(&dkg_param, &pp).await;
-
-        kms_server.assert_shutdown().await;
-    }
-
-    async fn verify_pp(dkg_params: &DKGParams, pp: &CompactPkeCrs) {
-        let dkg_params_handle = dkg_params.get_params_basics_handle();
-
-        let cks = tfhe::integer::ClientKey::new(dkg_params_handle.to_classic_pbs_parameters());
-
-        // If there is indeed a dedicated compact pk, we need to generate the corresponding
-        // keys to expand when encrypting later on
-        let pk = if dkg_params_handle.has_dedicated_compact_pk_params() {
-            // Generate the secret key PKE encrypts to
-            let compact_private_key = tfhe::integer::public_key::CompactPrivateKey::new(
-                dkg_params_handle.get_compact_pk_enc_params(),
-            );
-            // Generate the corresponding public key
-            let pk = tfhe::integer::public_key::CompactPublicKey::new(&compact_private_key);
-            tfhe::CompactPublicKey::from_raw_parts(pk, Tag::default())
-        } else {
-            let cks = cks.clone().into_raw_parts();
-            let pk = tfhe::shortint::CompactPublicKey::new(&cks);
-            let pk = tfhe::integer::CompactPublicKey::from_raw_parts(pk);
-
-            tfhe::CompactPublicKey::from_raw_parts(pk, Tag::default())
-        };
-
-        let max_msg_len = pp.max_num_messages().0;
-        let msgs = (0..max_msg_len)
-            .map(|i| i as u64 % dkg_params_handle.get_message_modulus().0)
-            .collect::<Vec<_>>();
-
-        let metadata = vec![23_u8, 42];
-        let mut compact_list_builder = ProvenCompactCiphertextList::builder(&pk);
-        for msg in msgs {
-            compact_list_builder.push_with_num_bits(msg, 64).unwrap();
-        }
-        let proven_ct = compact_list_builder
-            .build_with_proof_packed(pp, &metadata, tfhe::zk::ZkComputeLoad::Proof)
-            .unwrap();
-        assert!(proven_ct.verify(pp, &pk, &metadata).is_valid());
-    }
-
-    /////////////////////////////////
-    //
-    //         CRS SECTION
-    //
-    /////////////////////////////////
-
-    #[cfg(feature = "insecure")]
-    #[tokio::test(flavor = "multi_thread")]
-    #[serial]
-    async fn test_insecure_crs_gen_threshold() {
-        // Test parameters use V1 CRS
-        crs_gen(
-            4,
-            FheParameter::Test,
-            Some(16),
-            true, // insecure
-            1,
-            false,
-        )
-        .await;
-    }
-
-    #[cfg(feature = "slow_tests")]
-    #[tokio::test(flavor = "multi_thread")]
-    #[serial]
-    async fn secure_threshold_crs() {
-        crs_gen(4, FheParameter::Default, Some(16), false, 1, false).await;
-    }
-
-    // Poll the client method function `f_to_poll` until there is a result
-    // or error out until some timeout.
-    // The requests from the `reqs` argument need to implement `RequestIdGetter`.
-    #[macro_export]
-    macro_rules! par_poll_responses {
-    ($kms_clients:expr,$reqs:expr,$f_to_poll:ident,$amount_parties:expr) => {{
-        use $crate::consts::MAX_TRIES;
-        let mut joined_responses = vec![];
-        for count in 0..MAX_TRIES {
-            // Reset the list every time since we get all old results as well
-            joined_responses = vec![];
-            tokio::time::sleep(tokio::time::Duration::from_secs(30 * $reqs.len() as u64)).await;
-
-            let mut tasks_get = JoinSet::new();
-            for req in $reqs {
-                for i in 1..=$amount_parties as u32 {
-                    // Make sure we only consider clients for which
-                    // we haven't killed the corresponding server
-                    if let Some(cur_client) = $kms_clients.get(&i) {
-                        let mut cur_client = cur_client.clone();
-                        let req_id_proto = req.request_id.clone().unwrap();
-                        tasks_get.spawn(async move {
-                            (
-                                i,
-                                req_id_proto.clone(),
-                                cur_client
-                                    .$f_to_poll(tonic::Request::new(req_id_proto))
-                                    .await,
-                            )
-                        });
-                    }
-                }
-            }
-
-            while let Some(res) = tasks_get.join_next().await {
-                match res {
-                    Ok(inner) => {
-                        // Validate if the result returned is ok, if not we ignore, since it likely means that the process is still running on the server
-                        if let (j, req_id, Ok(resp)) = inner {
-                            joined_responses.push((j, req_id, resp.into_inner()));
-                        } else {
-                            let (j, req_id, inner_resp) = inner;
-                            // Explicitly convert to string to avoid any type conversion issues
-                            let req_id_str = match kms_grpc::RequestId::try_from(req_id.clone()).unwrap() {
-                                id => id.to_string(),
-                            };
-                            tracing::info!("Response in iteration {count} for server {j} and req_id {req_id_str} is: {:?}", inner_resp);
-                        }
-                    }
-                    _ => {
-                        panic!("Something went wrong while polling for responses");
-                    }
-                }
-            }
-
-            if joined_responses.len() >= $kms_clients.len() * $reqs.len() {
-                break;
-            }
-
-            // fail if we can't find a response
-            if count >= MAX_TRIES - 1 {
-                panic!("could not get response after {} tries", count);
-            }
-        }
-
-        joined_responses
-    }};
-}
-    #[cfg(any(feature = "slow_tests", feature = "insecure"))]
-    async fn crs_gen(
-        amount_parties: usize,
-        parameter: FheParameter,
-        max_bits: Option<u32>,
-        insecure: bool,
-        iterations: usize,
-        concurrent: bool,
-    ) {
-        for i in 0..iterations {
-            let req_crs: RequestId = derive_request_id(&format!(
-                "full_crs_{amount_parties}_{max_bits:?}_{parameter:?}_{i}_{insecure}"
-            ))
-            .unwrap();
-            purge(None, None, None, &req_crs, amount_parties).await;
-        }
-        let dkg_param: WrappedDKGParams = parameter.into();
-
-        tokio::time::sleep(tokio::time::Duration::from_millis(TIME_TO_SLEEP_MS)).await;
-        // The threshold handle should only be started after the storage is purged
-        // since the threshold parties will load the CRS from private storage
-        let (_kms_servers, kms_clients, internal_client) =
-            threshold_handles(*dkg_param, amount_parties, true, None, None).await;
-
-        if concurrent {
-            let arc_clients = Arc::new(kms_clients);
-            let arc_internalclient = Arc::new(internal_client);
-            let mut crs_set = JoinSet::new();
-            for i in 0..iterations {
-                let cur_id: RequestId = derive_request_id(&format!(
-                    "full_crs_{amount_parties}_{max_bits:?}_{parameter:?}_{i}_{insecure}"
-                ))
-                .unwrap();
-                crs_set.spawn({
-                    let clients_clone = Arc::clone(&arc_clients);
-                    let internalclient_clone = Arc::clone(&arc_internalclient);
-                    async move {
-                        run_crs(
-                            parameter,
-                            &clients_clone,
-                            &internalclient_clone,
-                            insecure,
-                            &cur_id,
-                            max_bits,
-                        )
-                        .await
-                    }
-                });
-            }
-            let res = crs_set.join_all().await;
-            assert_eq!(res.len(), iterations);
-        } else {
-            for i in 0..iterations {
-                let cur_id: RequestId = derive_request_id(&format!(
-                    "full_crs_{amount_parties}_{max_bits:?}_{parameter:?}_{i}_{insecure}"
-                ))
-                .unwrap();
-                run_crs(
-                    parameter,
-                    &kms_clients,
-                    &internal_client,
-                    insecure,
-                    &cur_id,
-                    max_bits,
-                )
-                .await;
-            }
-        }
-    }
-
-    #[cfg(any(feature = "slow_tests", feature = "insecure"))]
-    #[allow(clippy::too_many_arguments)]
-    async fn run_crs(
-        parameter: FheParameter,
-        kms_clients: &HashMap<u32, CoreServiceEndpointClient<Channel>>,
-        internal_client: &Client,
-        insecure: bool,
-        crs_req_id: &RequestId,
-        max_bits: Option<u32>,
-    ) {
-        let dkg_param: WrappedDKGParams = parameter.into();
-        let domain = dummy_domain();
-        let crs_req = internal_client
-            .crs_gen_request(crs_req_id, max_bits, Some(parameter), domain)
-            .unwrap();
-
-        let responses = launch_crs(&vec![crs_req.clone()], kms_clients, insecure).await;
-        for response in responses {
-            assert!(response.is_ok());
-        }
-        wait_for_crsgen_result(&vec![crs_req], kms_clients, internal_client, &dkg_param).await;
-    }
-
-    #[cfg(any(feature = "slow_tests", feature = "insecure"))]
-    async fn launch_crs(
-        reqs: &Vec<CrsGenRequest>,
-        kms_clients: &HashMap<u32, CoreServiceEndpointClient<Channel>>,
-        insecure: bool,
-    ) -> Vec<Result<tonic::Response<Empty>, tonic::Status>> {
-        let amount_parties = kms_clients.len();
-        let mut tasks_gen = JoinSet::new();
-        for req in reqs {
-            for i in 1..=amount_parties as u32 {
-                let mut cur_client = kms_clients.get(&i).unwrap().clone();
-                let req_clone = req.clone();
-                tasks_gen.spawn(async move {
-                    if insecure {
-                        #[cfg(feature = "insecure")]
-                        {
-                            cur_client
-                                .insecure_crs_gen(tonic::Request::new(req_clone))
-                                .await
-                        }
-                        #[cfg(not(feature = "insecure"))]
-                        {
-                            panic!("cannot perform insecure crs gen")
-                        }
-                    } else {
-                        cur_client.crs_gen(tonic::Request::new(req_clone)).await
-                    }
-                });
-            }
-        }
-        let mut responses_gen = Vec::new();
-        while let Some(inner) = tasks_gen.join_next().await {
-            let resp = inner.unwrap();
-            responses_gen.push(resp);
-        }
-        assert_eq!(responses_gen.len(), amount_parties * reqs.len());
-        responses_gen
-    }
-
-    #[cfg(any(feature = "slow_tests", feature = "insecure"))]
-    async fn wait_for_crsgen_result(
-        reqs: &Vec<CrsGenRequest>,
-        kms_clients: &HashMap<u32, CoreServiceEndpointClient<Channel>>,
-        internal_client: &Client,
-        param: &DKGParams,
-    ) {
-        let amount_parties = kms_clients.len();
-        // wait a bit for the crs generation to finish
-        let joined_responses =
-            par_poll_responses!(kms_clients, reqs, get_crs_gen_result, amount_parties);
-
-        // first check the happy path
-        // the public parameter is checked in ddec tests, so we don't specifically check _pp
-        for req in reqs {
-            use itertools::Itertools;
-
-            let req_id: RequestId = req.clone().request_id.unwrap().try_into().unwrap();
-            let joined_responses: Vec<_> = joined_responses
-                .iter()
-                .cloned()
-                .filter_map(|(i, rid, resp)| {
-                    if rid == req_id.into() {
-                        Some((i, resp))
-                    } else {
-                        None
-                    }
-                })
-                .collect();
-
-            // we need to setup the storage devices in the right order
-            // so that the client can read the CRS
-            let res_storage = joined_responses
-                .into_iter()
-                .map(|(i, res)| {
-                    (res, {
-                        FileStorage::new(
-                            None,
-                            StorageType::PUB,
-                            Some(Role::indexed_from_one(i as usize)),
-                        )
-                        .unwrap()
-                    })
-                })
-                .collect_vec();
-            // Compute threshold < amount_parties/3
-            let threshold = max_threshold(amount_parties);
-            let min_count_agree = (threshold + 1) as u32;
-
-            let pp = internal_client
-                .process_distributed_crs_result(&req_id, res_storage.clone(), min_count_agree)
-                .await
-                .unwrap();
-            verify_pp(param, &pp).await;
-
-            // if there are [THRESHOLD] result missing, we can still recover the result
-            let _pp = internal_client
-                .process_distributed_crs_result(
-                    &req_id,
-                    res_storage[0..res_storage.len() - threshold].to_vec(),
-                    min_count_agree,
-                )
-                .await
-                .unwrap();
-
-            // if there are only THRESHOLD results then we do not have consensus as at least THRESHOLD+1 is needed
-            assert!(internal_client
-                .process_distributed_crs_result(
-                    &req_id,
-                    res_storage[0..threshold].to_vec(),
-                    min_count_agree
-                )
-                .await
-                .is_err());
-
-            // if the request_id is wrong, we get nothing
-            let bad_request_id = derive_request_id("bad_request_id").unwrap();
-            assert!(internal_client
-                .process_distributed_crs_result(
-                    &bad_request_id,
-                    res_storage.clone(),
-                    min_count_agree
-                )
-                .await
-                .is_err());
-
-            // test that having [THRESHOLD] wrong signatures still works
-            let mut final_responses_with_bad_sig = res_storage.clone();
-            let client_sk = internal_client.client_sk.clone().unwrap();
-            let bad_sig = bc2wrap::serialize(
-                &crate::cryptography::signcryption::internal_sign(
-                    &DSEP_PUBDATA_CRS,
-                    &"wrong msg".to_string(),
-                    &client_sk,
-                )
-                .unwrap(),
-            )
-            .unwrap();
-            set_signatures(&mut final_responses_with_bad_sig, threshold, &bad_sig);
-
-            let _pp = internal_client
-                .process_distributed_crs_result(
-                    &req_id,
-                    final_responses_with_bad_sig,
-                    min_count_agree,
-                )
-                .await
-                .unwrap();
-
-            // having [amount_parties-threshold] wrong signatures won't work
-            let mut final_responses_with_bad_sig = res_storage.clone();
-            set_signatures(
-                &mut final_responses_with_bad_sig,
-                amount_parties - threshold,
-                &bad_sig,
-            );
-            assert!(internal_client
-                .process_distributed_crs_result(
-                    &req_id,
-                    final_responses_with_bad_sig,
-                    min_count_agree
-                )
-                .await
-                .is_err());
-
-            // having [amount_parties-(threshold+1)] wrong digests still works
-            let mut final_responses_with_bad_digest = res_storage.clone();
-            set_digests(
-                &mut final_responses_with_bad_digest,
-                amount_parties - (threshold + 1),
-                "9fdca770403e2eed9dacb4cdd405a14fc6df7226",
-            );
-            let _pp = internal_client
-                .process_distributed_crs_result(
-                    &req_id,
-                    final_responses_with_bad_digest,
-                    min_count_agree,
-                )
-                .await
-                .unwrap();
-
-            // having [amount_parties-threshold] wrong digests will fail
-            let mut final_responses_with_bad_digest = res_storage.clone();
-            set_digests(
-                &mut final_responses_with_bad_digest,
-                amount_parties - threshold,
-                "9fdca770403e2eed9dacb4cdd405a14fc6df7226",
-            );
-            assert!(internal_client
-                .process_distributed_crs_result(
-                    &req_id,
-                    final_responses_with_bad_digest,
-                    min_count_agree
-                )
-                .await
-                .is_err());
-        }
-    }
-
-    #[cfg(any(feature = "slow_tests", feature = "insecure"))]
-    fn set_signatures(
-        crs_res_storage: &mut [(crate::client::CrsGenResult, FileStorage)],
-        count: usize,
-        sig: &[u8],
-    ) {
-        for (crs_gen_result, _) in crs_res_storage.iter_mut().take(count) {
-            match &mut crs_gen_result.crs_results {
-                Some(info) => {
-                    info.signature = sig.to_vec();
-                }
-                None => panic!("missing SignedPubDataHandle"),
-            };
-        }
-    }
-
-    #[cfg(any(feature = "slow_tests", feature = "insecure"))]
-    fn set_digests(
-        crs_res_storage: &mut [(crate::client::CrsGenResult, FileStorage)],
-        count: usize,
-        digest: &str,
-    ) {
-        for (crs_gen_result, _) in crs_res_storage.iter_mut().take(count) {
-            match &mut crs_gen_result.crs_results {
-                Some(info) => {
-                    // each hex-digit is 4 bits, 256 bits is 64 characters
-                    assert_eq!(64, info.key_handle.len());
-                    // it's unlikely that we generate the same signature more than once
-                    info.key_handle = digest.to_string();
-                }
-                None => panic!("missing SignedPubDataHandle"),
-            }
-        }
-    }
-
-    #[cfg(feature = "slow_tests")]
-    #[tokio::test(flavor = "multi_thread")]
-    #[serial]
-    async fn test_crs_gen_threshold() {
-        crs_gen(4, FheParameter::Test, Some(1), false, 1, false).await;
-    }
-
-    /////////////////////////////////
-    //
-    //        END OF CRS SECTION
-    //
-    /////////////////////////////////
-
-    #[tokio::test]
-    #[serial]
-    async fn test_decryption_central() {
-        decryption_centralized(
-            &TEST_PARAM,
-            &TEST_CENTRAL_KEY_ID,
-            vec![
-                TestingPlaintext::U8(42),
-                TestingPlaintext::U32(9876),
-                TestingPlaintext::U16(420),
-                TestingPlaintext::Bool(true),
-            ],
-            EncryptionConfig {
-                compression: true,
-                precompute_sns: false,
-            },
-            3, // 3 parallel requests
-        )
-        .await;
-    }
-
-    #[tokio::test]
-    #[serial]
-    async fn test_decryption_central_no_decompression() {
-        decryption_centralized(
-            &TEST_PARAM,
-            &TEST_CENTRAL_KEY_ID,
-            vec![
-                TestingPlaintext::U8(42),
-                TestingPlaintext::U32(9876),
-                TestingPlaintext::U16(420),
-                TestingPlaintext::Bool(true),
-            ],
-            EncryptionConfig {
-                compression: false,
-                precompute_sns: false,
-            },
-            3, // 3 parallel requests
-        )
-        .await;
-    }
-
-    #[tokio::test]
-    #[serial]
-    async fn test_decryption_central_precompute_sns() {
-        decryption_centralized(
-            &TEST_PARAM,
-            &TEST_CENTRAL_KEY_ID,
-            vec![
-                TestingPlaintext::U8(42),
-                TestingPlaintext::U32(9876),
-                TestingPlaintext::U16(420),
-                TestingPlaintext::Bool(true),
-                TestingPlaintext::U80((1u128 << 80) - 1),
-            ],
-            EncryptionConfig {
-                compression: false,
-                precompute_sns: true,
-            },
-            3, // 3 parallel requests
-        )
-        .await;
-    }
-
-    #[cfg(feature = "slow_tests")]
-    #[rstest::rstest]
-    #[case(vec![TestingPlaintext::U8(u8::MAX)], 4)]
-    #[tokio::test(flavor = "multi_thread")]
-    #[serial]
-    async fn default_decryption_centralized(
-        #[case] msgs: Vec<TestingPlaintext>,
-        #[case] parallelism: usize,
-    ) {
-        decryption_centralized(
-            &DEFAULT_PARAM,
-            &DEFAULT_CENTRAL_KEY_ID,
-            msgs,
-            EncryptionConfig {
-                compression: true,
-                precompute_sns: false,
-            },
-            parallelism,
-        )
-        .await;
-    }
-
-    #[cfg(feature = "slow_tests")]
-    #[rstest::rstest]
-    #[case(vec![TestingPlaintext::U8(u8::MAX)], 4)]
-    #[tokio::test(flavor = "multi_thread")]
-    #[serial]
-    async fn default_decryption_centralized_precompute_sns(
-        #[case] msgs: Vec<TestingPlaintext>,
-        #[case] parallelism: usize,
-    ) {
-        decryption_centralized(
-            &DEFAULT_PARAM,
-            &DEFAULT_CENTRAL_KEY_ID,
-            msgs,
-            EncryptionConfig {
-                compression: false,
-                precompute_sns: true,
-            },
-            parallelism,
-        )
-        .await;
-    }
-
-    pub(crate) async fn decryption_centralized(
-        dkg_params: &DKGParams,
-        key_id: &RequestId,
-        msgs: Vec<TestingPlaintext>,
-        encryption_config: EncryptionConfig,
-        parallelism: usize,
-    ) {
-        assert!(parallelism > 0);
-        tokio::time::sleep(tokio::time::Duration::from_millis(TIME_TO_SLEEP_MS)).await;
-        let (kms_server, kms_client, mut internal_client) =
-            super::test_tools::centralized_handles(dkg_params, None).await;
-        let mut cts = Vec::new();
-        for (i, msg) in msgs.clone().into_iter().enumerate() {
-            let (ct, ct_format, fhe_type) =
-                compute_cipher_from_stored_key(None, msg, key_id, encryption_config).await;
-            let ctt = TypedCiphertext {
-                ciphertext: ct,
-                fhe_type: fhe_type as i32,
-                ciphertext_format: ct_format.into(),
-                external_handle: i.to_be_bytes().to_vec(),
-            };
-            cts.push(ctt);
-        }
-
-        // build parallel requests
-        let reqs: Vec<_> = (0..parallelism)
-            .map(|j: usize| {
-                let request_id = derive_request_id(&format!("TEST_DEC_ID_{j}")).unwrap();
-
-                internal_client
-                    .public_decryption_request(cts.clone(), &dummy_domain(), &request_id, key_id)
-                    .unwrap()
-            })
-            .collect();
-
-        // send all decryption requests simultaneously
-        let mut req_tasks = JoinSet::new();
-        for j in 0..parallelism {
-            let req_cloned = reqs.get(j).unwrap().clone();
-            let mut cur_client = kms_client.clone();
-            req_tasks.spawn(async move {
-                cur_client
-                    .public_decrypt(tonic::Request::new(req_cloned))
-                    .await
-            });
-        }
-
-        // collect request task responses
-        let mut req_response_vec = Vec::new();
-        while let Some(inner) = req_tasks.join_next().await {
-            req_response_vec.push(inner.unwrap().unwrap().into_inner());
-        }
-        assert_eq!(req_response_vec.len(), parallelism);
-
-        // check that initial request responses are all Empty
-        for rr in req_response_vec {
-            assert_eq!(rr, Empty {});
-        }
-
-        // query for decryption responses
-        let mut resp_tasks = JoinSet::new();
-        for req in &reqs {
-            let req_id_clone = req.request_id.as_ref().unwrap().clone();
-            let mut cur_client = kms_client.clone();
-            resp_tasks.spawn(async move {
-                // Sleep initially to give the server some time to complete the decryption
-                tokio::time::sleep(tokio::time::Duration::from_millis(50)).await;
-
-                // send query
-                let mut response = cur_client
-                    .get_public_decryption_result(tonic::Request::new(req_id_clone.clone()))
-                    .await;
-
-                // retry counter
-                let mut ctr = 0_u64;
-
-                // retry while decryption is not finished, wait between retries and only up to a maximum number of retries
-                while response.is_err()
-                    && response.as_ref().unwrap_err().code() == tonic::Code::Unavailable
-                {
-                    tokio::time::sleep(tokio::time::Duration::from_millis(50)).await;
-                    // we may wait up to 50s for tests (include slow profiles), for big ciphertexts
-                    if ctr >= 1000 {
-                        panic!("timeout while waiting for decryption result");
-                    }
-                    ctr += 1;
-                    response = cur_client
-                        .get_public_decryption_result(tonic::Request::new(req_id_clone.clone()))
-                        .await;
-                }
-
-                // we have a valid response or some error happened, return this
-                (req_id_clone, response.unwrap().into_inner())
-            });
-        }
-
-        // collect decryption outputs
-        let mut resp_response_vec = Vec::new();
-        while let Some(resp) = resp_tasks.join_next().await {
-            resp_response_vec.push(resp.unwrap());
-        }
-
-        // go through all requests and check the corresponding responses
-        for req in &reqs {
-            let req_id = req.request_id.as_ref().unwrap();
-            let responses: Vec<_> = resp_response_vec
-                .iter()
-                .filter_map(|resp| {
-                    if resp.0 == *req_id {
-                        Some(resp.1.clone())
-                    } else {
-                        None
-                    }
-                })
-                .collect();
-
-            // we only have single response per request in the centralized case
-            assert_eq!(responses.len(), 1);
-
-            let received_plaintexts = internal_client
-                .process_decryption_resp(Some(req.clone()), &responses, 1)
-                .unwrap();
-
-            // we need 1 plaintext for each ciphertext in the batch
-            assert_eq!(received_plaintexts.len(), msgs.len());
-
-            // check that the plaintexts are correct
-            for (i, plaintext) in received_plaintexts.iter().enumerate() {
-                assert_plaintext(&msgs[i], plaintext);
-            }
-        }
-
-        kms_server.assert_shutdown().await;
-    }
-
-    #[rstest::rstest]
-    #[tokio::test(flavor = "multi_thread")]
-    #[serial]
-    async fn test_user_decryption_centralized(#[values(true, false)] secure: bool) {
-        user_decryption_centralized(
-            &TEST_PARAM,
-            &TEST_CENTRAL_KEY_ID,
-            false,
-            false,
-            TestingPlaintext::U8(48),
-            EncryptionConfig {
-                compression: true,
-                precompute_sns: false,
-            },
-            4,
-            secure,
-        )
-        .await;
-    }
-
-    #[rstest::rstest]
-    #[tokio::test(flavor = "multi_thread")]
-    #[serial]
-    async fn test_user_decryption_centralized_precompute_sns(
-        #[values(true, false)] secure: bool,
-        #[values(true, false)] compression: bool,
-    ) {
-        user_decryption_centralized(
-            &TEST_PARAM,
-            &TEST_CENTRAL_KEY_ID,
-            false,
-            false,
-            TestingPlaintext::U8(48),
-            EncryptionConfig {
-                compression,
-                precompute_sns: true,
-            },
-            4,
-            secure,
-        )
-        .await;
-    }
-
-    #[rstest::rstest]
-    #[tokio::test(flavor = "multi_thread")]
-    #[serial]
-    async fn test_user_decryption_centralized_precompute_sns_legacy(
-        #[values(true, false)] secure: bool,
-        #[values(true, false)] compression: bool,
-    ) {
-        user_decryption_centralized(
-            &TEST_PARAM,
-            &TEST_CENTRAL_KEY_ID,
-            false,
-            true,
-            TestingPlaintext::U8(48),
-            EncryptionConfig {
-                compression,
-                precompute_sns: true,
-            },
-            4,
-            secure,
-        )
-        .await;
-    }
-
-    // The transcripts only need to be 4 parties, it's used for js tests
-    #[cfg(feature = "wasm_tests")]
-    #[tokio::test(flavor = "multi_thread", worker_threads = 8)]
-    #[serial]
-    async fn test_user_decryption_centralized_and_write_transcript() {
-        user_decryption_centralized(
-            &TEST_PARAM,
-            &TEST_CENTRAL_KEY_ID,
-            true,
-            false,
-            TestingPlaintext::U8(48),
-            EncryptionConfig {
-                compression: true,
-                precompute_sns: true,
-            },
-            1, // wasm tests are single-threaded
-            true,
-        )
-        .await;
-    }
-
-    #[cfg(feature = "wasm_tests")]
-    #[tokio::test(flavor = "multi_thread", worker_threads = 8)]
-    #[serial]
-    async fn test_user_decryption_centralized_and_write_transcript_legacy() {
-        user_decryption_centralized(
-            &TEST_PARAM,
-            &TEST_CENTRAL_KEY_ID,
-            true,
-            true,
-            TestingPlaintext::U8(48),
-            EncryptionConfig {
-                compression: true,
-                precompute_sns: true,
-            },
-            1, // wasm tests are single-threaded
-            true,
-        )
-        .await;
-    }
-
-    // Only need to run once for the transcript
-    #[cfg(all(feature = "wasm_tests", feature = "slow_tests"))]
-    #[tokio::test(flavor = "multi_thread")]
-    #[serial]
-    async fn default_user_decryption_centralized_and_write_transcript() {
-        let msg = TestingPlaintext::U8(u8::MAX);
-        user_decryption_centralized(
-            &DEFAULT_PARAM,
-            &DEFAULT_CENTRAL_KEY_ID,
-            true,
-            false,
-            msg,
-            EncryptionConfig {
-                compression: true,
-                precompute_sns: true,
-            },
-            1, // wasm tests are single-threaded
-            true,
-        )
-        .await;
-    }
-
-    #[cfg(feature = "slow_tests")]
-    #[rstest::rstest]
-    #[tokio::test(flavor = "multi_thread")]
-    #[serial]
-    async fn default_user_decryption_centralized(#[values(true, false)] secure: bool) {
-        let msg = TestingPlaintext::U8(u8::MAX);
-        let parallelism = 1;
-        user_decryption_centralized(
-            &DEFAULT_PARAM,
-            &DEFAULT_CENTRAL_KEY_ID,
-            false,
-            false,
-            msg,
-            EncryptionConfig {
-                compression: true,
-                precompute_sns: false,
-            },
-            parallelism,
-            secure,
-        )
-        .await;
-    }
-
-    #[cfg(feature = "slow_tests")]
-    #[rstest::rstest]
-    #[tokio::test(flavor = "multi_thread")]
-    #[serial]
-    async fn default_user_decryption_centralized_no_compression(
-        #[values(true, false)] secure: bool,
-    ) {
-        let msg = TestingPlaintext::U8(u8::MAX);
-        let parallelism = 1;
-        user_decryption_centralized(
-            &DEFAULT_PARAM,
-            &DEFAULT_CENTRAL_KEY_ID,
-            false,
-            false,
-            msg,
-            EncryptionConfig {
-                compression: false,
-                precompute_sns: false,
-            },
-            parallelism,
-            secure,
-        )
-        .await;
-    }
-
-    #[cfg(feature = "slow_tests")]
-    #[rstest::rstest]
-    #[tokio::test(flavor = "multi_thread")]
-    #[serial]
-    async fn default_user_decryption_centralized_precompute_sns(
-        #[values(true, false)] secure: bool,
-        #[values(true, false)] compression: bool,
-    ) {
-        let msg = TestingPlaintext::U8(u8::MAX);
-        let parallelism = 1;
-        user_decryption_centralized(
-            &DEFAULT_PARAM,
-            &DEFAULT_CENTRAL_KEY_ID,
-            false,
-            false,
-            msg,
-            EncryptionConfig {
-                compression,
-                precompute_sns: true,
-            },
-            parallelism,
-            secure,
-        )
-        .await;
-    }
-
-    /// Note that the `legacy` argument is used to determine whether to use the legacy
-    /// user decryption request, created using [Client::user_decryption_request_legacy] or the current one.
-    #[allow(clippy::too_many_arguments)]
-    pub(crate) async fn user_decryption_centralized(
-        dkg_params: &DKGParams,
-        key_id: &RequestId,
-        _write_transcript: bool,
-        legacy: bool,
-        msg: TestingPlaintext,
-        enc_config: EncryptionConfig,
-        parallelism: usize,
-        secure: bool,
-    ) {
-        assert!(parallelism > 0);
-        tokio::time::sleep(tokio::time::Duration::from_millis(TIME_TO_SLEEP_MS)).await;
-        let (kms_server, kms_client, mut internal_client) =
-            super::test_tools::centralized_handles(dkg_params, None).await;
-        let (ct, ct_format, fhe_type) =
-            compute_cipher_from_stored_key(None, msg, key_id, enc_config).await;
-
-        // The following lines are used to generate integration test-code with javascript for test `new client` in test.js
-        // println!(
-        //     "Client PK {:?}",
-        //     internal_client.client_pk.pk.to_sec1_bytes()
-        // );
-        // for key in internal_client.server_pks.keys() {
-        //     println!("Server PK {:?}", key.pk.to_sec1_bytes());
-        // }
-
-        // build parallel requests
-        let reqs: Vec<_> = (0..parallelism)
-            .map(|j| {
-                let typed_ciphertexts = vec![TypedCiphertext {
-                    ciphertext: ct.clone(),
-                    fhe_type: fhe_type as i32,
-                    ciphertext_format: ct_format.into(),
-                    external_handle: j.to_be_bytes().to_vec(),
-                }];
-                let request_id = derive_request_id(&format!("TEST_USER_DECRYPT_ID_{j}")).unwrap();
-                if legacy {
-                    internal_client
-                        .user_decryption_request_legacy(
-                            &dummy_domain(),
-                            typed_ciphertexts,
-                            &request_id,
-                            key_id,
-                        )
-                        .unwrap()
-                } else {
-                    internal_client
-                        .user_decryption_request(
-                            &dummy_domain(),
-                            typed_ciphertexts,
-                            &request_id,
-                            key_id,
-                        )
-                        .unwrap()
-                }
-            })
-            .collect();
-
-        // send all user decryption requests simultaneously
-        let mut req_tasks = JoinSet::new();
-        for j in 0..parallelism {
-            let req_cloned = reqs.get(j).unwrap().0.clone();
-            let mut cur_client = kms_client.clone();
-            req_tasks.spawn(async move {
-                cur_client
-                    .user_decrypt(tonic::Request::new(req_cloned))
-                    .await
-            });
-        }
-
-        // collect request task responses
-        let mut req_response_vec = Vec::new();
-        while let Some(inner) = req_tasks.join_next().await {
-            req_response_vec.push(inner.unwrap().unwrap().into_inner());
-        }
-        assert_eq!(req_response_vec.len(), parallelism);
-
-        // check that initial request responses are all Empty
-        for rr in req_response_vec {
-            assert_eq!(rr, Empty {});
-        }
-
-        // query for user decryption responses
-        let mut resp_tasks = JoinSet::new();
-        for req in &reqs {
-            let req_id_clone = req.0.request_id.as_ref().unwrap().clone();
-            let mut cur_client = kms_client.clone();
-            resp_tasks.spawn(async move {
-                // Sleep initially to give the server some time to complete the user decryption
-                tokio::time::sleep(tokio::time::Duration::from_millis(50)).await;
-
-                // send query
-                let mut response = cur_client
-                    .get_user_decryption_result(tonic::Request::new(req_id_clone.clone()))
-                    .await;
-
-                // retry counter
-                let mut ctr = 0_u64;
-
-                // retry while user decryption is not finished, wait between retries and only up to a maximum number of retries
-                while response.is_err()
-                    && response.as_ref().unwrap_err().code() == tonic::Code::Unavailable
-                {
-                    tokio::time::sleep(tokio::time::Duration::from_millis(50)).await;
-                    // we may wait up to 50s for tests (include slow profiles), for big ciphertexts
-                    if ctr >= 1000 {
-                        panic!("timeout while waiting for user deccryption result");
-                    }
-                    ctr += 1;
-                    response = cur_client
-                        .get_user_decryption_result(tonic::Request::new(req_id_clone.clone()))
-                        .await;
-                }
-
-                // we have a valid response or some error happened, return this
-                (req_id_clone, response.unwrap().into_inner())
-            });
-        }
-
-        // collect user deccryption outputs
-        let mut resp_response_vec = Vec::new();
-        while let Some(resp) = resp_tasks.join_next().await {
-            resp_response_vec.push(resp.unwrap());
-        }
-
-        #[cfg(feature = "wasm_tests")]
-        {
-            assert_eq!(parallelism, 1);
-            if _write_transcript {
-                // We write a plaintext/ciphertext to file as a workaround
-                // for tfhe encryption on the wasm side since it cannot
-                // be instantiated easily without a seeder and we don't
-                // want to introduce extra npm dependency.
-                let transcript = TestingUserDecryptionTranscript {
-                    server_addrs: internal_client.get_server_addrs(),
-                    client_address: internal_client.client_address,
-                    client_sk: internal_client.client_sk.clone(),
-                    degree: 0,
-                    params: internal_client.params,
-                    fhe_types: vec![msg.fhe_type() as i32],
-                    pts: vec![TypedPlaintext::from(msg).bytes.clone()],
-                    cts: reqs[0]
-                        .0
-                        .typed_ciphertexts
-                        .iter()
-                        .map(|typed_ct| typed_ct.ciphertext.clone())
-                        .collect::<Vec<_>>(),
-                    request: Some(reqs[0].clone().0),
-                    eph_sk: reqs[0].clone().2,
-                    eph_pk: reqs[0].clone().1,
-                    agg_resp: vec![resp_response_vec.first().unwrap().1.clone()],
-                };
-
-                let path_prefix = if *dkg_params != PARAMS_TEST_BK_SNS {
-                    if legacy {
-                        crate::consts::DEFAULT_CENTRAL_WASM_TRANSCRIPT_LEGACY_PATH
-                    } else {
-                        crate::consts::DEFAULT_CENTRAL_WASM_TRANSCRIPT_PATH
-                    }
-                } else if legacy {
-                    crate::consts::TEST_CENTRAL_WASM_TRANSCRIPT_LEGACY_PATH
-                } else {
-                    crate::consts::TEST_CENTRAL_WASM_TRANSCRIPT_PATH
-                };
-                let path = format!("{}.{}", path_prefix, msg.bits());
-                write_element(&path, &transcript).await.unwrap();
-            }
-        }
-
-        // go through all requests and check the corresponding responses
-        for req in &reqs {
-            let (req, enc_pk, enc_sk) = req;
-            let req_id = req.request_id.as_ref().unwrap();
-            let responses: Vec<_> = resp_response_vec
-                .iter()
-                .filter_map(|resp| {
-                    if resp.0 == *req_id {
-                        Some(resp.1.clone())
-                    } else {
-                        None
-                    }
-                })
-                .collect();
-
-            // we only have single response per request in the centralized case
-            assert_eq!(responses.len(), 1);
-            let inner_response = responses.first().unwrap();
-            let responses = vec![inner_response.clone()];
-
-            let eip712_domain = protobuf_to_alloy_domain(req.domain.as_ref().unwrap()).unwrap();
-            let client_request = ParsedUserDecryptionRequest::try_from(req).unwrap();
-            let plaintexts = if secure {
-                internal_client
-                    .process_user_decryption_resp(
-                        &client_request,
-                        &eip712_domain,
-                        &responses,
-                        enc_pk,
-                        enc_sk,
-                    )
-                    .unwrap()
-            } else {
-                internal_client.server_identities =
-                    // one dummy address is needed to force insecure_process_user_decryption_resp
-                    // in the centralized mode
-                    ServerIdentities::Addrs(HashMap::from_iter([(1, alloy_primitives::address!(
-                        "d8da6bf26964af9d7eed9e03e53415d37aa96045"
-                    ))]));
-                internal_client
-                    .insecure_process_user_decryption_resp(&responses, enc_pk, enc_sk)
-                    .unwrap()
-            };
-
-            for plaintext in plaintexts {
-                assert_plaintext(&msg, &plaintext);
-            }
-        }
-
-        kms_server.assert_shutdown().await;
-    }
-
-    fn assert_plaintext(expected: &TestingPlaintext, plaintext: &TypedPlaintext) {
-        assert_eq!(expected.fhe_type(), plaintext.fhe_type().unwrap());
-        match expected {
-            TestingPlaintext::Bool(x) => assert_eq!(*x, plaintext.as_bool()),
-            TestingPlaintext::U4(x) => assert_eq!(*x, plaintext.as_u4()),
-            TestingPlaintext::U8(x) => assert_eq!(*x, plaintext.as_u8()),
-            TestingPlaintext::U16(x) => assert_eq!(*x, plaintext.as_u16()),
-            TestingPlaintext::U32(x) => assert_eq!(*x, plaintext.as_u32()),
-            TestingPlaintext::U64(x) => assert_eq!(*x, plaintext.as_u64()),
-            TestingPlaintext::U80(x) => assert_eq!(*x, plaintext.as_u80()),
-            TestingPlaintext::U128(x) => assert_eq!(*x, plaintext.as_u128()),
-            TestingPlaintext::U160(x) => assert_eq!(*x, plaintext.as_u160()),
-            TestingPlaintext::U256(x) => assert_eq!(*x, plaintext.as_u256()),
-            TestingPlaintext::U512(x) => assert_eq!(*x, plaintext.as_u512()),
-            TestingPlaintext::U1024(x) => assert_eq!(*x, plaintext.as_u1024()),
-            TestingPlaintext::U2048(x) => assert_eq!(*x, plaintext.as_u2048()),
-        }
-    }
-
-    #[tokio::test(flavor = "multi_thread")]
-    #[rstest::rstest]
-    #[case(10, &TEST_THRESHOLD_KEY_ID_10P, DecryptionMode::NoiseFloodSmall)]
-    #[case(4, &TEST_THRESHOLD_KEY_ID_4P, DecryptionMode::NoiseFloodSmall)]
-    #[case(4, &TEST_THRESHOLD_KEY_ID_4P, DecryptionMode::BitDecSmall)]
-    #[serial]
-    async fn test_decryption_threshold_no_decompression(
-        #[case] amount_parties: usize,
-        #[case] key_id: &RequestId,
-        #[case] decryption_mode: DecryptionMode,
-    ) {
-        decryption_threshold(
-            TEST_PARAM,
-            key_id,
-            vec![
-                TestingPlaintext::U8(u8::MAX),
-                TestingPlaintext::U8(2),
-                TestingPlaintext::U16(444),
-            ],
-            EncryptionConfig {
-                compression: false,
-                precompute_sns: false,
-            },
-            1,
-            amount_parties,
-            None,
-            Some(decryption_mode),
-        )
-        .await;
-    }
-
-    #[tokio::test(flavor = "multi_thread")]
-    #[rstest::rstest]
-    #[case(10, &TEST_THRESHOLD_KEY_ID_10P, DecryptionMode::NoiseFloodSmall)]
-    #[case(4, &TEST_THRESHOLD_KEY_ID_4P, DecryptionMode::NoiseFloodSmall)]
-    #[case(4, &TEST_THRESHOLD_KEY_ID_4P, DecryptionMode::BitDecSmall)]
-    #[serial]
-    async fn test_decryption_threshold(
-        #[case] amount_parties: usize,
-        #[case] key_id: &RequestId,
-        #[case] decryption_mode: DecryptionMode,
-    ) {
-        decryption_threshold(
-            TEST_PARAM,
-            key_id,
-            vec![
-                TestingPlaintext::U8(u8::MAX),
-                TestingPlaintext::U8(2),
-                TestingPlaintext::U16(444),
-            ],
-            EncryptionConfig {
-                compression: true,
-                precompute_sns: false,
-            },
-            2,
-            amount_parties,
-            None,
-            Some(decryption_mode),
-        )
-        .await;
-    }
-
-    #[tokio::test(flavor = "multi_thread")]
-    #[rstest::rstest]
-    #[case(4, &TEST_THRESHOLD_KEY_ID_4P, DecryptionMode::NoiseFloodSmall)]
-    #[serial]
-    async fn test_decryption_threshold_precompute_sns(
-        #[case] amount_parties: usize,
-        #[case] key_id: &RequestId,
-        #[case] decryption_mode: DecryptionMode,
-        #[values(true, false)] compression: bool,
-    ) {
-        decryption_threshold(
-            TEST_PARAM,
-            key_id,
-            vec![
-                TestingPlaintext::U8(u8::MAX),
-                TestingPlaintext::U8(2),
-                TestingPlaintext::U16(444),
-            ],
-            EncryptionConfig {
-                compression,
-                precompute_sns: true,
-            },
-            2,
-            amount_parties,
-            None,
-            Some(decryption_mode),
-        )
-        .await;
-    }
-
-    #[cfg(feature = "slow_tests")]
-    #[rstest::rstest]
-    #[case(vec![TestingPlaintext::Bool(true), TestingPlaintext::U8(u8::MAX)], 1, 4, &DEFAULT_THRESHOLD_KEY_ID_4P)]
-    #[tokio::test(flavor = "multi_thread")]
-    #[serial]
-    async fn default_decryption_threshold(
-        #[case] msg: Vec<TestingPlaintext>,
-        #[case] parallelism: usize,
-        #[case] amount_parties: usize,
-        #[case] key_id: &RequestId,
-    ) {
-        decryption_threshold(
-            DEFAULT_PARAM,
-            key_id,
-            msg,
-            EncryptionConfig {
-                compression: true,
-                precompute_sns: false,
-            },
-            parallelism,
-            amount_parties,
-            None,
-            None,
-        )
-        .await;
-    }
-
-    #[cfg(feature = "slow_tests")]
-    #[rstest::rstest]
-    #[case(vec![TestingPlaintext::U8(u8::MAX)], 1, 4, &DEFAULT_THRESHOLD_KEY_ID_4P)]
-    #[tokio::test(flavor = "multi_thread")]
-    #[serial]
-    async fn default_decryption_threshold_precompute_sns(
-        #[case] msg: Vec<TestingPlaintext>,
-        #[case] parallelism: usize,
-        #[case] amount_parties: usize,
-        #[case] key_id: &RequestId,
-        #[values(true, false)] compression: bool,
-    ) {
-        decryption_threshold(
-            DEFAULT_PARAM,
-            key_id,
-            msg,
-            EncryptionConfig {
-                compression,
-                precompute_sns: true,
-            },
-            parallelism,
-            amount_parties,
-            None,
-            None,
-        )
-        .await;
-    }
-
-    #[cfg(feature = "slow_tests")]
-    #[rstest::rstest]
-    #[case(vec![TestingPlaintext::U8(u8::MAX)], 1, 4,Some(vec![1]), &DEFAULT_THRESHOLD_KEY_ID_4P)]
-    #[tokio::test(flavor = "multi_thread", worker_threads = 8)]
-    #[serial]
-    async fn default_decryption_threshold_with_crash(
-        #[case] msg: Vec<TestingPlaintext>,
-        #[case] parallelism: usize,
-        #[case] amount_parties: usize,
-        #[case] party_ids_to_crash: Option<Vec<usize>>,
-        #[case] key_id: &RequestId,
-    ) {
-        decryption_threshold(
-            DEFAULT_PARAM,
-            key_id,
-            msg,
-            EncryptionConfig {
-                compression: true,
-                precompute_sns: false,
-            },
-            parallelism,
-            amount_parties,
-            party_ids_to_crash,
-            None,
-        )
-        .await;
-    }
-
-    #[expect(clippy::too_many_arguments)]
-    pub(crate) async fn decryption_threshold(
-        dkg_params: DKGParams,
-        key_id: &RequestId,
-        msgs: Vec<TestingPlaintext>,
-        enc_config: EncryptionConfig,
-        parallelism: usize,
-        amount_parties: usize,
-        party_ids_to_crash: Option<Vec<usize>>,
-        decryption_mode: Option<DecryptionMode>,
-    ) {
-        assert!(parallelism > 0);
-        tokio::time::sleep(tokio::time::Duration::from_millis(TIME_TO_SLEEP_MS)).await;
-        let rate_limiter_conf = RateLimiterConfig {
-            bucket_size: 100 * parallelism,
-            pub_decrypt: 100,
-            user_decrypt: 1,
-            crsgen: 1,
-            preproc: 1,
-            keygen: 1,
-        };
-        let (mut kms_servers, mut kms_clients, mut internal_client) = threshold_handles(
-            dkg_params,
-            amount_parties,
-            true,
-            Some(rate_limiter_conf),
-            decryption_mode,
-        )
-        .await;
-        let mut cts = Vec::new();
-        let mut bits = 0;
-        for (i, msg) in msgs.clone().into_iter().enumerate() {
-            let (ct, ct_format, fhe_type) =
-                compute_cipher_from_stored_key(None, msg, key_id, enc_config).await;
-            let ctt = TypedCiphertext {
-                ciphertext: ct,
-                fhe_type: fhe_type as i32,
-                ciphertext_format: ct_format.into(),
-                external_handle: i.to_be_bytes().to_vec(),
-            };
-            cts.push(ctt);
-            bits += msg.bits() as u64;
-        }
-
-        // make parallel requests by calling [decrypt] in a thread
-        let mut req_tasks = JoinSet::new();
-        let reqs: Vec<_> = (0..parallelism)
-            .map(|j| {
-                let request_id = derive_request_id(&format!("TEST_DEC_ID_{j}")).unwrap();
-
-                internal_client
-                    .public_decryption_request(cts.clone(), &dummy_domain(), &request_id, key_id)
-                    .unwrap()
-            })
-            .collect();
-
-        // Either send the request, or crash the party if it's in
-        // party_ids_to_crash
-        let party_ids_to_crash = party_ids_to_crash.unwrap_or_default();
-        for i in 1..=amount_parties as u32 {
-            if party_ids_to_crash.contains(&(i as usize)) {
-                let server_handle = kms_servers.remove(&i).unwrap();
-                server_handle.assert_shutdown().await;
-                let _kms_client = kms_clients.remove(&i).unwrap();
-            } else {
-                for j in 0..parallelism {
-                    let req_cloned = reqs.get(j).unwrap().clone();
-                    let mut cur_client = kms_clients.get(&i).unwrap().clone();
-                    req_tasks.spawn(async move {
-                        cur_client
-                            .public_decrypt(tonic::Request::new(req_cloned))
-                            .await
-                    });
-                }
-            }
-        }
-
-        let mut req_response_vec = Vec::new();
-        while let Some(inner) = req_tasks.join_next().await {
-            req_response_vec.push(inner.unwrap().unwrap().into_inner());
-        }
-        assert_eq!(
-            req_response_vec.len(),
-            (amount_parties - party_ids_to_crash.len()) * parallelism
-        );
-
-        // get all responses
-        let mut resp_tasks = JoinSet::new();
-        for i in 1..=amount_parties as u32 {
-            if party_ids_to_crash.contains(&(i as usize)) {
-                continue;
-            }
-            for req in &reqs {
-                let mut cur_client = kms_clients.get(&i).unwrap().clone();
-                let req_id_clone = req.request_id.as_ref().unwrap().clone();
-                resp_tasks.spawn(async move {
-                    // Sleep to give the server some time to complete decryption
-                    tokio::time::sleep(tokio::time::Duration::from_millis(
-                        100 * bits * parallelism as u64,
-                    ))
-                    .await;
-
-                    let mut response = cur_client
-                        .get_public_decryption_result(tonic::Request::new(req_id_clone.clone()))
-                        .await;
-                    let mut ctr = 0u64;
-                    while response.is_err()
-                        && response.as_ref().unwrap_err().code() == tonic::Code::Unavailable
-                    {
-                        // wait for 4*bits ms before the next query, but at least 100ms and at most 1s.
-                        tokio::time::sleep(tokio::time::Duration::from_millis(
-                            4 * bits.clamp(100, 1000),
-                        ))
-                        .await;
-                        // do at most 600 retries (stop after max. 10 minutes for large types)
-                        if ctr >= 600 {
-                            panic!("timeout while waiting for decryption");
-                        }
-                        ctr += 1;
-                        response = cur_client
-                            .get_public_decryption_result(tonic::Request::new(req_id_clone.clone()))
-                            .await;
-                    }
-                    (req_id_clone, response.unwrap().into_inner())
-                });
-            }
-        }
-
-        let mut resp_response_vec = Vec::new();
-        while let Some(resp) = resp_tasks.join_next().await {
-            resp_response_vec.push(resp.unwrap());
-        }
-
-        for req in &reqs {
-            let req_id = req.request_id.as_ref().unwrap();
-            let responses: Vec<_> = resp_response_vec
-                .iter()
-                .filter_map(|resp| {
-                    if resp.0 == *req_id {
-                        Some(resp.1.clone())
-                    } else {
-                        None
-                    }
-                })
-                .collect();
-            // Compute threshold < amount_parties/3
-            let threshold = max_threshold(amount_parties);
-            let min_count_agree = (threshold + 1) as u32;
-            let received_plaintexts = internal_client
-                .process_decryption_resp(Some(req.clone()), &responses, min_count_agree)
-                .unwrap();
-
-            // we need 1 plaintext for each ciphertext in the batch
-            assert_eq!(received_plaintexts.len(), msgs.len());
-
-            // check that the plaintexts are correct
-            for (i, plaintext) in received_plaintexts.iter().enumerate() {
-                assert_plaintext(&msgs[i], plaintext);
-            }
-        }
-    }
-
-    #[rstest::rstest]
-    #[case(true, TestingPlaintext::U32(42), 10, &TEST_THRESHOLD_KEY_ID_10P, DecryptionMode::NoiseFloodSmall)]
-    #[case(true, TestingPlaintext::Bool(true), 4, &TEST_THRESHOLD_KEY_ID_4P, DecryptionMode::NoiseFloodSmall)]
-    #[case(true, TestingPlaintext::U8(88), 4, &TEST_THRESHOLD_KEY_ID_4P, DecryptionMode::NoiseFloodSmall)]
-    #[case(true, TestingPlaintext::U32(u32::MAX), 4, &TEST_THRESHOLD_KEY_ID_4P, DecryptionMode::NoiseFloodSmall)]
-    #[case(false, TestingPlaintext::U32(u32::MAX), 4, &TEST_THRESHOLD_KEY_ID_4P, DecryptionMode::NoiseFloodSmall)]
-    #[case(true, TestingPlaintext::U80((1u128 << 80) - 1), 4, &TEST_THRESHOLD_KEY_ID_4P, DecryptionMode::NoiseFloodSmall)]
-    #[case(true, TestingPlaintext::U32(u32::MAX), 4, &TEST_THRESHOLD_KEY_ID_4P, DecryptionMode::BitDecSmall)]
-    #[case(false, TestingPlaintext::U32(u32::MAX), 4, &TEST_THRESHOLD_KEY_ID_4P, DecryptionMode::BitDecSmall)]
-    #[tokio::test(flavor = "multi_thread")]
-    #[serial]
-    async fn test_user_decryption_threshold(
-        #[case] secure: bool,
-        #[case] pt: TestingPlaintext,
-        #[case] amount_parties: usize,
-        #[case] key_id: &RequestId,
-        #[case] decryption_mode: DecryptionMode,
-    ) {
-        user_decryption_threshold(
-            TEST_PARAM,
-            key_id,
-            false,
-            false,
-            pt,
-            EncryptionConfig {
-                compression: true,
-                precompute_sns: false,
-            },
-            1,
-            secure,
-            amount_parties,
-            None,
-            None,
-            Some(decryption_mode),
-        )
-        .await;
-    }
-
-    #[rstest::rstest]
-    #[case(TestingPlaintext::U32(u32::MAX), &TEST_THRESHOLD_KEY_ID_4P, vec![1])]
-    #[case(TestingPlaintext::U32(u32::MAX), &TEST_THRESHOLD_KEY_ID_4P, vec![4])]
-    #[tokio::test(flavor = "multi_thread")]
-    #[serial]
-    async fn test_user_decryption_threshold_malicious(
-        #[case] pt: TestingPlaintext,
-        #[case] key_id: &RequestId,
-        #[case] malicious_set: Vec<u32>,
-    ) {
-        user_decryption_threshold(
-            TEST_PARAM,
-            key_id,
-            false,
-            false,
-            pt,
-            EncryptionConfig {
-                compression: true,
-                precompute_sns: false,
-            },
-            1,    // parallelism
-            true, // secure
-            4,    // no. of parties
-            None,
-            Some(malicious_set),
-            None,
-        )
-        .await;
-    }
-
-    #[tokio::test(flavor = "multi_thread")]
-    #[serial]
-    #[should_panic]
-    async fn test_user_decryption_threshold_malicious_failure() {
-        // should panic because the malicious set is too big
-        user_decryption_threshold(
-            TEST_PARAM,
-            &TEST_THRESHOLD_KEY_ID_4P,
-            false,
-            false,
-            TestingPlaintext::U32(u32::MAX),
-            EncryptionConfig {
-                compression: true,
-                precompute_sns: false,
-            },
-            1,    // parallelism
-            true, // secure
-            4,    // no. of parties
-            None,
-            Some(vec![1, 4]),
-            None,
-        )
-        .await;
-    }
-
-    #[tokio::test(flavor = "multi_thread")]
-    #[serial]
-    #[should_panic]
-    async fn test_user_decryption_threshold_all_malicious_failure() {
-        // should panic because the malicious set is too big
-        user_decryption_threshold(
-            TEST_PARAM,
-            &TEST_THRESHOLD_KEY_ID_4P,
-            false,
-            false,
-            TestingPlaintext::U16(u16::MAX),
-            EncryptionConfig {
-                compression: true,
-                precompute_sns: false,
-            },
-            1,    // parallelism
-            true, // secure
-            4,    // no. of parties
-            None,
-            Some(vec![1, 2, 3, 4]), // all parties are malicious
-            None,
-        )
-        .await;
-    }
-
-    #[rstest::rstest]
-    #[case(true, 4, &TEST_THRESHOLD_KEY_ID_4P, DecryptionMode::NoiseFloodSmall)]
-    #[case(false, 4, &TEST_THRESHOLD_KEY_ID_4P, DecryptionMode::NoiseFloodSmall)]
-    #[tokio::test(flavor = "multi_thread")]
-    #[serial]
-    async fn test_user_decryption_threshold_precompute_sns(
-        #[case] secure: bool,
-        #[case] amount_parties: usize,
-        #[case] key_id: &RequestId,
-        #[case] decryption_mode: DecryptionMode,
-    ) {
-        user_decryption_threshold(
-            TEST_PARAM,
-            key_id,
-            false,
-            false,
-            TestingPlaintext::U8(42),
-            EncryptionConfig {
-                compression: false,
-                precompute_sns: true,
-            },
-            4,
-            secure,
-            amount_parties,
-            None,
-            None,
-            Some(decryption_mode),
-        )
-        .await;
-    }
-
-    #[rstest::rstest]
-    #[case(true, 4, &TEST_THRESHOLD_KEY_ID_4P, DecryptionMode::NoiseFloodSmall)]
-    #[case(false, 4, &TEST_THRESHOLD_KEY_ID_4P, DecryptionMode::NoiseFloodSmall)]
-    #[tokio::test(flavor = "multi_thread")]
-    #[serial]
-    async fn test_user_decryption_threshold_precompute_sns_legacy(
-        #[case] secure: bool,
-        #[case] amount_parties: usize,
-        #[case] key_id: &RequestId,
-        #[case] decryption_mode: DecryptionMode,
-    ) {
-        user_decryption_threshold(
-            TEST_PARAM,
-            key_id,
-            false,
-            true,
-            TestingPlaintext::U8(42),
-            EncryptionConfig {
-                compression: false,
-                precompute_sns: true,
-            },
-            4,
-            secure,
-            amount_parties,
-            None,
-            None,
-            Some(decryption_mode),
-        )
-        .await;
-    }
-
-    #[cfg(feature = "wasm_tests")]
-    #[rstest::rstest]
-    #[case(true, 4, &TEST_THRESHOLD_KEY_ID_4P)]
-    #[case(false, 4, &TEST_THRESHOLD_KEY_ID_4P)]
-    #[tokio::test(flavor = "multi_thread")]
-    #[serial]
-    async fn test_user_decryption_threshold_and_write_transcript(
-        #[case] secure: bool,
-        #[case] amount_parties: usize,
-        #[case] key_id: &RequestId,
-    ) {
-        user_decryption_threshold(
-            TEST_PARAM,
-            key_id,
-            true,
-            false,
-            TestingPlaintext::U8(42),
-            EncryptionConfig {
-                compression: true,
-                precompute_sns: false,
-            },
-            1,
-            secure,
-            amount_parties,
-            None,
-            None,
-            None,
-        )
-        .await;
-    }
-
-    #[cfg(feature = "wasm_tests")]
-    #[rstest::rstest]
-    #[case(true, 4, &TEST_THRESHOLD_KEY_ID_4P)]
-    #[tokio::test(flavor = "multi_thread")]
-    #[serial]
-    async fn test_user_decryption_threshold_and_write_transcript_legacy(
-        #[case] secure: bool,
-        #[case] amount_parties: usize,
-        #[case] key_id: &RequestId,
-    ) {
-        user_decryption_threshold(
-            TEST_PARAM,
-            key_id,
-            true,
-            true,
-            TestingPlaintext::U8(42),
-            EncryptionConfig {
-                compression: true,
-                precompute_sns: false,
-            },
-            1,
-            secure,
-            amount_parties,
-            None,
-            None,
-            None,
-        )
-        .await;
-    }
-
-    // The transcripts only need to be 4 parties, it's used for js tests
-    #[cfg(all(feature = "wasm_tests", feature = "slow_tests"))]
-    #[rstest::rstest]
-    #[case(TestingPlaintext::U8(u8::MAX), 4, &DEFAULT_THRESHOLD_KEY_ID_4P)]
-    #[tokio::test(flavor = "multi_thread")]
-    #[serial]
-    async fn default_user_decryption_threshold_and_write_transcript(
-        #[case] msg: TestingPlaintext,
-        #[case] amount_parties: usize,
-        #[case] key_id: &RequestId,
-        #[values(true, false)] secure: bool,
-    ) {
-        user_decryption_threshold(
-            DEFAULT_PARAM,
-            key_id,
-            true,
-            false,
-            msg,
-            EncryptionConfig {
-                compression: true,
-                precompute_sns: false,
-            },
-            1, // wasm tests are single-threaded
-            secure,
-            amount_parties,
-            None,
-            None,
-            None,
-        )
-        .await;
-    }
-
-    #[cfg(feature = "slow_tests")]
-    #[rstest::rstest]
-    #[case(TestingPlaintext::Bool(true), 1, 4, &DEFAULT_THRESHOLD_KEY_ID_4P)]
-    #[case(TestingPlaintext::U8(u8::MAX), 1, 4, &DEFAULT_THRESHOLD_KEY_ID_4P)]
-    #[tokio::test(flavor = "multi_thread")]
-    #[serial]
-    async fn default_user_decryption_threshold(
-        #[case] msg: TestingPlaintext,
-        #[case] parallelism: usize,
-        #[case] amount_parties: usize,
-        #[case] key_id: &RequestId,
-        #[values(true)] secure: bool,
-    ) {
-        user_decryption_threshold(
-            DEFAULT_PARAM,
-            key_id,
-            false,
-            false,
-            msg,
-            EncryptionConfig {
-                compression: true,
-                precompute_sns: false,
-            },
-            parallelism,
-            secure,
-            amount_parties,
-            None,
-            None,
-            None,
-        )
-        .await;
-    }
-
-    #[cfg(feature = "slow_tests")]
-    #[rstest::rstest]
-    #[case(TestingPlaintext::U8(u8::MAX), 1, 4, &DEFAULT_THRESHOLD_KEY_ID_4P)]
-    #[tokio::test(flavor = "multi_thread")]
-    #[serial]
-    async fn default_user_decryption_threshold_precompute_sns(
-        #[case] msg: TestingPlaintext,
-        #[case] parallelism: usize,
-        #[case] amount_parties: usize,
-        #[case] key_id: &RequestId,
-        #[values(true)] secure: bool,
-    ) {
-        user_decryption_threshold(
-            DEFAULT_PARAM,
-            key_id,
-            false,
-            false,
-            msg,
-            EncryptionConfig {
-                compression: false,
-                precompute_sns: true,
-            },
-            parallelism,
-            secure,
-            amount_parties,
-            None,
-            None,
-            None,
-        )
-        .await;
-    }
-
-    #[cfg(feature = "slow_tests")]
-    #[rstest::rstest]
-    #[case(TestingPlaintext::U8(u8::MAX), 1, 4,Some(vec![2]), &DEFAULT_THRESHOLD_KEY_ID_4P)]
-    #[tokio::test(flavor = "multi_thread", worker_threads = 8)]
-    #[serial]
-    async fn default_user_decryption_threshold_with_crash(
-        #[case] msg: TestingPlaintext,
-        #[case] parallelism: usize,
-        #[case] amount_parties: usize,
-        #[case] party_ids_to_crash: Option<Vec<usize>>,
-        #[case] key_id: &RequestId,
-        #[values(true, false)] secure: bool,
-    ) {
-        user_decryption_threshold(
-            DEFAULT_PARAM,
-            key_id,
-            false,
-            false,
-            msg,
-            EncryptionConfig {
-                compression: true,
-                precompute_sns: false,
-            },
-            parallelism,
-            secure,
-            amount_parties,
-            party_ids_to_crash,
-            None,
-            None,
-        )
-        .await;
-    }
-
-    #[allow(clippy::too_many_arguments)]
-    async fn process_batch_threshold_user_decryption(
-        internal_client: &mut Client,
-        msg: TestingPlaintext,
-        secure: bool,
-        amount_parties: usize,
-        malicious_parties: Option<Vec<u32>>,
-        party_ids_to_crash: Vec<usize>,
-        reqs: Vec<(
-            UserDecryptionRequest,
-            UnifiedPublicEncKey,
-            UnifiedPrivateEncKey,
-        )>,
-        response_map: HashMap<RequestId, Vec<UserDecryptionResponse>>,
-        server_private_keys: HashMap<u32, PrivateSigKey>,
-    ) {
-        for req in &reqs {
-            let (req, enc_pk, enc_sk) = req;
-            let request_id = req
-                .request_id
-                .clone()
-                .expect("Retrieving request_id failed");
-            let mut responses = response_map
-                .get(&request_id.try_into().unwrap())
-                .expect("Retrieving responses failed")
-                .clone();
-            let domain = protobuf_to_alloy_domain(req.domain.as_ref().unwrap())
-                .expect("Retrieving domain failed");
-            let client_req = ParsedUserDecryptionRequest::try_from(req)
-                .expect("Parsing UserDecryptionRequest failed");
-            let threshold = responses.first().unwrap().payload.as_ref().unwrap().degree as usize;
-            // NOTE: throw away one response and it should still work.
-            let plaintexts = if secure {
-                // test with one fewer response if we haven't crashed too many parties already
-                let result_from_dropped_response = if threshold > party_ids_to_crash.len() {
-                    Some(
-                        internal_client
-                            .process_user_decryption_resp(
-                                &client_req,
-                                &domain,
-                                &responses[1..],
-                                enc_pk,
-                                enc_sk,
-                            )
-                            .unwrap(),
-                    )
-                } else {
-                    None
-                };
-
-                // modify the responses if there are malicious parties
-                // note that we also need to sign the modified payload
-                responses.iter_mut().for_each(|resp| {
-                    if let Some(payload) = &mut resp.payload {
-                        if let Some(mal_parties) = &malicious_parties {
-                            if mal_parties.contains(&payload.party_id) {
-                                let orig_party_id = payload.party_id;
-                                // Modify the party ID maliciously
-                                if payload.party_id == 1 {
-                                    payload.party_id = amount_parties as u32;
-                                } else {
-                                    payload.party_id -= 1;
-                                }
-                                let sig_payload_vec = bc2wrap::serialize(&payload).unwrap();
-                                let sig = crate::cryptography::signcryption::internal_sign(
-                                    &DSEP_USER_DECRYPTION,
-                                    &sig_payload_vec,
-                                    &server_private_keys[&orig_party_id],
-                                )
-                                .unwrap();
-                                resp.signature = sig.sig.to_vec();
-                            }
-                        }
-                    }
-                });
-
-                // test with all responses, some may be malicious
-                let final_result = internal_client
-                    .process_user_decryption_resp(&client_req, &domain, &responses, enc_pk, enc_sk)
-                    .unwrap();
-
-                if let Some(res) = result_from_dropped_response {
-                    assert_eq!(res, final_result)
-                }
-                final_result
-            } else {
-                // insecure processing
-                internal_client.server_identities = ServerIdentities::Addrs(HashMap::new());
-                // test with one fewer response if we haven't crashed too many parties already
-                let result_from_dropped_response = if threshold > party_ids_to_crash.len() {
-                    Some(
-                        internal_client
-                            .insecure_process_user_decryption_resp(&responses[1..], enc_pk, enc_sk)
-                            .unwrap(),
-                    )
-                } else {
-                    None
-                };
-
-                // test with all responses
-                let final_result = internal_client
-                    .insecure_process_user_decryption_resp(&responses, enc_pk, enc_sk)
-                    .unwrap();
-                if let Some(res) = result_from_dropped_response {
-                    assert_eq!(res, final_result)
-                }
-                final_result
-            };
-            for plaintext in plaintexts {
-                assert_plaintext(&msg, &plaintext);
-            }
-        }
-    }
-
-    async fn get_server_private_keys(amount_parties: usize) -> HashMap<u32, PrivateSigKey> {
-        let mut server_private_keys = HashMap::new();
-        for i in 1..=amount_parties {
-            let priv_storage =
-                FileStorage::new(None, StorageType::PRIV, Some(Role::indexed_from_one(i))).unwrap();
-            let sk = get_core_signing_key(&priv_storage)
-                .await
-                .inspect_err(|e| {
-                    tracing::error!("signing key hashmap is not exactly 1, {}", e);
-                })
-                .unwrap();
-            server_private_keys.insert(i as u32, sk);
-        }
-        server_private_keys
-    }
-
-    /// Note that the `legacy` argument is used to determine whether to use the legacy
-    /// user decryption request, created using [Client::user_decryption_request_legacy] or the current one.
-    #[allow(clippy::too_many_arguments)]
-    pub(crate) async fn user_decryption_threshold(
-        dkg_params: DKGParams,
-        key_id: &RequestId,
-        _write_transcript: bool,
-        legacy: bool,
-        msg: TestingPlaintext,
-        enc_config: EncryptionConfig,
-        parallelism: usize,
-        secure: bool,
-        amount_parties: usize,
-        party_ids_to_crash: Option<Vec<usize>>,
-        malicious_parties: Option<Vec<u32>>,
-        decryption_mode: Option<DecryptionMode>,
-    ) {
-        assert!(parallelism > 0);
-        tokio::time::sleep(tokio::time::Duration::from_millis(TIME_TO_SLEEP_MS)).await;
-        let (mut kms_servers, mut kms_clients, mut internal_client) =
-            threshold_handles(dkg_params, amount_parties, true, None, decryption_mode).await;
-        let (ct, ct_format, fhe_type) =
-            compute_cipher_from_stored_key(None, msg, key_id, enc_config).await;
-
-        // make requests
-        let reqs: Vec<_> = (0..parallelism)
-            .map(|j| {
-                let request_id = derive_request_id(&format!("TEST_USER_DECRYPT_ID_{j}")).unwrap();
-                let typed_ciphertexts = vec![TypedCiphertext {
-                    ciphertext: ct.clone(),
-                    fhe_type: fhe_type as i32,
-                    ciphertext_format: ct_format.into(),
-                    external_handle: j.to_be_bytes().to_vec(),
-                }];
-                let (req, enc_pk, enc_sk) = if legacy {
-                    internal_client
-                        .user_decryption_request_legacy(
-                            &dummy_domain(),
-                            typed_ciphertexts,
-                            &request_id,
-                            &key_id.to_string().try_into().unwrap(),
-                        )
-                        .unwrap()
-                } else {
-                    internal_client
-                        .user_decryption_request(
-                            &dummy_domain(),
-                            typed_ciphertexts,
-                            &request_id,
-                            &key_id.to_string().try_into().unwrap(),
-                        )
-                        .unwrap()
-                };
-                (req, enc_pk, enc_sk)
-            })
-            .collect();
-        // Either send the request, or crash the party if it's in
-        // party_ids_to_crash
-        let mut req_tasks = JoinSet::new();
-        let party_ids_to_crash = party_ids_to_crash.unwrap_or_default();
-        for j in 0..parallelism {
-            for i in 1..=amount_parties as u32 {
-                if party_ids_to_crash.contains(&(i as usize)) {
-                    // After the first "parallel" iteration the party is already crashed
-                    if j > 0 {
-                        continue;
-                    }
-                    let server_handle = kms_servers.remove(&i).unwrap();
-                    server_handle.assert_shutdown().await;
-                    let _kms_client = kms_clients.remove(&i).unwrap();
-                } else {
-                    let mut cur_client = kms_clients.get(&i).unwrap().clone();
-                    let req_clone = reqs.get(j).as_ref().unwrap().0.clone();
-                    req_tasks.spawn(async move {
-                        cur_client
-                            .user_decrypt(tonic::Request::new(req_clone))
-                            .await
-                    });
-                }
-            }
-        }
-        let mut req_response_vec = Vec::new();
-        while let Some(resp) = req_tasks.join_next().await {
-            req_response_vec.push(resp.unwrap().unwrap().into_inner());
-        }
-        assert_eq!(
-            req_response_vec.len(),
-            (amount_parties - party_ids_to_crash.len()) * parallelism
-        );
-
-        let mut resp_tasks = JoinSet::new();
-        for j in 0..parallelism {
-            for i in 1..=amount_parties as u32 {
-                if party_ids_to_crash.contains(&(i as usize)) {
-                    continue;
-                }
-                let mut cur_client = kms_clients.get(&i).unwrap().clone();
-                let req_id_clone = reqs.get(j).as_ref().unwrap().0.clone().request_id.unwrap();
-                let bits = msg.bits() as u64;
-                resp_tasks.spawn(async move {
-                    // Sleep to give the server some time to complete user decryption
-                    tokio::time::sleep(tokio::time::Duration::from_millis(
-                        100 * bits * parallelism as u64,
-                    ))
-                    .await;
-                    let mut response = cur_client
-                        .get_user_decryption_result(tonic::Request::new(req_id_clone.clone()))
-                        .await;
-
-                    let mut ctr = 0u64;
-                    while response.is_err()
-                        && response.as_ref().unwrap_err().code() == tonic::Code::Unavailable
-                    {
-                        // wait for 4*bits ms before the next query, but at least 100ms and at most 1s.
-                        tokio::time::sleep(tokio::time::Duration::from_millis(
-                            4 * bits.clamp(100, 1000),
-                        ))
-                        .await;
-                        // do at most 600 retries (stop after max. 10 minutes for large types)
-                        if ctr >= 600 {
-                            panic!("timeout while waiting for user decryption");
-                        }
-                        ctr += 1;
-                        response = cur_client
-                            .get_user_decryption_result(tonic::Request::new(req_id_clone.clone()))
-                            .await;
-                    }
-
-                    (req_id_clone, response)
-                });
-            }
-        }
-        let mut response_map: HashMap<RequestId, Vec<UserDecryptionResponse>> = HashMap::new();
-        while let Some(res) = resp_tasks.join_next().await {
-            let res = res.unwrap();
-            tracing::info!("Client got a response from {}", res.0.request_id);
-            let (req_id, resp) = res;
-            if let Entry::Vacant(e) = response_map.entry(req_id.clone().try_into().unwrap()) {
-                e.insert(vec![resp.unwrap().into_inner()]);
-            } else {
-                response_map
-                    .get_mut(&req_id.try_into().unwrap())
-                    .unwrap()
-                    .push(resp.unwrap().into_inner());
-            }
-        }
-
-        #[cfg(feature = "wasm_tests")]
-        {
-            assert_eq!(parallelism, 1);
-            // Compute threshold < amount_parties/3
-            let threshold = max_threshold(amount_parties);
-            if _write_transcript {
-                // We write a plaintext/ciphertext to file as a workaround
-                // for tfhe encryption on the wasm side since it cannot
-                // be instantiated easily without a seeder and we don't
-                // want to introduce extra npm dependency.
-
-                // Observe there should only be one element in `response_map`
-                let agg_resp = response_map.values().last().unwrap().clone();
-
-                let transcript = TestingUserDecryptionTranscript {
-                    server_addrs: internal_client.get_server_addrs(),
-                    client_address: internal_client.client_address,
-                    client_sk: internal_client.client_sk.clone(),
-                    degree: threshold as u32,
-                    params: internal_client.params,
-                    fhe_types: vec![msg.fhe_type() as i32],
-                    pts: vec![TypedPlaintext::from(msg).bytes.clone()],
-                    cts: reqs[0]
-                        .0
-                        .typed_ciphertexts
-                        .iter()
-                        .map(|typed_ct| typed_ct.ciphertext.clone())
-                        .collect::<Vec<_>>(),
-                    request: Some(reqs[0].clone().0),
-                    eph_sk: reqs[0].clone().2,
-                    eph_pk: reqs[0].clone().1,
-                    agg_resp,
-                };
-                let path_prefix = if dkg_params != PARAMS_TEST_BK_SNS {
-                    if legacy {
-                        crate::consts::DEFAULT_THRESHOLD_WASM_TRANSCRIPT_LEGACY_PATH
-                    } else {
-                        crate::consts::DEFAULT_THRESHOLD_WASM_TRANSCRIPT_PATH
-                    }
-                } else if legacy {
-                    crate::consts::TEST_THRESHOLD_WASM_TRANSCRIPT_LEGACY_PATH
-                } else {
-                    crate::consts::TEST_THRESHOLD_WASM_TRANSCRIPT_PATH
-                };
-                let path = format!("{}.{}", path_prefix, msg.bits());
-                write_element(&path, &transcript).await.unwrap();
-            }
-        }
-
-        let server_private_keys = get_server_private_keys(amount_parties).await;
-
-        process_batch_threshold_user_decryption(
-            &mut internal_client,
-            msg,
-            secure,
-            amount_parties,
-            malicious_parties,
-            party_ids_to_crash,
-            reqs,
-            response_map,
-            server_private_keys,
-        )
-        .await
-    }
-
-    // Validate bug-fix to ensure that the server fails gracefully when the ciphertext is too large
-    #[cfg(feature = "slow_tests")]
-    #[tokio::test(flavor = "multi_thread")]
-    #[serial]
-    async fn test_largecipher() {
-        use crate::{
-            consts::DEFAULT_CENTRAL_KEY_ID,
-            engine::centralized::central_kms::tests::{
-                new_priv_ram_storage_from_existing_keys, new_pub_ram_storage_from_existing_keys,
-            },
-        };
-
-        let keys = get_default_keys().await;
-        let rate_limiter_conf = RateLimiterConfig {
-            bucket_size: 100,
-            pub_decrypt: 1,
-            user_decrypt: 100,
-            crsgen: 1,
-            preproc: 1,
-            keygen: 1,
-        };
-        tokio::time::sleep(tokio::time::Duration::from_millis(TIME_TO_SLEEP_MS)).await;
-        let (kms_server, mut kms_client) = super::test_tools::setup_centralized(
-            new_pub_ram_storage_from_existing_keys(&keys.pub_fhe_keys)
-                .await
-                .unwrap(),
-            new_priv_ram_storage_from_existing_keys(&keys.centralized_kms_keys)
-                .await
-                .unwrap(),
-            Some(rate_limiter_conf),
-        )
-        .await;
-        let ct = Vec::from([1_u8; 100000]);
-        let fhe_type = FheTypes::Uint32;
-        let ct_format = kms_grpc::kms::v1::CiphertextFormat::default();
-        let client_address = alloy_primitives::Address::from_public_key(keys.client_pk.pk());
-        let mut internal_client = Client::new(
-            HashMap::from_iter(
-                keys.server_keys
-                    .iter()
-                    .enumerate()
-                    .map(|(i, key)| (i as u32 + 1, key.clone())),
-            ),
-            client_address,
-            Some(keys.client_sk.clone()),
-            keys.params,
-            None,
-        );
-        let request_id = derive_request_id("TEST_USER_DECRYPT_ID_123").unwrap();
-        let typed_ciphertexts = vec![TypedCiphertext {
-            ciphertext: ct,
-            fhe_type: fhe_type as i32,
-            ciphertext_format: ct_format.into(),
-            external_handle: vec![123],
-        }];
-        let (req, _enc_pk, _enc_sk) = internal_client
-            .user_decryption_request(
-                &dummy_domain(),
-                typed_ciphertexts,
-                &request_id,
-                &DEFAULT_CENTRAL_KEY_ID,
-            )
-            .unwrap();
-        let response = kms_client
-            .user_decrypt(tonic::Request::new(req.clone()))
-            .await
-            .unwrap();
-        assert_eq!(response.into_inner(), Empty {});
-
-        let mut response = kms_client
-            .get_user_decryption_result(req.request_id.clone().unwrap())
-            .await;
-        while response.is_err() && response.as_ref().unwrap_err().code() == tonic::Code::Unavailable
-        {
-            // Sleep to give the server some time to complete user decryption
-            tokio::time::sleep(tokio::time::Duration::from_millis(100)).await;
-            response = kms_client
-                .get_user_decryption_result(req.request_id.clone().unwrap())
-                .await;
-        }
-        // Check that we get a server error instead of a server crash
-        assert_eq!(response.as_ref().unwrap_err().code(), tonic::Code::Internal);
-        assert!(response
-            .err()
-            .unwrap()
-            .message()
-            .contains("finished with an error"));
-        tracing::info!("aborting");
-        kms_server.assert_shutdown().await;
-    }
-
-    #[tokio::test]
-    async fn num_blocks_sunshine() {
-        let params: DKGParams = TEST_PARAM;
-        let params = &params
-            .get_params_basics_handle()
-            .to_classic_pbs_parameters();
-        // 2 bits per block, using Ebool as internal representation
-        assert_eq!(
-            fhe_types_to_num_blocks(FheTypes::Bool, params, 1).unwrap(),
-            1
-        );
-        // 2 bits per block, using Euint4 as internal representation
-        assert_eq!(
-            fhe_types_to_num_blocks(FheTypes::Uint4, params, 1).unwrap(),
-            2
-        );
-        // 2 bits per block
-        assert_eq!(
-            fhe_types_to_num_blocks(FheTypes::Uint8, params, 1).unwrap(),
-            4
-        );
-        // 2 bits per block
-        assert_eq!(
-            fhe_types_to_num_blocks(FheTypes::Uint16, params, 1).unwrap(),
-            8
-        );
-        // 2 bits per block
-        assert_eq!(
-            fhe_types_to_num_blocks(FheTypes::Uint32, params, 1).unwrap(),
-            16
-        );
-        // 2 bits per block
-        assert_eq!(
-            fhe_types_to_num_blocks(FheTypes::Uint64, params, 1).unwrap(),
-            32
-        );
-        // 2 bits per block
-        assert_eq!(
-            fhe_types_to_num_blocks(FheTypes::Uint128, params, 1).unwrap(),
-            64
-        );
-        // 2 bits per block
-        assert_eq!(
-            fhe_types_to_num_blocks(FheTypes::Uint160, params, 1).unwrap(),
-            80
-        );
-    }
-
-    #[tokio::test(flavor = "multi_thread")]
-    #[cfg(feature = "slow_tests")]
-    #[serial]
-    async fn test_ratelimiter() {
-        let req_id: RequestId = derive_request_id("test_ratelimiter").unwrap();
-        let domain = dummy_domain();
-        purge(None, None, None, &req_id, 4).await;
-        let rate_limiter_conf = RateLimiterConfig {
-            bucket_size: 100,
-            pub_decrypt: 1,
-            user_decrypt: 1,
-            crsgen: 100,
-            preproc: 1,
-            keygen: 1,
-        };
-        let (_kms_servers, kms_clients, internal_client) =
-            threshold_handles(TEST_PARAM, 4, true, Some(rate_limiter_conf), None).await;
-
-        let req_id = derive_request_id("test rate limiter 1").unwrap();
-        let req = internal_client
-            .crs_gen_request(&req_id, Some(16), Some(FheParameter::Test), domain.clone())
-            .unwrap();
-        let mut cur_client = kms_clients.get(&1).unwrap().clone();
-        let res = cur_client.crs_gen(req).await;
-        // Check that first request is ok and accepted
-        assert!(res.is_ok());
-        // Try to do another request during preproc,
-        // the request should be rejected due to rate limiter.
-        // This should be done after the requests above start being
-        // processed in the kms.
-        let req_id_2 = derive_request_id("test rate limiter2").unwrap();
-        let req_2 = internal_client
-            .crs_gen_request(&req_id_2, Some(1), Some(FheParameter::Test), domain)
-            .unwrap();
-        let res = cur_client.crs_gen(req_2).await;
-        assert_eq!(res.unwrap_err().code(), tonic::Code::ResourceExhausted);
-    }
-
-    #[cfg(feature = "insecure")]
-    #[rstest::rstest]
-    #[case(4)]
-    #[tokio::test(flavor = "multi_thread")]
-    #[serial]
-    async fn test_insecure_dkg(#[case] amount_parties: usize) {
-        let key_id: RequestId = derive_request_id(&format!(
-            "test_inscure_dkg_key_{amount_parties}_{TEST_PARAM:?}"
-        ))
-        .unwrap();
-        purge(None, None, None, &key_id, amount_parties).await;
-        let (_kms_servers, kms_clients, internal_client) =
-            threshold_handles(TEST_PARAM, amount_parties, true, None, None).await;
-        let keys = run_threshold_keygen(
-            FheParameter::Test,
-            &kms_clients,
-            &internal_client,
-            None,
-            &key_id,
-            None,
-            None,
-            true,
-        )
-        .await;
-        _ = keys.clone().get_standard();
-
-        let panic_res = std::panic::catch_unwind(|| keys.get_decompression_only());
-        assert!(panic_res.is_err());
-    }
-
-    #[cfg(feature = "insecure")]
-    #[rstest::rstest]
-    #[case(4)]
-    #[tokio::test(flavor = "multi_thread")]
-    #[serial]
-    async fn default_insecure_dkg(#[case] amount_parties: usize) {
-        // NOTE: amount_parties must not be too high
-        // because every party will load all the keys and each ServerKey is 1.5 GB
-        // and each private key share is 1 GB. Using 7 parties fails on a 32 GB machine.
-
-        let param = FheParameter::Default;
-        let dkg_param: WrappedDKGParams = param.into();
-
-        let key_id: RequestId = derive_request_id(&format!(
-            "default_insecure_dkg_key_{amount_parties}_{param:?}",
-        ))
-        .unwrap();
-        purge(None, None, None, &key_id, amount_parties).await;
-        let (_kms_servers, kms_clients, internal_client) =
-            threshold_handles(*dkg_param, amount_parties, true, None, None).await;
-        let keys = run_threshold_keygen(
-            param,
-            &kms_clients,
-            &internal_client,
-            None,
-            &key_id,
-            None,
-            None,
-            true,
-        )
-        .await;
-
-        // check that we have the new mod switch key
-        let (client_key, _, server_key) = keys.clone().get_standard();
-        check_conformance(server_key, client_key);
-
-        let panic_res = std::panic::catch_unwind(|| keys.get_decompression_only());
-        assert!(panic_res.is_err());
-    }
-
-    fn check_conformance(server_key: tfhe::ServerKey, client_key: tfhe::ClientKey) {
-        let pbs_params = client_key.computation_parameters();
-        let int_server_key: &tfhe::integer::ServerKey = server_key.as_ref();
-        let shortint_server_key: &tfhe::shortint::ServerKey = int_server_key.as_ref();
-        let max_degree = shortint_server_key.max_degree; // we don't really check the max degree
-        assert!(shortint_server_key.is_conformant(&(pbs_params, max_degree)));
-
-        match &shortint_server_key.atomic_pattern {
-            AtomicPatternServerKey::Standard(atomic_pattern) => {
-                match &atomic_pattern.bootstrapping_key {
-                    tfhe::shortint::server_key::ShortintBootstrappingKey::Classic {
-                        bsk: _bsk,
-                        modulus_switch_noise_reduction_key,
-                    } => {
-                        match modulus_switch_noise_reduction_key {
-                            // Check that we can decrypt this key to 0
-                            ModulusSwitchConfiguration::DriftTechniqueNoiseReduction(key) => {
-                                let zeros_ct = &key.modulus_switch_zeros;
-                                let (
-                                    client_key,
-                                    _compact_client_key,
-                                    _compression_key,
-                                    _noise_squashing_key,
-                                    _noise_squashing_compression_key,
-                                    _tag,
-                                ) = client_key.into_raw_parts();
-
-                                let client_key = client_key.into_raw_parts().atomic_pattern;
-
-                                //NOTE: Small workaround to cope with tfhe-rs change to the ClientKey decryption
-                                //to fetch the key based on the ctxt's PBSOrder and not the key's EncryptionKeyChoice
-                                let lwe_secret_key = if let AtomicPatternClientKey::Standard(
-                                    client_key,
-                                ) = client_key
-                                {
-                                    let (_, lwe_sk, _, _) = client_key.into_raw_parts();
-                                    lwe_sk
-                                } else {
-                                    panic!("Expected Standard AtomicPatternClientKey");
-                                };
-
-                                let message_space_size = pbs_params.message_modulus().0
-                                    * pbs_params.carry_modulus().0
-                                    * 2;
-                                let delta = 1u64 << (u64::BITS - (message_space_size).ilog2());
-                                // We need to make a reference ciphertext to convert
-                                // the zero ciphertexts into a Ciphertext Type
-                                for ct in zeros_ct.iter() {
-                                    let ctt = LweCiphertextOwned::from_container(
-                                        ct.into_container().to_vec(),
-                                        ct.ciphertext_modulus(),
-                                    );
-
-                                    let pt = decrypt_lwe_ciphertext(&lwe_secret_key, &ctt);
-                                    // This is enough as this is expected to be a fresh encryption of 0
-                                    let pt = divide_round(pt.0, delta) % message_space_size;
-                                    assert_eq!(pt, 0);
-                                }
-                            }
-                            //In case of Standard or CenteredMeanNoiseReduction, we don't have a modulus switch key so do nothing
-                            ModulusSwitchConfiguration::Standard => {}
-                            ModulusSwitchConfiguration::CenteredMeanNoiseReduction => {}
-                        }
-                    }
-                    _ => panic!("expected classic bsk"),
-                }
-            }
-            AtomicPatternServerKey::KeySwitch32(_) => {
-                panic!("Unsuported AtomicPatternServerKey::KeySwitch32")
-            }
-            AtomicPatternServerKey::Dynamic(_) => {
-                panic!("Unsuported AtomicPatternServerKey::Dynamic")
-            }
-        }
-    }
-
-    #[cfg(feature = "insecure")]
-    #[tokio::test(flavor = "multi_thread")]
-    #[serial]
-    async fn default_insecure_dkg_backup() {
-        // NOTE: amount_parties must not be too high
-        // because every party will load all the keys and each ServerKey is 1.5 GB
-        // and each private key share is 1 GB. Using 7 parties fails on a 32 GB machine.
-
-        let amount_parties = 4;
-        let param = FheParameter::Default;
-        let dkg_param: WrappedDKGParams = param.into();
-
-        let key_id_1: RequestId = derive_request_id(&format!(
-            "default_insecure_dkg_backup_1_{amount_parties}_{param:?}",
-        ))
-        .unwrap();
-        let key_id_2: RequestId = derive_request_id(&format!(
-            "default_insecure_dkg_backup_2_{amount_parties}_{param:?}",
-        ))
-        .unwrap();
-
-        let test_path = None;
-        purge(test_path, test_path, test_path, &key_id_1, amount_parties).await;
-        purge(test_path, test_path, test_path, &key_id_2, amount_parties).await;
-        let (kms_servers, kms_clients, internal_client) =
-            threshold_handles(*dkg_param, amount_parties, true, None, None).await;
-
-        let _keys_1 = run_threshold_keygen(
-            param,
-            &kms_clients,
-            &internal_client,
-            None,
-            &key_id_1,
-            None,
-            None,
-            true,
-        )
-        .await;
-
-        let _keys_2 = run_threshold_keygen(
-            param,
-            &kms_clients,
-            &internal_client,
-            None,
-            &key_id_2,
-            None,
-            None,
-            true,
-        )
-        .await;
-
-        // Generated key, delete private storage
-        for i in 1..=amount_parties {
-            let mut priv_storage: FileStorage = FileStorage::new(
-                test_path,
-                StorageType::PRIV,
-                Some(Role::indexed_from_one(i)),
-            )
-            .unwrap();
-            delete_all_at_request_id(&mut priv_storage, &key_id_1).await;
-            delete_all_at_request_id(&mut priv_storage, &key_id_2).await;
-        }
-
-        // Now try to restore both keys
-        let mut resp_tasks = JoinSet::new();
-        for i in 1..=amount_parties as u32 {
-            let mut cur_client = kms_clients.get(&i).unwrap().clone();
-            resp_tasks.spawn(async move {
-                let req = Empty {};
-                // send query
-                cur_client
-                    .custodian_backup_restore(tonic::Request::new(req))
-                    .await
-            });
-        }
-        while let Some(res) = resp_tasks.join_next().await {
-            match res {
-                Ok(res) => match res {
-                    Ok(resp) => {
-                        tracing::info!("Custodian backup restore response: {resp:?}");
-                    }
-                    Err(e) => {
-                        panic!("Error while restoring: {e}");
-                    }
-                },
-                Err(e) => {
-                    panic!("Error while restoring: {e}");
-                }
-            }
-        }
-        drop(kms_servers);
-        drop(kms_clients);
-        drop(internal_client);
-        // Sleep to ensure the servers are properly shut down
-        tokio::time::sleep(tokio::time::Duration::from_millis(500)).await;
-        // And validate that we can still decrypt
-        decryption_threshold(
-            DEFAULT_PARAM,
-            &key_id_2,
-            vec![TestingPlaintext::U8(42)],
-            EncryptionConfig {
-                compression: false,
-                precompute_sns: true,
-            },
-            1,
-            amount_parties,
-            None,
-            Some(DecryptionMode::NoiseFloodSmall),
-        )
-        .await;
-    }
-
-    #[cfg(feature = "insecure")]
-    #[tokio::test(flavor = "multi_thread")]
-    #[serial]
-    async fn default_insecure_autobackup_after_deletion() {
-        // NOTE: amount_parties must not be too high
-        // because every party will load all the keys and each ServerKey is 1.5 GB
-        // and each private key share is 1 GB. Using 7 parties fails on a 32 GB machine.
-        use crate::conf::FileStorage as FileStorageConf;
-        use crate::conf::Storage as StorageConf;
-
-        let amount_parties = 4;
-        let param = FheParameter::Default;
-        let dkg_param: WrappedDKGParams = param.into();
-
-        let key_id: RequestId = derive_request_id(&format!(
-            "default_insecure_autobackup_after_deletion_{amount_parties}_{param:?}",
-        ))
-        .unwrap();
-        let test_path = None;
-
-        purge(test_path, test_path, test_path, &key_id, amount_parties).await;
-        let (kms_servers, kms_clients, internal_client) =
-            threshold_handles(*dkg_param, amount_parties, true, None, None).await;
-
-        let _keys = run_threshold_keygen(
-            param,
-            &kms_clients,
-            &internal_client,
-            None,
-            &key_id,
-            None,
-            None,
-            true,
-        )
-        .await;
-
-        // Reboot the servers
-        drop(kms_servers);
-        drop(kms_clients);
-        drop(internal_client);
-        // Sleep to ensure the servers are properly shut down
-        tokio::time::sleep(tokio::time::Duration::from_millis(500)).await;
-
-        // Start the servers again
-        let (_kms_servers, _kms_clients, _internal_client) =
-            threshold_handles(*dkg_param, amount_parties, true, None, None).await;
-        // Check the storage
-        let vault_storage_option = test_path.map(|path| {
-            StorageConf::File(FileStorageConf {
-                path: path.to_path_buf(),
-            })
-        });
-        for cur_party in 1..=amount_parties {
-            let backup_storage = make_storage(
-                vault_storage_option.clone(),
-                StorageType::BACKUP,
-                Some(Role::indexed_from_one(cur_party)),
-                None,
-                None,
-            )
-            .unwrap();
-            assert!(backup_storage
-                .data_exists(&key_id, &PrivDataType::FheKeyInfo.to_string())
-                .await
-                .unwrap());
-        }
-    }
-
-    #[cfg(feature = "insecure")]
-    #[tokio::test(flavor = "multi_thread")]
-    #[serial]
-    async fn default_insecure_crs_backup() {
-        let amount_parties = 4;
-        let param = FheParameter::Default;
-        let dkg_param: WrappedDKGParams = param.into();
-
-        let req_id: RequestId = derive_request_id(&format!(
-            "default_insecure_crs_backup{amount_parties}_{param:?}",
-        ))
-        .unwrap();
-        let test_path = None;
-        purge(test_path, test_path, test_path, &req_id, amount_parties).await;
-        let (_kms_servers, kms_clients, internal_client) =
-            threshold_handles(*dkg_param, amount_parties, true, None, None).await;
-        run_crs(
-            param,
-            &kms_clients,
-            &internal_client,
-            true, // insecure execution
-            &req_id,
-            Some(16),
-        )
-        .await;
-        // Generated crs, delete it from private storage
-        for i in 1..=amount_parties {
-            let mut priv_storage: FileStorage = FileStorage::new(
-                test_path,
-                StorageType::PRIV,
-                Some(Role::indexed_from_one(i)),
-            )
-            .unwrap();
-            delete_all_at_request_id(&mut priv_storage, &req_id).await;
-        }
-        // Now try to restore
-        let mut resp_tasks = JoinSet::new();
-        for i in 1..=amount_parties as u32 {
-            let mut cur_client = kms_clients.get(&i).unwrap().clone();
-            resp_tasks.spawn(async move {
-                let req = Empty {};
-                // send query
-                cur_client
-                    .custodian_backup_restore(tonic::Request::new(req))
-                    .await
-            });
-        }
-        while let Some(res) = resp_tasks.join_next().await {
-            match res {
-                Ok(res) => match res {
-                    Ok(resp) => {
-                        tracing::info!("Custodian backup restore response: {resp:?}");
-                    }
-                    Err(e) => {
-                        panic!("Error while restoring: {e}");
-                    }
-                },
-                Err(e) => {
-                    panic!("Error while joining threads: {e}");
-                }
-            }
-        }
-        // Check the file is restored
-        for i in 1..=amount_parties {
-            let backup_storage: FileStorage = FileStorage::new(
-                test_path,
-                StorageType::BACKUP,
-                Some(Role::indexed_from_one(i)),
-            )
-            .unwrap();
-            assert!(backup_storage
-                .data_exists(&req_id, &PrivDataType::CrsInfo.to_string())
-                .await
-                .unwrap());
-        }
-    }
-
-    #[cfg(all(feature = "slow_tests", feature = "insecure"))]
-    #[tokio::test(flavor = "multi_thread")]
-    #[serial]
-    async fn test_insecure_threshold_decompression_keygen() {
-        // Note that the first 2 key gens are insecure, but the last is secure as needed to generate decompression keys
-        run_threshold_decompression_keygen(4, FheParameter::Test, true).await;
-    }
-
-    #[cfg(feature = "slow_tests")]
-    async fn run_threshold_decompression_keygen(
-        amount_parties: usize,
-        parameter: FheParameter,
-        insecure: bool,
-    ) {
-        let preproc_id_1 = if insecure {
-            None
-        } else {
-            Some(
-                derive_request_id(&format!(
-                    "decom_dkg_preproc_{amount_parties}_{parameter:?}_1"
-                ))
-                .unwrap(),
-            )
-        };
-        let key_id_1: RequestId =
-            derive_request_id(&format!("decom_dkg_key_{amount_parties}_{parameter:?}_1")).unwrap();
-        purge(None, None, None, &key_id_1, amount_parties).await;
-
-        let preproc_id_2 = if insecure {
-            None
-        } else {
-            Some(
-                derive_request_id(&format!(
-                    "decom_dkg_preproc_{amount_parties}_{parameter:?}_2"
-                ))
-                .unwrap(),
-            )
-        };
-        let key_id_2: RequestId =
-            derive_request_id(&format!("decom_dkg_key_{amount_parties}_{parameter:?}_2")).unwrap();
-        purge(None, None, None, &key_id_2, amount_parties).await;
-
-        let preproc_id_3 = derive_request_id(&format!(
-            "decom_dkg_preproc_{amount_parties}_{parameter:?}_3"
-        ))
-        .unwrap();
-        let key_id_3: RequestId =
-            derive_request_id(&format!("decom_dkg_key_{amount_parties}_{parameter:?}_3")).unwrap();
-        purge(None, None, None, &key_id_3, amount_parties).await;
-
-        tokio::time::sleep(tokio::time::Duration::from_millis(TIME_TO_SLEEP_MS)).await;
-        let dkg_param: WrappedDKGParams = parameter.into();
-        let (kms_servers, kms_clients, internal_client) =
-            threshold_handles(*dkg_param, amount_parties, true, None, None).await;
-
-        if !insecure {
-            run_preproc(
-                amount_parties,
-                parameter,
-                &kms_clients,
-                &internal_client,
-                &preproc_id_1.unwrap(),
-                None,
-                None,
-            )
-            .await;
-        }
-
-        let keys1 = run_threshold_keygen(
-            parameter,
-            &kms_clients,
-            &internal_client,
-            preproc_id_1,
-            &key_id_1,
-            None,
-            None,
-            insecure,
-        )
-        .await;
-        let (client_key_1, _public_key_1, server_key_1) = keys1.get_standard();
-
-        if !insecure {
-            run_preproc(
-                amount_parties,
-                parameter,
-                &kms_clients,
-                &internal_client,
-                &preproc_id_2.unwrap(),
-                None,
-                None,
-            )
-            .await;
-        }
-
-        let keys2 = run_threshold_keygen(
-            parameter,
-            &kms_clients,
-            &internal_client,
-            preproc_id_2,
-            &key_id_2,
-            None,
-            None,
-            insecure,
-        )
-        .await;
-        let (client_key_2, _public_key_2, _server_key_2) = keys2.get_standard();
-
-        // We always need to run preproc for the last keygen
-        run_preproc(
-            amount_parties,
-            parameter,
-            &kms_clients,
-            &internal_client,
-            &preproc_id_3,
-            None,
-            None,
-        )
-        .await;
-
-        // finally do the decompression keygen between the first and second keysets
-        let decompression_key = run_threshold_keygen(
-            parameter,
-            &kms_clients,
-            &internal_client,
-            Some(preproc_id_3),
-            &key_id_3,
-            Some((key_id_1, key_id_2)),
-            None,
-            insecure,
-        )
-        .await
-        .get_decompression_only();
-
-        for handle in kms_servers.into_values() {
-            handle.assert_shutdown().await;
-        }
-
-        run_decompression_test(
-            &client_key_1,
-            &client_key_2,
-            Some(&server_key_1),
-            decompression_key.into_raw_parts(),
-        );
-    }
-
-    // Test threshold sns compression keygen using the testing parameters
-    // this test will use an existing base key stored under the key ID `TEST_THRESHOLD_KEY_ID_4P`
-    #[cfg(feature = "slow_tests")]
-    #[tokio::test(flavor = "multi_thread")]
-    #[serial]
-    async fn test_threshold_sns_compression_keygen() {
-        run_threshold_sns_compression_keygen(
-            4,
-            FheParameter::Test,
-            &TEST_THRESHOLD_KEY_ID_4P,
-            false,
-        )
-        .await;
-    }
-
-    // TODO(2674)
-    #[cfg(all(feature = "slow_tests", feature = "insecure"))]
-    #[tokio::test(flavor = "multi_thread")]
-    #[serial]
-    #[tracing_test::traced_test]
-    async fn test_insecure_threshold_sns_compression_keygen() {
-        run_threshold_sns_compression_keygen(
-            4,
-            FheParameter::Test,
-            &TEST_THRESHOLD_KEY_ID_4P,
-            true,
-        )
-        .await;
-    }
-
-    // Run the threshold sns compression keygen protocol
-    // which should only generate the sns compression key (and its private shares)
-    // from an existing `base_key_id`. The resulting key should be one that is
-    // identical to the key under `base_key_id` except for the sns compression key.
-    #[cfg(feature = "slow_tests")]
-    async fn run_threshold_sns_compression_keygen(
-        amount_parties: usize,
-        parameter: FheParameter,
-        base_key_id: &RequestId,
-        insecure: bool,
-    ) {
-        use threshold_fhe::execution::tfhe_internals::test_feature::run_sns_compression_test;
-        // for generating the sns compression key
-        let preproc_id = if insecure {
-            None
-        } else {
-            Some(
-                derive_request_id(&format!(
-                    "sns_com_dkg_preproc_{amount_parties}_{parameter:?}"
-                ))
-                .unwrap(),
-            )
-        };
-        let sns_compression_req_id: RequestId =
-            derive_request_id(&format!("sns_com_dkg_key_{amount_parties}_{parameter:?}")).unwrap();
-        purge(None, None, None, &sns_compression_req_id, amount_parties).await;
-
-        tokio::time::sleep(tokio::time::Duration::from_millis(TIME_TO_SLEEP_MS)).await;
-        let dkg_param: WrappedDKGParams = parameter.into();
-        let (kms_servers, kms_clients, internal_client) =
-            threshold_handles(*dkg_param, amount_parties, true, None, None).await;
-
-        // generate the sns compression key by overwriting the first key
-        if !insecure {
-            run_preproc(
-                amount_parties,
-                parameter,
-                &kms_clients,
-                &internal_client,
-                &preproc_id.unwrap(),
-                None,
-                Some(*base_key_id),
-            )
-            .await;
-        }
-
-        let keys2 = run_threshold_keygen(
-            parameter,
-            &kms_clients,
-            &internal_client,
-            preproc_id,
-            &sns_compression_req_id,
-            None,
-            Some(*base_key_id),
-            insecure,
-        )
-        .await;
-        let (client_key_2, _public_key_2, server_key_2) = keys2.get_standard();
-
-        for handle in kms_servers.into_values() {
-            handle.assert_shutdown().await;
-        }
-
-        let pub_storage =
-            FileStorage::new(None, StorageType::PUB, Some(Role::indexed_from_one(1))).unwrap();
-        let server_key_base: tfhe::ServerKey = internal_client
-            .get_key(base_key_id, PubDataType::ServerKey, &pub_storage)
-            .await
-            .unwrap();
-        identical_keys_except_sns_compression(server_key_base, server_key_2.clone()).await;
-        run_sns_compression_test(client_key_2, server_key_2);
-    }
-
-    #[cfg(any(feature = "slow_tests", feature = "insecure"))]
-    #[allow(dead_code)]
-    #[allow(clippy::large_enum_variant)]
-    #[derive(Clone)]
-    enum TestKeyGenResult {
-        DecompressionOnly(DecompressionKey),
-        Standard((tfhe::ClientKey, tfhe::CompactPublicKey, tfhe::ServerKey)),
-    }
-
-    #[cfg(any(feature = "slow_tests", feature = "insecure"))]
-    #[allow(dead_code)]
-    impl TestKeyGenResult {
-        fn get_decompression_only(self) -> tfhe::integer::compression_keys::DecompressionKey {
-            match self {
-                TestKeyGenResult::DecompressionOnly(inner) => inner,
-                TestKeyGenResult::Standard(_) => panic!("expecting to match decompression only"),
-            }
-        }
-
-        fn get_standard(self) -> (tfhe::ClientKey, tfhe::CompactPublicKey, tfhe::ServerKey) {
-            match self {
-                TestKeyGenResult::DecompressionOnly(_) => panic!("expected to find standard"),
-                TestKeyGenResult::Standard(inner) => inner,
-            }
-        }
-    }
-
-    #[cfg(feature = "slow_tests")]
-    #[tokio::test(flavor = "multi_thread")]
-    #[serial]
-    async fn secure_threshold_keygen_test() {
-        preproc_and_keygen(4, FheParameter::Test, false, 1, false).await;
-    }
-
-    #[cfg(feature = "slow_tests")]
-    async fn preproc_and_keygen(
-        amount_parties: usize,
-        parameter: FheParameter,
-        insecure: bool,
-        iterations: usize,
-        concurrent: bool,
-    ) {
-        for i in 0..iterations {
-            let req_preproc: RequestId = derive_request_id(&format!(
-                "full_dkg_preproc_{amount_parties}_{parameter:?}_{i}"
-            ))
-            .unwrap();
-            purge(None, None, None, &req_preproc, amount_parties).await;
-            let req_key: RequestId =
-                derive_request_id(&format!("full_dkg_key_{amount_parties}_{parameter:?}_{i}"))
-                    .unwrap();
-            purge(None, None, None, &req_key, amount_parties).await;
-        }
-
-        let dkg_param: WrappedDKGParams = parameter.into();
-        // Preproc should use all the tokens in the bucket,
-        // then they're returned to the bucket before keygen starts.
-        // If something is wrong with the rate limiter logic
-        // then the keygen step should fail since there are not enough tokens.
-        let rate_limiter_conf = RateLimiterConfig {
-            bucket_size: 100 * 2 * iterations, // Ensure the bucket is big enough to carry out the concurrent requests
-            pub_decrypt: 1,
-            user_decrypt: 1,
-            crsgen: 1,
-            preproc: 100,
-            keygen: 100,
-        };
-
-        tokio::time::sleep(tokio::time::Duration::from_millis(TIME_TO_SLEEP_MS)).await;
-        let (_kms_servers, kms_clients, internal_client) = threshold_handles(
-            *dkg_param,
-            amount_parties,
-            true,
-            Some(rate_limiter_conf),
-            None,
-        )
-        .await;
-
-        if concurrent {
-            let arc_clients = Arc::new(kms_clients);
-            let arc_internalclient = Arc::new(internal_client);
-            let mut preprocset = JoinSet::new();
-            let mut preproc_ids = HashMap::new();
-            for i in 0..iterations {
-                let cur_id: RequestId = derive_request_id(&format!(
-                    "full_dkg_preproc_{amount_parties}_{parameter:?}_{i}"
-                ))
-                .unwrap();
-                preproc_ids.insert(i, cur_id);
-                preprocset.spawn({
-                    let clients_clone = Arc::clone(&arc_clients);
-                    let internalclient_clone = Arc::clone(&arc_internalclient);
-                    async move {
-                        run_preproc(
-                            amount_parties,
-                            parameter,
-                            &clients_clone,
-                            &internalclient_clone,
-                            &cur_id,
-                            None,
-                            None,
-                        )
-                        .await
-                    }
-                });
-            }
-            // Ensure preprocessing is done, otherwise we risk getting blocked by the rate limiter in keygen
-            preprocset.join_all().await;
-            let mut keyset = JoinSet::new();
-            for i in 0..iterations {
-                let key_id: RequestId =
-                    derive_request_id(&format!("full_dkg_key_{amount_parties}_{parameter:?}_{i}"))
-                        .unwrap();
-                let preproc_ids_clone = preproc_ids.get(&i).unwrap().to_owned();
-                keyset.spawn({
-                    let clients_clone = Arc::clone(&arc_clients);
-                    let internalclient_clone = Arc::clone(&arc_internalclient);
-                    async move {
-                        // todo proper use of insecure to skip preproc
-                        run_threshold_keygen(
-                            parameter,
-                            &clients_clone,
-                            &internalclient_clone,
-                            Some(preproc_ids_clone),
-                            &key_id,
-                            None,
-                            None,
-                            insecure,
-                        )
-                        .await
-                    }
-                });
-            }
-            let all_key_sets = keyset.join_all().await;
-            for keyset in all_key_sets {
-                // blockchain parameters always have mod switch noise reduction key
-                let (client_key, _, server_key) = keyset.get_standard();
-                check_conformance(server_key, client_key);
-            }
-            tracing::info!("Finished concurrent preproc and keygen");
-        } else {
-            let mut preproc_ids = HashMap::new();
-            for i in 0..iterations {
-                let cur_id: RequestId = derive_request_id(&format!(
-                    "full_dkg_preproc_{amount_parties}_{parameter:?}_{i}"
-                ))
-                .unwrap();
-                run_preproc(
-                    amount_parties,
-                    parameter,
-                    &kms_clients,
-                    &internal_client,
-                    &cur_id,
-                    None,
-                    None,
-                )
-                .await;
-                preproc_ids.insert(i, cur_id);
-            }
-            for i in 0..iterations {
-                let key_id: RequestId =
-                    derive_request_id(&format!("full_dkg_key_{amount_parties}_{parameter:?}_{i}"))
-                        .unwrap();
-                let keyset = run_threshold_keygen(
-                    parameter,
-                    &kms_clients,
-                    &internal_client,
-                    Some(preproc_ids.get(&i).unwrap().to_owned()),
-                    &key_id,
-                    None,
-                    None,
-                    insecure,
-                )
-                .await;
-                // blockchain parameters always have mod switch noise reduction key
-                let (client_key, _, server_key) = keyset.get_standard();
-                check_conformance(server_key, client_key);
-            }
-            tracing::info!("Finished sequential preproc and keygen");
-        }
-    }
-
-    // TODO parallel preproc needs to be investigated, there are two issues
-    // 1. for parallelism=4, it took 700, parallelism=2 is 300s, but parallelism=1 is 100s,
-    // so running preproc in parallel is slower than sequential
-    // 2. for parallelism=4, sometimes (not always) it fails with
-    // kms_lib-9439e559ff01deb4(86525,0x16e223000) malloc: Heap corruption detected, free list is damaged at 0x600000650510
-    // *** Incorrect guard value: 0
-    // issue: https://github.com/zama-ai/kms-core/issues/663
-    #[cfg(feature = "slow_tests")]
-    async fn run_preproc(
-        amount_parties: usize,
-        parameter: FheParameter,
-        kms_clients: &HashMap<u32, CoreServiceEndpointClient<Channel>>,
-        internal_client: &Client,
-        preproc_req_id: &RequestId,
-        decompression_keygen: Option<(RequestId, RequestId)>,
-        sns_compression_keygen: Option<RequestId>,
-    ) {
-        let keyset_config = match (decompression_keygen, sns_compression_keygen) {
-            (None, None) => None,
-            (None, Some(_overwrite_keyset_id)) => Some(KeySetConfig {
-                keyset_type: KeySetType::AddSnsCompressionKey.into(),
-                standard_keyset_config: None,
-            }),
-            (Some((_from, _to)), None) => Some(KeySetConfig {
-                keyset_type: KeySetType::DecompressionOnly.into(),
-                standard_keyset_config: None,
-            }),
-            (Some(_), Some(_)) => {
-                panic!("cannot have both decompression and sns compression keygen")
-            }
-        };
-
-        let preproc_request = internal_client
-            .preproc_request(preproc_req_id, Some(parameter), keyset_config)
-            .unwrap();
-
-        // Execute preprocessing
-        let mut tasks_gen = JoinSet::new();
-        for i in 1..=amount_parties as u32 {
-            let mut cur_client = kms_clients.get(&i).unwrap().clone();
-            let req_clone = preproc_request.clone();
-            tasks_gen.spawn(async move {
-                cur_client
-                    .key_gen_preproc(tonic::Request::new(req_clone))
-                    .await
-            });
-        }
-        let preproc_res = tasks_gen.join_all().await;
-        preproc_res.iter().for_each(|x| {
-            assert!(x.is_ok());
-        });
-        assert_eq!(preproc_res.len(), amount_parties);
-
-        // the responses should be empty
-        let _responses = poll_key_gen_preproc_result(preproc_request, kms_clients, MAX_TRIES).await;
-    }
-
-    //Check status of preproc request
-    #[cfg(feature = "slow_tests")]
-    async fn poll_key_gen_preproc_result(
-        request: kms_grpc::kms::v1::KeyGenPreprocRequest,
-        kms_clients: &HashMap<u32, CoreServiceEndpointClient<Channel>>,
-        max_iter: usize,
-    ) -> Vec<kms_grpc::kms::v1::KeyGenPreprocResult> {
-        let mut resp_tasks = JoinSet::new();
-        for (_, client) in kms_clients.iter() {
-            let mut client = client.clone();
-            let req_id_clone = request.request_id.as_ref().unwrap().clone();
-
-            resp_tasks.spawn(async move {
-                // Sleep to give the server some time to complete preprocessing
-                tokio::time::sleep(tokio::time::Duration::from_millis(500)).await;
-
-                let mut response = client
-                    .get_key_gen_preproc_result(tonic::Request::new(req_id_clone.clone()))
-                    .await;
-                let mut ctr = 0_usize;
-                while response.is_err()
-                    && response.as_ref().unwrap_err().code() == tonic::Code::Unavailable
-                {
-                    tokio::time::sleep(tokio::time::Duration::from_millis(500)).await;
-                    if ctr >= max_iter {
-                        panic!("timeout while waiting for preprocessing after {max_iter} retries");
-                    }
-                    ctr += 1;
-                    response = client
-                        .get_key_gen_preproc_result(tonic::Request::new(req_id_clone.clone()))
-                        .await;
-                }
-
-                (req_id_clone, response.unwrap().into_inner())
-            });
-        }
-
-        let mut resp_response_vec = Vec::new();
-        while let Some(resp) = resp_tasks.join_next().await {
-            // any failures that happen will panic here
-            resp_response_vec.push(resp.unwrap().1);
-        }
-        resp_response_vec
-    }
-
-    #[allow(clippy::too_many_arguments)]
-    #[cfg(any(feature = "slow_tests", feature = "insecure"))]
-    async fn run_threshold_keygen(
-        parameter: FheParameter,
-        kms_clients: &HashMap<u32, CoreServiceEndpointClient<Channel>>,
-        internal_client: &Client,
-        preproc_req_id: Option<RequestId>,
-        keygen_req_id: &RequestId,
-        decompression_keygen: Option<(RequestId, RequestId)>,
-        sns_compression_keygen: Option<RequestId>,
-        insecure: bool,
-    ) -> TestKeyGenResult {
-        let keyset_config = match (decompression_keygen, sns_compression_keygen) {
-            (None, None) => None,
-            (None, Some(_overwrite_keyset_id)) => Some(KeySetConfig {
-                keyset_type: KeySetType::AddSnsCompressionKey.into(),
-                standard_keyset_config: None,
-            }),
-            (Some((_from, _to)), None) => Some(KeySetConfig {
-                keyset_type: KeySetType::DecompressionOnly.into(),
-                standard_keyset_config: None,
-            }),
-            (Some(_), Some(_)) => {
-                panic!("cannot have both decompression and sns compression keygen")
-            }
-        };
-        let keyset_added_info = match (decompression_keygen, sns_compression_keygen) {
-            (None, None) => None,
-            (None, Some(overwrite_keyset_id)) => Some(KeySetAddedInfo {
-                compression_keyset_id: None,
-                from_keyset_id_decompression_only: None,
-                to_keyset_id_decompression_only: None,
-                base_keyset_id_for_sns_compression_key: Some(overwrite_keyset_id.into()),
-            }),
-            (Some((from, to)), None) => Some(KeySetAddedInfo {
-                compression_keyset_id: None,
-                from_keyset_id_decompression_only: Some(from.into()),
-                to_keyset_id_decompression_only: Some(to.into()),
-                base_keyset_id_for_sns_compression_key: None,
-            }),
-            (Some(_), Some(_)) => {
-                panic!("cannot have both decompression and sns compression keygen")
-            }
-        };
-
-        let domain = dummy_domain();
-        let req_keygen = internal_client
-            .key_gen_request(
-                keygen_req_id,
-                preproc_req_id,
-                Some(parameter),
-                keyset_config,
-                keyset_added_info,
-                domain,
-            )
-            .unwrap();
-
-        let responses = launch_dkg(req_keygen.clone(), kms_clients, insecure).await;
-        for response in responses {
-            response.unwrap();
-        }
-
-        wait_for_keygen_result(
-            req_keygen.request_id.clone().unwrap().try_into().unwrap(),
-            preproc_req_id,
-            kms_clients,
-            internal_client,
-            insecure,
-            decompression_keygen.is_some(),
-        )
-        .await
-    }
-
-    //Helper function to launch dkg
-    #[cfg(any(feature = "slow_tests", feature = "insecure"))]
-    async fn launch_dkg(
-        req_keygen: kms_grpc::kms::v1::KeyGenRequest,
-        kms_clients: &HashMap<u32, CoreServiceEndpointClient<Channel>>,
-        insecure: bool,
-    ) -> Vec<Result<tonic::Response<Empty>, tonic::Status>> {
-        let mut tasks_gen = JoinSet::new();
-        for i in 1..=kms_clients.len() as u32 {
-            //Send kg request
-            let mut cur_client = kms_clients.get(&i).unwrap().clone();
-            let req_clone = req_keygen.clone();
-            tasks_gen.spawn(async move {
-                if insecure {
-                    #[cfg(feature = "insecure")]
-                    {
-                        cur_client
-                            .insecure_key_gen(tonic::Request::new(req_clone))
-                            .await
-                    }
-                    #[cfg(not(feature = "insecure"))]
-                    {
-                        panic!("cannot perform insecure key gen")
-                    }
-                } else {
-                    cur_client.key_gen(tonic::Request::new(req_clone)).await
-                }
-            });
-        }
-
-        let mut responses_gen = Vec::new();
-        while let Some(resp) = tasks_gen.join_next().await {
-            responses_gen.push(resp.unwrap());
-        }
-        responses_gen
-    }
-
-    #[cfg(any(feature = "slow_tests", feature = "insecure"))]
-    async fn wait_for_keygen_result(
-        req_get_keygen: RequestId,
-        req_preproc: Option<RequestId>,
-        kms_clients: &HashMap<u32, CoreServiceEndpointClient<Channel>>,
-        internal_client: &Client,
-        insecure: bool,
-        decompression_keygen: bool,
-    ) -> TestKeyGenResult {
-        use threshold_fhe::execution::{
-            runtime::party::Role, tfhe_internals::test_feature::to_hl_client_key,
-        };
-        let domain = dummy_domain();
-
-        let mut finished = Vec::new();
-        // Wait at most MAX_TRIES times 15 seconds for all preprocessing to finish
-        for _ in 0..MAX_TRIES {
-            tokio::time::sleep(tokio::time::Duration::from_secs(if insecure {
-                1
-            } else {
-                15
-            }))
-            .await;
-
-            let mut tasks = JoinSet::new();
-            for i in 1..=kms_clients.len() as u32 {
-                let req_clone = req_get_keygen.into();
-                let mut cur_client = kms_clients.get(&i).unwrap().clone();
-                tasks.spawn(async move {
-                    (
-                        i,
-                        if insecure {
-                            #[cfg(feature = "insecure")]
-                            {
-                                cur_client
-                                    .get_insecure_key_gen_result(tonic::Request::new(req_clone))
-                                    .await
-                            }
-                            #[cfg(not(feature = "insecure"))]
-                            {
-                                panic!("cannot perform insecure keygen")
-                            }
-                        } else {
-                            cur_client
-                                .get_key_gen_result(tonic::Request::new(req_clone))
-                                .await
-                        },
-                    )
-                });
-            }
-            let mut responses = Vec::new();
-            while let Some(resp) = tasks.join_next().await {
-                responses.push(resp.unwrap());
-            }
-
-            finished = responses
-                .into_iter()
-                .filter(|x| x.1.is_ok())
-                .collect::<Vec<_>>();
-            if finished.len() == kms_clients.len() {
-                break;
-            }
-        }
-
-        finished.sort_by(|(i, _), (j, _)| i.cmp(j));
-        assert_eq!(finished.len(), kms_clients.len());
-
-        let mut out = None;
-        if decompression_keygen {
-            let mut serialized_ref_decompression_key = Vec::new();
-            for (idx, kg_res) in finished.into_iter() {
-                let role = Role::indexed_from_one(idx as usize);
-                let kg_res = kg_res.unwrap().into_inner();
-                let storage = FileStorage::new(None, StorageType::PUB, Some(role)).unwrap();
-                let decompression_key: Option<DecompressionKey> = internal_client
-                    .retrieve_key(&kg_res, PubDataType::DecompressionKey, &storage)
-                    .await
-                    .unwrap();
-                assert!(decompression_key.is_some());
-                if role.one_based() == 1 {
-                    serialized_ref_decompression_key =
-                        bc2wrap::serialize(decompression_key.as_ref().unwrap()).unwrap();
-                } else {
-                    assert_eq!(
-                        serialized_ref_decompression_key,
-                        bc2wrap::serialize(decompression_key.as_ref().unwrap()).unwrap()
-                    )
-                }
-                if out.is_none() {
-                    out = Some(TestKeyGenResult::DecompressionOnly(
-                        decompression_key.unwrap(),
-                    ))
-                }
-            }
-        } else {
-            let mut serialized_ref_pk = Vec::new();
-            let mut serialized_ref_server_key = Vec::new();
-            let mut all_threshold_fhe_keys = HashMap::new();
-            let mut final_public_key = None;
-            let mut final_server_key = None;
-            for (idx, kg_res) in finished.into_iter() {
-                let role = Role::indexed_from_one(idx as usize);
-                let kg_res = kg_res.unwrap().into_inner();
-                let storage = FileStorage::new(None, StorageType::PUB, Some(role)).unwrap();
-                let pk = internal_client
-                    .retrieve_public_key(&kg_res, &storage)
-                    .await
-                    .unwrap();
-                assert!(pk.is_some());
-                if role.one_based() == 1 {
-                    serialized_ref_pk = bc2wrap::serialize(pk.as_ref().unwrap()).unwrap();
-                } else {
-                    assert_eq!(
-                        serialized_ref_pk,
-                        bc2wrap::serialize(pk.as_ref().unwrap()).unwrap()
-                    )
-                }
-                let server_key: Option<tfhe::ServerKey> = internal_client
-                    .retrieve_server_key(&kg_res, &storage)
-                    .await
-                    .unwrap();
-                assert!(server_key.is_some());
-                if role.one_based() == 1 {
-                    serialized_ref_server_key =
-                        bc2wrap::serialize(server_key.as_ref().unwrap()).unwrap();
-                } else {
-                    assert_eq!(
-                        serialized_ref_server_key,
-                        bc2wrap::serialize(server_key.as_ref().unwrap()).unwrap()
-                    )
-                }
-
-                let key_id =
-                    RequestId::from_str(kg_res.request_id.unwrap().request_id.as_str()).unwrap();
-                let priv_storage = FileStorage::new(None, StorageType::PRIV, Some(role)).unwrap();
-                let mut threshold_fhe_keys: ThresholdFheKeys = priv_storage
-                    .read_data(&key_id, &PrivDataType::FheKeyInfo.to_string())
-                    .await
-                    .unwrap();
-                // we do not need the sns key to reconstruct, remove it to save memory
-                threshold_fhe_keys.sns_key = None;
-                all_threshold_fhe_keys.insert(role, threshold_fhe_keys);
-                if final_public_key.is_none() {
-                    final_public_key = match pk.unwrap() {
-                        kms_grpc::rpc_types::WrappedPublicKeyOwned::Compact(inner) => Some(inner),
-                    };
-                }
-                if final_server_key.is_none() {
-                    final_server_key = server_key;
-                }
-            }
-
-            let threshold = kms_clients.len().div_ceil(3) - 1;
-            let (lwe_sk, glwe_sk, sns_glwe_sk, sns_compression_sk) =
-                try_reconstruct_shares(internal_client.params, threshold, all_threshold_fhe_keys);
-            out = Some(TestKeyGenResult::Standard((
-                to_hl_client_key(
-                    &internal_client.params,
-                    lwe_sk,
-                    glwe_sk,
-                    None,
-                    None,
-                    Some(sns_glwe_sk),
-                    sns_compression_sk,
-                )
-                .unwrap(),
-                final_public_key.unwrap(),
-                final_server_key.unwrap(),
-            )));
-        }
-
-        if !insecure {
-            // Try to request another kg with the same preproc but another request id,
-            // we should see that it fails because the preproc material is consumed.
-            //
-            // We only test for the secure variant of the dkg because the insecure
-            // variant does not use preprocessing material.
-            tracing::debug!("starting another dkg with a used preproc ID");
-            let other_key_gen_id = derive_request_id("test_dkg other key id").unwrap();
-            let keygen_req_data = internal_client
-                .key_gen_request(
-                    &other_key_gen_id,
-                    req_preproc,
-                    Some(FheParameter::Test),
-                    None,
-                    None,
-                    domain,
-                )
-                .unwrap();
-            let responses = launch_dkg(keygen_req_data.clone(), kms_clients, insecure).await;
-            for response in responses {
-                assert_eq!(response.unwrap_err().code(), tonic::Code::NotFound);
-            }
-        }
-        out.unwrap()
-    }
-
-    #[cfg(any(feature = "slow_tests", feature = "insecure"))]
-    fn try_reconstruct_shares(
-        param: DKGParams,
-        threshold: usize,
-        all_threshold_fhe_keys: HashMap<Role, crate::engine::threshold::service::ThresholdFheKeys>,
-    ) -> (
-        tfhe::core_crypto::prelude::LweSecretKeyOwned<u64>,
-        tfhe::core_crypto::prelude::GlweSecretKeyOwned<u64>,
-        tfhe::core_crypto::prelude::GlweSecretKeyOwned<u128>,
-        Option<NoiseSquashingCompressionPrivateKey>,
-    ) {
-        use tfhe::core_crypto::prelude::GlweSecretKeyOwned;
-        use threshold_fhe::execution::tfhe_internals::{
-            private_keysets::GlweSecretKeyShareEnum, utils::reconstruct_bit_vec,
-        };
-
-        let param_handle = param.get_params_basics_handle();
-        let lwe_shares = all_threshold_fhe_keys
-            .iter()
-            .map(|(k, v)| (*k, v.private_keys.lwe_compute_secret_key_share.data.clone()))
-            .collect::<HashMap<_, _>>();
-        let lwe_secret_key =
-            reconstruct_bit_vec(lwe_shares, param_handle.lwe_dimension().0, threshold);
-        let lwe_secret_key =
-            tfhe::core_crypto::prelude::LweSecretKeyOwned::from_container(lwe_secret_key);
-
-        let lwe_enc_shares = all_threshold_fhe_keys
-            .iter()
-            .map(|(k, v)| {
-                (
-                    *k,
-                    v.private_keys.lwe_encryption_secret_key_share.data.clone(),
-                )
-            })
-            .collect::<HashMap<_, _>>();
-        _ = reconstruct_bit_vec(
-            lwe_enc_shares,
-            param_handle.lwe_hat_dimension().0,
-            threshold,
-        );
-
-        // normal keygen should always give us a z128 glwe
-        let glwe_shares = all_threshold_fhe_keys
-            .iter()
-            .map(|(k, v)| {
-                (
-                    *k,
-                    match v.private_keys.glwe_secret_key_share.clone() {
-                        GlweSecretKeyShareEnum::Z64(_) => {
-                            panic!("expected z128 in glwe shares")
-                        }
-                        GlweSecretKeyShareEnum::Z128(inner) => inner.data,
-                    },
-                )
-            })
-            .collect::<HashMap<_, _>>();
-        let glwe_sk = GlweSecretKeyOwned::from_container(
-            reconstruct_bit_vec(glwe_shares, param_handle.glwe_sk_num_bits(), threshold),
-            param_handle.polynomial_size(),
-        );
-
-        let sns_lwe_shares = all_threshold_fhe_keys
-            .iter()
-            .map(|(k, v)| (*k, v.private_keys.glwe_secret_key_share_sns_as_lwe.clone()))
-            .filter_map(|(k, v)| match v {
-                Some(vv) => Some((k, vv.data)),
-                None => None,
-            })
-            .collect::<HashMap<_, _>>();
-        let dkg_sns_param = match param {
-            DKGParams::WithoutSnS(_) => panic!("missing sns param"),
-            DKGParams::WithSnS(sns_param) => sns_param,
-        };
-        let sns_glwe_sk = GlweSecretKeyOwned::from_container(
-            reconstruct_bit_vec(
-                sns_lwe_shares,
-                dkg_sns_param
-                    .sns_params
-                    .glwe_dimension
-                    .to_equivalent_lwe_dimension(dkg_sns_param.sns_params.polynomial_size)
-                    .0,
-                threshold,
-            )
-            .into_iter()
-            .map(|x| x as u128)
-            .collect(),
-            dkg_sns_param.sns_params.polynomial_size,
-        );
-
-        let sns_compression_key_shares = all_threshold_fhe_keys
-            .iter()
-            .map(|(k, v)| (*k, v.private_keys.glwe_sns_compression_key_as_lwe.clone()))
-            .filter_map(|(k, v)| match v {
-                Some(vv) => Some((k, vv.data)),
-                None => None,
-            })
-            .collect::<HashMap<_, _>>();
-        let sns_compression_private_key =
-            if let Some(sns_compression_params) = dkg_sns_param.sns_compression_params {
-                let sns_compression_key_bits = reconstruct_bit_vec(
-                    sns_compression_key_shares,
-                    dkg_sns_param.sns_compression_sk_num_bits(),
-                    threshold,
-                )
-                .into_iter()
-                .map(|x| x as u128)
-                .collect::<Vec<_>>();
-
-                Some(NoiseSquashingCompressionPrivateKey::from_raw_parts(
-                    GlweSecretKeyOwned::from_container(
-                        sns_compression_key_bits,
-                        sns_compression_params.packing_ks_polynomial_size,
-                    ),
-                    sns_compression_params,
-                ))
-            } else {
-                None
-            };
-
-        (
-            lwe_secret_key,
-            glwe_sk,
-            sns_glwe_sk,
-            sns_compression_private_key,
-        )
-    }
-=======
     mod centralized;
     mod common;
     mod threshold;
->>>>>>> b85247c9
 }