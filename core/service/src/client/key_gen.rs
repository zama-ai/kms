use crate::client::client_wasm::Client;
use crate::engine::base::safe_serialize_hash_element_versioned;
use crate::engine::base::DSEP_PUBDATA_KEY;
use crate::engine::validation::parse_optional_proto_request_id;
use crate::engine::validation::RequestIdParsingErr;
use crate::vault::storage::StorageReader;
use crate::{anyhow_error_and_log, some_or_err};
use alloy_sol_types::Eip712Domain;
use kms_grpc::kms::v1::{
    FheParameter, KeyGenPreprocRequest, KeyGenPreprocResult, KeyGenRequest, KeyGenResult,
    KeySetAddedInfo, KeySetConfig,
};
use kms_grpc::rpc_types::{
    alloy_to_protobuf_domain, PubDataType, PublicKeyType, WrappedPublicKeyOwned,
};
use kms_grpc::solidity_types::{KeygenVerification, PrepKeygenVerification};
use kms_grpc::RequestId;
use tfhe::CompactPublicKey;
use tfhe::ServerKey;
use tfhe_versionable::{Unversionize, Versionize};

impl Client {
    /// Generates a key gen request.
    ///
    /// The key generated will then be stored under the request_id handle.
    /// In the threshold case, we also need to reference the preprocessing we want to consume via
    /// its [`RequestId`] it can be set to None in the centralized case
    pub fn key_gen_request(
        &self,
        request_id: &RequestId,
        preproc_id: Option<RequestId>,
        param: Option<FheParameter>,
        keyset_config: Option<KeySetConfig>,
        keyset_added_info: Option<KeySetAddedInfo>,
        eip712_domain: Eip712Domain,
    ) -> anyhow::Result<KeyGenRequest> {
        let parsed_param: i32 = match param {
            Some(parsed_param) => parsed_param.into(),
            None => FheParameter::Default.into(),
        };
        if !request_id.is_valid() {
            return Err(anyhow_error_and_log(format!(
                "The request id format is not valid {request_id}"
            )));
        }

        let prep_id = preproc_id.map(|res| res.into());
        Ok(KeyGenRequest {
            params: parsed_param,
            preproc_id: prep_id,
            request_id: Some((*request_id).into()),
            domain: Some(alloy_to_protobuf_domain(&eip712_domain)?),
            keyset_config,
            keyset_added_info,
            context_id: None,
        })
    }

    pub fn preproc_request(
        &self,
        request_id: &RequestId,
        param: Option<FheParameter>,
        keyset_config: Option<KeySetConfig>,
        domain: &Eip712Domain,
    ) -> anyhow::Result<KeyGenPreprocRequest> {
        if !request_id.is_valid() {
            return Err(anyhow_error_and_log(format!(
                "The request id format is not valid {request_id}"
            )));
        }

        let domain = alloy_to_protobuf_domain(domain)?;

        Ok(KeyGenPreprocRequest {
            params: param.unwrap_or_default().into(),
            keyset_config,
            request_id: Some((*request_id).into()),
<<<<<<< HEAD
            context_id: None,
=======
            domain: Some(domain),
>>>>>>> 6e748e36
        })
    }

    pub fn process_preproc_response(
        &self,
        preproc_id: &RequestId,
        domain: &Eip712Domain,
        resp: &KeyGenPreprocResult,
    ) -> anyhow::Result<()> {
        let sol_type = PrepKeygenVerification::new(preproc_id);
        let req_id_from_resp = parse_optional_proto_request_id(
            &resp.preprocessing_id,
            RequestIdParsingErr::Other("cannot parse preprocessing ID".to_string()),
        )?;
        if *preproc_id != req_id_from_resp {
            return Err(anyhow_error_and_log(format!(
                "Preprocessing ID in preprocessing result {} does not match the provided preprocessing ID {}",
                req_id_from_resp, preproc_id
            )));
        }

        self.verify_external_signature(&sol_type, domain, &resp.external_signature)
    }

    /// Retrieve a server key based on the result from storage.
    /// The method will return the key if retrieval is successful,
    /// but will return None in case some sanity check fails.
    async fn retrieve_server_key_no_verification<R: StorageReader>(
        &self,
        key_gen_result: &KeyGenResult,
        storage: &R,
    ) -> anyhow::Result<Option<ServerKey>> {
        if let Some(server_key) = self
            .retrieve_key_no_verification(key_gen_result, PubDataType::ServerKey, storage)
            .await?
        {
            Ok(Some(server_key))
        } else {
            Ok(None)
        }
    }

    // TODO(zama-ai/kms-internal#2727)
    // this only checks the signature is valid against one of the server addresses
    // we should fix it so that it does a proper verification
    pub async fn retrieve_server_key_and_public_key<R: StorageReader>(
        &self,
        preproc_id: &RequestId,
        key_id: &RequestId,
        key_gen_result: &KeyGenResult,
        domain: &Eip712Domain,
        storage: &R,
    ) -> anyhow::Result<Option<(ServerKey, CompactPublicKey)>> {
        let (server_key, public_key) = match tokio::try_join!(
            self.retrieve_server_key_no_verification(key_gen_result, storage),
            self.retrieve_public_key_no_verification(key_gen_result, storage)
        )? {
            (Some(sk), Some(pk)) => (sk, pk),
            _ => {
                return Ok(None);
            }
        };

        let WrappedPublicKeyOwned::Compact(public_key) = public_key;

        let server_key_digest =
            safe_serialize_hash_element_versioned(&DSEP_PUBDATA_KEY, &server_key)?;
        let public_key_digest =
            safe_serialize_hash_element_versioned(&DSEP_PUBDATA_KEY, &public_key)?;

        let expected_server_key_digest = key_gen_result
            .key_digests
            .get(&PubDataType::ServerKey.to_string())
            .ok_or_else(|| {
                anyhow::anyhow!(
                    "Server key digest not found in key generation result for key ID {}",
                    key_id
                )
            })?;
        let expected_public_key_digest = key_gen_result
            .key_digests
            .get(&PubDataType::PublicKey.to_string())
            .ok_or_else(|| {
                anyhow::anyhow!(
                    "Public key digest not found in key generation result for key ID {}",
                    key_id
                )
            })?;

        if server_key_digest != *expected_server_key_digest {
            return Err(anyhow::anyhow!(
                "Computed server key digest {} of retrieved server key does not match expected key handle {}",
                hex::encode(&server_key_digest),
                hex::encode(expected_server_key_digest),
            ));
        }
        if public_key_digest != *expected_public_key_digest {
            return Err(anyhow::anyhow!(
                "Computed public key digest {} of retrieved public key does not match expected key handle {}",
                hex::encode(&public_key_digest),
                hex::encode(expected_public_key_digest),
            ));
        }

        let actual_preproc_id: RequestId = some_or_err(
            key_gen_result.preprocessing_id.clone(),
            "Key generation result does not contain a preprocessing ID".to_string(),
        )?
        .try_into()?;

        let actual_key_id: RequestId = some_or_err(
            key_gen_result.request_id.clone(),
            "Key generation result does not contain a request ID".to_string(),
        )?
        .try_into()?;

        if *preproc_id != actual_preproc_id {
            return Err(anyhow::anyhow!("Preprocessing ID in key generation result does not match the provided preprocessing ID"));
        }

        if *key_id != actual_key_id {
            return Err(anyhow::anyhow!(
                "Key ID in key generation result does not match the provided key ID"
            ));
        }

        let sol_type =
            KeygenVerification::new(preproc_id, key_id, server_key_digest, public_key_digest);

        self.verify_external_signature(&sol_type, domain, &key_gen_result.external_signature)?;

        Ok(Some((server_key, public_key)))
    }

    /// Retrieve and validate a public key based on the result from storage.
    /// The method will return the key if retrieval and validation is successful,
    /// but will return None in case the signature is invalid or does not match the actual key
    /// handle.
    async fn retrieve_public_key_no_verification<R: StorageReader>(
        &self,
        key_gen_result: &KeyGenResult,
        storage: &R,
    ) -> anyhow::Result<Option<WrappedPublicKeyOwned>> {
        // first we need to read the key type
        let request_id = parse_optional_proto_request_id(
            &key_gen_result.request_id,
            RequestIdParsingErr::Other("invalid ID while retrieving public key".to_string()),
        )
        .map_err(|e| anyhow::anyhow!(e.to_string()))?;
        tracing::debug!(
            "getting public key metadata using storage {} with request id {}",
            storage.info(),
            &request_id
        );
        let pk_type: PublicKeyType = crate::vault::storage::read_versioned_at_request_id(
            storage,
            &request_id,
            &PubDataType::PublicKeyMetadata.to_string(),
        )
        .await?;
        tracing::debug!(
            "getting wrapped public key using storage {} with request id {}",
            storage.info(),
            &request_id
        );
        let wrapped_pk = match pk_type {
            PublicKeyType::Compact => self
                .retrieve_key_no_verification(key_gen_result, PubDataType::PublicKey, storage)
                .await?
                .map(WrappedPublicKeyOwned::Compact),
        };
        Ok(wrapped_pk)
    }

    /// Retrieve and validate a decompression key based on the result from storage.
    /// The method will return the key if retrieval and validation is successful,
    /// but will return None in case the signature is invalid or does not match the actual key
    /// handle.
    pub async fn retrieve_decompression_key<R: StorageReader>(
        &self,
        key_gen_result: &KeyGenResult,
        storage: &R,
    ) -> anyhow::Result<Option<tfhe::integer::compression_keys::DecompressionKey>> {
        let decompression_key = self
            .retrieve_key_no_verification(key_gen_result, PubDataType::DecompressionKey, storage)
            .await?;
        Ok(decompression_key)
    }

    pub(crate) async fn retrieve_key_no_verification<
        S: serde::de::DeserializeOwned
            + serde::Serialize
            + Versionize
            + Unversionize
            + tfhe::named::Named
            + Send,
        R: StorageReader,
    >(
        &self,
        key_gen_result: &KeyGenResult,
        key_type: PubDataType,
        storage: &R,
    ) -> anyhow::Result<Option<S>> {
        let key_digest = key_gen_result
            .key_digests
            .get(&key_type.to_string())
            .ok_or_else(|| {
                anyhow::anyhow!(
                    "Key type {} not found in key generation result",
                    key_type.to_string()
                )
            })?;

        let request_id = parse_optional_proto_request_id(
            &key_gen_result.request_id,
            RequestIdParsingErr::Other("invalid request ID while retrieving key".to_string()),
        )
        .map_err(|e| anyhow::anyhow!(e.to_string()))?;

        let key: S = self.get_key(&request_id, key_type, storage).await?;
        let actual_digest = safe_serialize_hash_element_versioned(&DSEP_PUBDATA_KEY, &key)?;

        if actual_digest != *key_digest {
            tracing::warn!(
                "Computed key handle {} of retrieved key does not match expected key handle {}",
                hex::encode(&actual_digest),
                hex::encode(key_digest),
            );
            return Ok(None);
        }
        Ok(Some(key))
    }

    /// Get a key from a public storage depending on the data type
    pub(crate) async fn get_key<
        S: serde::de::DeserializeOwned + Unversionize + tfhe::named::Named + Send,
        R: StorageReader,
    >(
        &self,
        key_id: &RequestId,
        key_type: PubDataType,
        storage: &R,
    ) -> anyhow::Result<S> {
        storage.read_data(key_id, &key_type.to_string()).await
    }
}

#[cfg(test)]
pub(crate) mod tests {
    use crate::vault::storage::StorageReader;

    use crate::client::client_wasm::Client;
    use kms_grpc::rpc_types::PubDataType;
    use kms_grpc::RequestId;
    use tfhe::core_crypto::prelude::{
        decrypt_lwe_ciphertext, divide_round, ContiguousEntityContainer, LweCiphertextOwned,
    };
    use tfhe::prelude::ParameterSetConformant;
    use tfhe::shortint::atomic_pattern::AtomicPatternServerKey;
    use tfhe::shortint::client_key::atomic_pattern::AtomicPatternClientKey;
    use tfhe::shortint::server_key::ModulusSwitchConfiguration;

    pub(crate) fn check_conformance(server_key: tfhe::ServerKey, client_key: tfhe::ClientKey) {
        let pbs_params = client_key.computation_parameters();
        let int_server_key: &tfhe::integer::ServerKey = server_key.as_ref();
        let shortint_server_key: &tfhe::shortint::ServerKey = int_server_key.as_ref();
        let max_degree = shortint_server_key.max_degree; // we don't really check the max degree
        assert!(shortint_server_key.is_conformant(&(pbs_params, max_degree)));

        match &shortint_server_key.atomic_pattern {
            AtomicPatternServerKey::Standard(atomic_pattern) => {
                match &atomic_pattern.bootstrapping_key {
                    tfhe::shortint::server_key::ShortintBootstrappingKey::Classic {
                        bsk: _bsk,
                        modulus_switch_noise_reduction_key,
                    } => {
                        match modulus_switch_noise_reduction_key {
                            // Check that we can decrypt this key to 0
                            ModulusSwitchConfiguration::DriftTechniqueNoiseReduction(key) => {
                                let zeros_ct = &key.modulus_switch_zeros;
                                let (
                                    client_key,
                                    _compact_client_key,
                                    _compression_key,
                                    _noise_squashing_key,
                                    _noise_squashing_compression_key,
                                    _tag,
                                ) = client_key.into_raw_parts();

                                let client_key = client_key.into_raw_parts().atomic_pattern;

                                //NOTE: Small workaround to cope with tfhe-rs change to the ClientKey decryption
                                //to fetch the key based on the ctxt's PBSOrder and not the key's EncryptionKeyChoice
                                let lwe_secret_key = if let AtomicPatternClientKey::Standard(
                                    client_key,
                                ) = client_key
                                {
                                    let (_, lwe_sk, _, _) = client_key.into_raw_parts();
                                    lwe_sk
                                } else {
                                    panic!("Expected Standard AtomicPatternClientKey");
                                };

                                let message_space_size = pbs_params.message_modulus().0
                                    * pbs_params.carry_modulus().0
                                    * 2;
                                let delta = 1u64 << (u64::BITS - (message_space_size).ilog2());
                                // We need to make a reference ciphertext to convert
                                // the zero ciphertexts into a Ciphertext Type
                                for ct in zeros_ct.iter() {
                                    let ctt = LweCiphertextOwned::from_container(
                                        ct.into_container().to_vec(),
                                        ct.ciphertext_modulus(),
                                    );

                                    let pt = decrypt_lwe_ciphertext(&lwe_secret_key, &ctt);
                                    // This is enough as this is expected to be a fresh encryption of 0
                                    let pt = divide_round(pt.0, delta) % message_space_size;
                                    assert_eq!(pt, 0);
                                }
                            }
                            //In case of Standard or CenteredMeanNoiseReduction, we don't have a modulus switch key so do nothing
                            ModulusSwitchConfiguration::Standard => {}
                            ModulusSwitchConfiguration::CenteredMeanNoiseReduction => {}
                        }
                    }
                    _ => panic!("expected classic bsk"),
                }
            }
            AtomicPatternServerKey::KeySwitch32(_) => {
                panic!("Unsuported AtomicPatternServerKey::KeySwitch32")
            }
            AtomicPatternServerKey::Dynamic(_) => {
                panic!("Unsuported AtomicPatternServerKey::Dynamic")
            }
        }
    }

    // check that the server keys stored under the IDs `key_id_base` and `key_id_with_sns_compression`
    // are identical except for the sns compression key
    pub(crate) async fn identical_keys_except_sns_compression_from_storage<R: StorageReader>(
        internal_client: &Client,
        storage: &R,
        key_id_base: &RequestId,
        key_id_with_sns_compression: &RequestId,
    ) {
        let server_key_base: tfhe::ServerKey = internal_client
            .get_key(key_id_base, PubDataType::ServerKey, storage)
            .await
            .unwrap();

        let server_key_sns: tfhe::ServerKey = internal_client
            .get_key(key_id_with_sns_compression, PubDataType::ServerKey, storage)
            .await
            .unwrap();

        identical_keys_except_sns_compression(server_key_base, server_key_sns).await
    }

    // check that the two keys are identical except for the sns compression key
    pub(crate) async fn identical_keys_except_sns_compression(
        server_key_base: tfhe::ServerKey,
        server_key_sns: tfhe::ServerKey,
    ) {
        let server_key_base_parts = server_key_base.into_raw_parts();
        let server_key_sns_parts = server_key_sns.into_raw_parts();

        // 5 should be sns compression
        assert!(server_key_sns_parts.5.is_some());

        // we can't compare keys directly, so we serialize them
        assert_eq!(
            bc2wrap::serialize(&server_key_base_parts.0).unwrap(),
            bc2wrap::serialize(&server_key_sns_parts.0).unwrap()
        );

        assert_ne!(
            bc2wrap::serialize(&server_key_base_parts.5).unwrap(),
            bc2wrap::serialize(&server_key_sns_parts.5).unwrap(),
        )
    }
}<|MERGE_RESOLUTION|>--- conflicted
+++ resolved
@@ -75,11 +75,8 @@
             params: param.unwrap_or_default().into(),
             keyset_config,
             request_id: Some((*request_id).into()),
-<<<<<<< HEAD
             context_id: None,
-=======
             domain: Some(domain),
->>>>>>> 6e748e36
         })
     }
 
