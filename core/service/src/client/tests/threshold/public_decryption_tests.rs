--- conflicted
+++ resolved
@@ -265,11 +265,7 @@
     let mut bits = 0;
     for (i, msg) in msgs.clone().into_iter().enumerate() {
         let (ct, ct_format, fhe_type) =
-<<<<<<< HEAD
-            compute_cipher_from_stored_key(None, msg, key_id, 1, enc_config).await;
-=======
-            compute_cipher_from_stored_key(data_root_path, msg, key_id, enc_config).await;
->>>>>>> b1be8b6e
+            compute_cipher_from_stored_key(data_root_path, msg, key_id, 1, enc_config).await;
         let ctt = TypedCiphertext {
             ciphertext: ct,
             fhe_type: fhe_type as i32,
