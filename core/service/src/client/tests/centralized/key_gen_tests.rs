--- conflicted
+++ resolved
@@ -151,9 +151,6 @@
     .await;
 }
 
-<<<<<<< HEAD
-pub(crate) async fn key_gen_centralized(
-=======
 async fn preproc_centralized(
     preproc_id: &RequestId,
     params: FheParameter,
@@ -185,8 +182,7 @@
     assert_eq!(inner_resp.preprocessing_id, Some((*preproc_id).into()));
 }
 
-async fn key_gen_centralized(
->>>>>>> 89f17a42
+pub(crate) async fn key_gen_centralized(
     request_id: &RequestId,
     params: FheParameter,
     keyset_config: Option<KeySetConfig>,
