--- conflicted
+++ resolved
@@ -157,7 +157,6 @@
     kms_server.assert_shutdown().await;
 }
 
-<<<<<<< HEAD
 pub(crate) async fn run_crs_centralized(
     kms_client: &mut CoreServiceEndpointClient<Channel>,
     internal_client: &Client,
@@ -166,15 +165,7 @@
     insecure: bool,
 ) {
     let dkg_param: WrappedDKGParams = params.into();
-    let max_num_bits = if params == FheParameter::Test {
-        Some(1)
-    } else {
-        // The default is 2048 which is too slow for tests, so we switch to 256
-        Some(256)
-    };
-=======
     let max_num_bits = Some(2048);
->>>>>>> 6704f0c0
     let domain = dummy_domain();
     let gen_req = internal_client
         .crs_gen_request(crs_req_id, max_num_bits, Some(params), &domain)
