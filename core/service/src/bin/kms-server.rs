use anyhow::ensure;
use clap::Parser;
use futures_util::future::OptionFuture;
use kms_grpc::rpc_types::{KMSType, PubDataType};
use kms_lib::{
    conf::{
        init_conf, init_conf_kms_core_telemetry,
        threshold::{PeerConf, ThresholdPartyConf, TlsConf},
        CoreConfig,
    },
    consts::{DEFAULT_MPC_CONTEXT, SIGNING_KEY_ID},
    cryptography::{
        attestation::{make_security_module, SecurityModule, SecurityModuleProxy},
        signatures::PrivateSigKey,
    },
    engine::{
        base::BaseKmsStruct, centralized::central_kms::RealCentralizedKms, run_server,
        threshold::service::new_real_threshold_kms,
    },
    grpc::MetaStoreStatusServiceImpl,
    vault::{
        aws::build_aws_sdk_config,
        keychain::{awskms::build_aws_kms_client, make_keychain_proxy},
        storage::{
            crypto_material::get_core_signing_key, make_storage, read_text_at_request_id,
            s3::build_s3_client, StorageCache, StorageReader, StorageType,
        },
        Vault,
    },
};
use std::{env, net::ToSocketAddrs, sync::Arc, thread};
use threshold_fhe::{
    execution::runtime::party::Role,
    networking::tls::{build_ca_certs_map, AttestedVerifier},
    thread_handles::init_rayon_thread_pool,
};
use tokio::net::TcpListener;
use tokio_rustls::rustls::{
    client::{danger::DangerousClientConfigBuilder, ClientConfig},
    crypto::aws_lc_rs::default_provider as aws_lc_rs_default_provider,
    pki_types::{CertificateDer, PrivateKeyDer, UnixTime},
    server::ServerConfig,
    version::TLS13,
};
use webpki::{anchor_from_trusted_cert, EndEntityCert, KeyUsage};

#[derive(Parser)]
#[clap(name = "KMS server")]
#[clap(
    about = "We support two execution modes, `centralized` or `threshold`, that have to be specified with the `mode` parameter in the configuration file. \
    See the help page for additional details (`kms-server --help`). \n
    Use the following to run a threshold KMS node with the default configuration: \n
    ./kms-server --config-file core/service/config/default_1.toml \n
    or using cargo : \n
    cargo run --bin kms-server -- --config-file core/service/config/default_1.toml \n
    Use the following to run a centralized KMS node with the default configuration: \n
    ./kms-server --config-file core/service/config/default_centralized.toml \n
    or using cargo : \n
    cargo run --bin kms-server -- --config-file core/service/config/default_centralized.toml \n

    If no configuration file is specified, the default configuration will be used \
    (core/service/config/default_1.toml). \n
    Note that key material and TLS certificates MUST exist when starting the server and be stored in the path specified by the configuration file. \n
    Please consult the `kms-gen-keys` and `kms-gen-tls-certs` binaries for details on generating key material and certificates."
)]
struct KmsArgs {
    #[clap(
        long,
        default_value = "config/default_1.toml",
        help = "path to the configuration file"
    )]
    config_file: String,
    #[clap(
        long,
        default_value_t = false,
        help = "ignore the peerlist from the configuration file"
    )]
    ignore_peerlist: bool,
}

async fn make_mpc_listener(threshold_config: &ThresholdPartyConf) -> TcpListener {
    let mpc_socket_addr_str = format!(
        "{}:{}",
        threshold_config.listen_address, threshold_config.listen_port
    );
    let mpc_socket_addr = mpc_socket_addr_str
        .to_socket_addrs()
        .unwrap_or_else(|e| {
            panic!(
                "Wrong MPC IP Address: {} \n {:?}",
                threshold_config.listen_address, e
            )
        })
        .next()
        .unwrap_or_else(|| {
            panic!(
                "Failed to parse MPC IP Address: {}",
                threshold_config.listen_address
            )
        });
    let mpc_listener = TcpListener::bind(mpc_socket_addr)
        .await
        .unwrap_or_else(|e| panic!("Could not bind to {mpc_socket_addr} \n {e:?}"));
    tracing::info!(
                "Starting threshold KMS server v{} for party {}, listening for MPC communication on {:?}...",
                env!("CARGO_PKG_VERSION"),
                threshold_config.my_id,
                mpc_socket_addr
    );
    if let Some(peers) = &threshold_config.peers {
        tracing::info!(
            "Parameters: using threshold t={}, knowing n={} parties in total (myself included)",
            threshold_config.threshold,
            peers.len()
        );
    }

    mpc_listener
}

/// Communication between MPC parties can be optionally protected with mTLS
/// which requires a TLS certificate valid both for server and client
/// authentication.  We have to construct rustls config structs ourselves
/// instead of using the wrapper from tonic::transport because we need to
/// provide our own certificate verifier that can validate bundled attestation
/// documents and that can receive new trust roots on the context change.
async fn build_tls_config(
    my_id: usize,
    peers: &Option<Vec<PeerConf>>,
    tls_config: &TlsConf,
    security_module: Option<Arc<SecurityModuleProxy>>,
    public_vault: &Vault,
    sk: &PrivateSigKey,
    #[cfg(feature = "insecure")] mock_enclave: bool,
) -> anyhow::Result<(ServerConfig, ClientConfig, Arc<AttestedVerifier>)> {
    let context_id = *DEFAULT_MPC_CONTEXT;
    aws_lc_rs_default_provider()
        .install_default()
        .unwrap_or_else(|_| {
            panic!("Failed to load default crypto provider");
        });
    // Communication between MPC parties can be optionally protected
    // with mTLS which requires a TLS certificate valid both for server
    // and client authentication.
    let ca_certs_list = match peers {
        Some(peers) => peers
            .iter()
            .map(|peer| {
                peer.tls_cert
                    .as_ref()
                    .map(|cert| cert.into_pem(peer.party_id, peers))
                    .unwrap_or_else(|| {
                        panic!("No CA certificate present for peer {}", peer.party_id)
                    })
            })
            .collect::<anyhow::Result<Vec<_>>>()?,
        None => vec![],
    };

    // NOTE: ca_certs can be empty if peerlist is not set
    let ca_certs = build_ca_certs_map(ca_certs_list.into_iter())?;

    let (cert, key, trusted_releases, pcr8_expected) = match tls_config {
        TlsConf::Manual { ref cert, ref key } => {
            tracing::info!("Using third-party TLS certificate without Nitro remote attestation");
            let cert = match peers {
                Some(ref peers) => cert.into_pem(my_id, peers)?,
                None => {
                    tracing::info!(
                        "No peerlist present, skipping TLS certificate validation against peerlist"
                    );
                    cert.unchecked_pem()?
                }
            };
            let key = key.into_pem()?;
            (cert, key, None, false)
        }
        // When remote attestation is used, the enclave generates a
        // self-signed TLS certificate for a private key that never
        // leaves its memory. This certificate includes the AWS
        // Nitro attestation document and the certificate used
        // by the MPC party to sign the enclave image it is
        // running. The private key is not supplied, since it needs
        // to be generated inside an AWS Nitro enclave.
        TlsConf::SemiAuto {
            ref cert,
            ref trusted_releases,
        } => {
            let security_module = security_module.as_ref().unwrap_or_else(|| {
                            panic!("EIF signing certificate present but not security module, unable to construct TLS identity")
                        });
            tracing::info!("Using wrapped TLS certificate with Nitro remote attestation");
            let eif_signing_cert_pem = match peers {
                Some(ref peers) => cert.into_pem(my_id, peers)?,
                None => {
                    tracing::info!(
                        "No peerlist present, skipping TLS certificate validation against peerlist"
                    );
                    cert.unchecked_pem()?
                }
            };
            let (cert, key) = security_module
                .wrap_x509_cert(eif_signing_cert_pem, true)
                .await?;
            (
                cert,
                key,
                Some(trusted_releases.iter().cloned().collect()),
                true,
            )
        }
        TlsConf::FullAuto {
            ref trusted_releases,
        } => {
            let security_module = security_module
                .as_ref()
                .unwrap_or_else(|| panic!("TLS identity and security module not present"));
            tracing::info!(
                "Using TLS certificate with Nitro remote attestation signed by onboard CA"
            );
            let ca_cert_bytes = read_text_at_request_id(
                public_vault,
                &SIGNING_KEY_ID,
                &PubDataType::CACert.to_string(),
            )
            .await?;
            let ca_cert = x509_parser::pem::parse_x509_pem(ca_cert_bytes.as_bytes())?.1;

            // check if the CA certificate matches the KMS signing key
            let ca_cert_x509 = ca_cert.parse_x509()?;
            if let x509_parser::public_key::PublicKey::EC(pk_sec1) =
                ca_cert_x509.public_key().parsed()?
            {
                let ca_pk = Box::new(pk_sec1.data());
                #[allow(deprecated)]
                let sk_vk = sk.sk().verifying_key().to_encoded_point(false).to_bytes();
                ensure!(
                    **ca_pk == *sk_vk,
                    "CA certificate public key {:?} doesn't correspond to the KMS verifying key {:?}",
                    hex::encode(*ca_pk),
                    hex::encode(sk_vk)
                );
            } else {
                panic!("CA certificate public key isn't ECDSA");
            };

            let (cert, key) = security_module.issue_x509_cert(&ca_cert, sk, true).await?;

            // sanity check
            EndEntityCert::try_from(&cert.contents.as_slice().into())?
                .verify_for_usage(
                    &[webpki::aws_lc_rs::ECDSA_P256K1_SHA256],
                    &[anchor_from_trusted_cert(
                        &ca_cert.contents.as_slice().into(),
                    )?],
                    &[],
                    UnixTime::now(),
                    KeyUsage::server_auth(),
                    None,
                    None,
                )
                .unwrap_or_else(|e| {
                    panic!("TLS certificate signed by enclave CA is invalid, cannot proceed: {e}")
                });

            (
                cert,
                key,
                Some(trusted_releases.iter().cloned().collect()),
                false,
            )
        }
    };

    let cert_chain = vec![CertificateDer::from_slice(cert.contents.as_slice()).into_owned()];
    let key_der = PrivateKeyDer::try_from(key.contents.as_slice())
        .unwrap_or_else(|e| panic!("Could not read TLS private key: {e}"))
        .clone_key();
    let verifier = Arc::new(AttestedVerifier::new(
        pcr8_expected,
        #[cfg(feature = "insecure")]
        mock_enclave,
    )?);
    // Adding a context to the verifier is optional at this point and
    // can be done at any point of the application lifecycle, for
    // example, when a new context is set through a GRPC call.
    verifier.add_context(context_id.derive_session_id()?, ca_certs, trusted_releases)?;

    let server_config = ServerConfig::builder_with_protocol_versions(&[&TLS13])
        .with_client_cert_verifier(verifier.clone())
        .with_single_cert(cert_chain.clone(), key_der.clone_key())?;
    let client_config = DangerousClientConfigBuilder {
        cfg: ClientConfig::builder_with_protocol_versions(&[&TLS13]),
    }
    .with_custom_certificate_verifier(verifier.clone())
    .with_client_auth_cert(cert_chain, key_der)?;
    Ok((server_config, client_config, verifier))
}

fn main() -> anyhow::Result<()> {
    let args = KmsArgs::parse();
    // NOTE: this config is only needed to set up the tokio runtime
    // we read it again in [main_exec] to set up the rest of the server
    let core_config = init_conf::<CoreConfig>(&args.config_file)?;

    let rt = tokio::runtime::Builder::new_multi_thread()
        .enable_all()
        .worker_threads(
            core_config
                .internal_config
                .unwrap_or_default()
                .num_tokio_threads,
        )
        .build()?;
    rt.block_on(main_exec())
}

/// Starts a KMS server.
/// We support two execution modes, `centralized` or `threshold`, that have to be specified with the `mode` parameter in the configuration file.
/// See the help page for additional details.
/// Note that key material MUST exist when starting the server and be stored in the path specified by the configuration file.
/// Please consult the `kms-gen-keys` binary for details on generating key material.
async fn main_exec() -> anyhow::Result<()> {
    let args = KmsArgs::parse();
    let (mut core_config, tracer_provider, meter_provider) =
        init_conf_kms_core_telemetry::<CoreConfig>(&args.config_file).await?;
    if let Some(t) = core_config.threshold.as_mut() {
        if args.ignore_peerlist {
            tracing::warn!(
                "Ignoring peerlist from configuration file as per command line argument"
            );
            t.peers = None;
        }
    };

    // Initialize the rayon pool used inside MPC protocols
    let num_rayon_threads = init_rayon_thread_pool(
        core_config
            .internal_config
            .clone()
            .unwrap_or_default()
            .num_rayon_threads,
    )
    .await?;

    tracing::info!("Starting KMS Server with core config: {:?}", &core_config);

    tracing::info!(
        "Multi-threading values: tokio::num_workers: {}, rayon_num_threads: {}, total_num_cpus: {}",
        tokio::runtime::Handle::current().metrics().num_workers(),
        num_rayon_threads,
        thread::available_parallelism()?.get(),
    );

    let party_role = core_config
        .threshold
        .as_ref()
        .map(|t| Role::indexed_from_one(t.my_id));

    // common AWS configuration
    let aws_sdk_config = match core_config.aws {
        Some(ref aws_config) => Some(
            build_aws_sdk_config(
                aws_config.region.clone(),
                aws_config.imds_endpoint.clone(),
                aws_config.sts_endpoint.clone(),
            )
            .await,
        ),
        None => None,
    };

    // AWS S3 client
    let need_s3_client = core_config
        .public_vault
        .as_ref()
        .map(|v| v.storage.is_s_3())
        .unwrap_or(false)
        || core_config
            .private_vault
            .as_ref()
            .map(|v| v.storage.is_s_3())
            .unwrap_or(false)
        || core_config
            .backup_vault
            .as_ref()
            .map(|v| v.storage.is_s_3())
            .unwrap_or(false);
    let s3_client = if need_s3_client {
        Some(
            build_s3_client(
                aws_sdk_config
                    .as_ref()
                    .expect("AWS configuration must be provided"),
                core_config
                    .aws
                    .as_ref()
                    .and_then(|aws| aws.s3_endpoint.clone()),
            )
            .await?,
        )
    } else {
        None
    };

    // AWS KMS client
    let need_awskms_client = core_config
        .private_vault
        .as_ref()
        .and_then(|v| v.keychain.as_ref().map(|k| k.is_aws_kms()))
        .unwrap_or(false)
        || core_config
            .backup_vault
            .as_ref()
            .and_then(|v| v.keychain.as_ref().map(|k| k.is_aws_kms()))
            .unwrap_or(false);
    let awskms_client = if need_awskms_client {
        Some(
            build_aws_kms_client(
                aws_sdk_config
                    .as_ref()
                    .expect("AWS configuration must be provided"),
                core_config.aws.and_then(|aws| aws.awskms_endpoint),
            )
            .await,
        )
    } else {
        None
    };

    // storage cache (don't forget to remove `storage_cache_size` from the
    // config if weird inconsistencies appear)
    let public_storage_cache = core_config
        .public_vault
        .as_ref()
        .and_then(|v| v.storage_cache_size.and_then(|s| StorageCache::new(s).ok()));
    let private_storage_cache = core_config
        .private_vault
        .as_ref()
        .and_then(|v| v.storage_cache_size.and_then(|s| StorageCache::new(s).ok()));

    // security module (used for remote attestation with AWS KMS or mTLS)
    let need_security_module = need_awskms_client
        || core_config
            .threshold
            .as_ref()
            .and_then(|t| t.tls.as_ref())
            .map(|tls| tls.is_semi_auto() || tls.is_full_auto())
            .unwrap_or(false);
    let security_module = need_security_module
        .then(|| {
            make_security_module(
                #[cfg(feature = "insecure")]
                core_config.mock_enclave.is_some_and(|m| m),
            )
        })
        .transpose()
        .inspect_err(|e| tracing::warn!("Could not initialize security module: {e}"))?
        .map(Arc::new);

    // public vault
    let public_storage = make_storage(
        core_config.public_vault.map(|v| v.storage),
        StorageType::PUB,
        party_role,
        public_storage_cache,
        s3_client.clone(),
    )
    .inspect_err(|e| tracing::warn!("Could not initialize public storage: {e}"))?;
    let public_vault = Vault {
        storage: public_storage.clone(),
        keychain: None,
    };

    // private vault
    let private_storage = make_storage(
        core_config
            .private_vault
            .as_ref()
            .map(|v| v.storage.clone()),
        StorageType::PRIV,
        party_role,
        private_storage_cache,
        s3_client.clone(),
    )
    .inspect_err(|e| tracing::warn!("Could not private storage: {e}"))?;
    let private_keychain = OptionFuture::from(
        core_config
            .private_vault
            .as_ref()
            .and_then(|v| v.keychain.as_ref())
            .map(|k| {
                // Observe that the public storage is used to load a backup_id and backup key
                // in the case where the custodian based secret sharing is used
                make_keychain_proxy(
                    k,
                    awskms_client.clone(),
                    security_module.as_ref().map(Arc::clone),
                    Some(&public_vault.storage),
                )
            }),
    )
    .await
    .transpose()
    .inspect_err(|e| tracing::warn!("Could not initialize private keychain: {e}"))?;
    let private_vault = Vault {
        storage: private_storage,
        keychain: private_keychain,
    };

    // backup vault (unlike for private/public storage, there cannot be a
    // default location for backup storage, so there has to be
    // Some(storage_url))
    let backup_storage = core_config
        .backup_vault
        .as_ref()
        .map(|v| {
            make_storage(
                Some(v.storage.clone()),
                StorageType::BACKUP,
                party_role,
                None,
                s3_client,
            )
        })
        .transpose()
        .inspect_err(|e| tracing::warn!("Could not initialize backup storage: {e}"))?;
    let backup_keychain = OptionFuture::from(
        core_config
            .backup_vault
            .as_ref()
            .and_then(|v| v.keychain.as_ref())
            .map(|k| {
                make_keychain_proxy(
                    k,
                    awskms_client.clone(),
                    security_module.as_ref().map(Arc::clone),
                    Some(&public_vault),
                )
            }),
    )
    .await
    .transpose()
    .inspect_err(|e| tracing::warn!("Could not initialize backup keychain: {e}"))?;
    let backup_vault = backup_storage.map(|storage| Vault {
        storage,
        keychain: backup_keychain,
    });

    // initialize KMS core

    let service_socket_addr_str = format!(
        "{}:{}",
        core_config.service.listen_address, core_config.service.listen_port
    );
    let service_socket_addr = service_socket_addr_str
        .to_socket_addrs()
        .unwrap_or_else(|e| {
            panic!(
                "Wrong service IP Address: {} \n {:?}",
                core_config.service.listen_address, e
            )
        })
        .next()
        .unwrap_or_else(|| {
            panic!(
                "Failed to parse service IP Address: {}",
                core_config.service.listen_address
            )
        });

    println!("KMS Server service socket address: {service_socket_addr}");

    let service_listener = TcpListener::bind(service_socket_addr)
        .await
        .unwrap_or_else(|e| panic!("Could not bind to {service_socket_addr} \n {e:?}"));

    let mode = match core_config.threshold {
        Some(_) => KMSType::Threshold,
        None => KMSType::Centralized,
    };
    // load key
    let base_kms = match get_core_signing_key(&private_vault).await {
        Ok(sk) => BaseKmsStruct::new(mode, sk)?,
        Err(e) => {
            tracing::warn!("Error loading signing key: {e:?}");
            tracing::warn!(
                "SIGNING KEY NOT AVAILABLE, ENTERING RECOVERY MODE!!!!\nOnly backup recovery operations should be done as TLS is not available!\n
                Make sure to validate that the current verification key in public storage is EXACTLY equal to the one on the gateway before proceeding!"
            );
            let verf_key = public_storage
                .read_data(&SIGNING_KEY_ID, &PubDataType::VerfKey.to_string())
                .await?;
            BaseKmsStruct::new_no_signing_key(mode, verf_key)
        }
    };

    // compute corresponding public key and derive address from private sig key
    #[allow(deprecated)]
    let pk_bytes = base_kms.verf_key().pk().to_encoded_point(false).to_bytes();
    tracing::info!("KMS verifying key is {}", hex::encode(pk_bytes));
    tracing::info!(
        "Public ethereum address is {}",
        base_kms.verf_key().address()
    );

    match core_config.threshold {
        Some(threshold_config) => {
            let mpc_listener = make_mpc_listener(&threshold_config).await;
<<<<<<< HEAD
            // Setup TLS if configured and we have a singing key
            let tls_identity = if let (Some(tls_config), true) =
                (&threshold_config.tls, base_kms.sig_key().is_ok())
            {
                match &threshold_config.peers {
                    Some(peers) => Some(
                        build_tls_config(
                            threshold_config.my_id,
                            peers,
                            tls_config,
                            security_module.clone(),
                            &public_vault,
                            base_kms.sig_key()?.as_ref(),
                            #[cfg(feature = "insecure")]
                            core_config.mock_enclave.is_some_and(|m| m),
                        )
                        .await?,
                    ),
                    None => {
                        panic!("TLS enabled but peer list not provided: reading peer list from the context unsupported yet")
                    }
=======

            let tls_identity = match &threshold_config.tls {
                Some(tls_config) => Some({
                    build_tls_config(
                        threshold_config.my_id,
                        &threshold_config.peers,
                        tls_config,
                        security_module.clone(),
                        &public_vault,
                        &sk,
                        #[cfg(feature = "insecure")]
                        core_config.mock_enclave.is_some_and(|m| m),
                    )
                    .await?
                }),
                None => {
                    tracing::warn!(
                        "No TLS identity - using plaintext communication between MPC nodes"
                    );
                    None
>>>>>>> 15bdde00
                }
            } else {
                tracing::warn!("No TLS identity - using plaintext communication between MPC nodes");
                None
            };
            #[cfg(not(feature = "insecure"))]
            let need_peer_tcp_proxy = need_security_module;
            #[cfg(feature = "insecure")]
            let need_peer_tcp_proxy =
                need_security_module && !core_config.mock_enclave.is_some_and(|m| m);

            if need_peer_tcp_proxy {
                tracing::warn!("KMS server will connect to peers through vsock proxies");
            } else {
                tracing::warn!("KMS server will connect to peers directly");
            };

            let (kms, health_service, metastore_status_service) = new_real_threshold_kms(
                threshold_config,
                public_vault,
                private_vault,
                backup_vault,
                security_module,
                mpc_listener,
                base_kms,
                tls_identity,
                need_peer_tcp_proxy,
                false,
                core_config.rate_limiter_conf,
                std::future::pending(),
            )
            .await?;
            let meta_store_status_service = Arc::new(metastore_status_service);
            tracing::info!(
                "Starting threshold KMS server v{}...",
                env!("CARGO_PKG_VERSION"),
            );
            run_server(
                core_config.service,
                service_listener,
                Arc::new(kms),
                meta_store_status_service,
                health_service,
                std::future::pending(),
            )
            .await?;
        }
        None => {
            tracing::info!(
                "Starting centralized KMS server v{}...",
                env!("CARGO_PKG_VERSION"),
            );
            let (kms, health_service) = RealCentralizedKms::new(
                public_vault,
                private_vault,
                backup_vault,
                security_module,
                (*base_kms.sig_key()?).clone(),
                core_config.rate_limiter_conf,
            )
            .await?;
            let meta_store_status_service = Arc::new(MetaStoreStatusServiceImpl::new(
                Some(Arc::clone(kms.get_key_gen_meta_store())), // key_gen_store
                Some(Arc::clone(kms.get_pub_dec_meta_store())), // pub_dec_store
                Some(Arc::clone(kms.get_user_dec_meta_store())), // user_dec_store
                Some(Arc::clone(kms.get_crs_meta_store())),     // crs_store
                None, // preproc_store - not available in centralized mode
                Some(Arc::clone(kms.get_custodian_meta_store())), // custodian_store
            ));
            run_server(
                core_config.service,
                service_listener,
                Arc::new(kms),
                meta_store_status_service,
                health_service,
                std::future::pending(),
            )
            .await?
        }
    }

    // Sleep to let some time for the process to export all the spans before exit
    tokio::time::sleep(tokio::time::Duration::from_secs(5)).await;

    // Explicitly shut down telemetry to ensure all data is properly exported
    if let Err(e) = tracer_provider.shutdown() {
        eprintln!("Error shutting down tracer provider: {e}");
    }

    if let Err(e) = meter_provider.shutdown() {
        eprintln!("Error shutting down meter provider: {e}");
    }

    Ok(())
}<|MERGE_RESOLUTION|>--- conflicted
+++ resolved
@@ -607,29 +607,6 @@
     match core_config.threshold {
         Some(threshold_config) => {
             let mpc_listener = make_mpc_listener(&threshold_config).await;
-<<<<<<< HEAD
-            // Setup TLS if configured and we have a singing key
-            let tls_identity = if let (Some(tls_config), true) =
-                (&threshold_config.tls, base_kms.sig_key().is_ok())
-            {
-                match &threshold_config.peers {
-                    Some(peers) => Some(
-                        build_tls_config(
-                            threshold_config.my_id,
-                            peers,
-                            tls_config,
-                            security_module.clone(),
-                            &public_vault,
-                            base_kms.sig_key()?.as_ref(),
-                            #[cfg(feature = "insecure")]
-                            core_config.mock_enclave.is_some_and(|m| m),
-                        )
-                        .await?,
-                    ),
-                    None => {
-                        panic!("TLS enabled but peer list not provided: reading peer list from the context unsupported yet")
-                    }
-=======
 
             let tls_identity = match &threshold_config.tls {
                 Some(tls_config) => Some({
@@ -639,7 +616,7 @@
                         tls_config,
                         security_module.clone(),
                         &public_vault,
-                        &sk,
+                        base_kms.sig_key()?.as_ref(), 
                         #[cfg(feature = "insecure")]
                         core_config.mock_enclave.is_some_and(|m| m),
                     )
@@ -650,7 +627,6 @@
                         "No TLS identity - using plaintext communication between MPC nodes"
                     );
                     None
->>>>>>> 15bdde00
                 }
             } else {
                 tracing::warn!("No TLS identity - using plaintext communication between MPC nodes");
