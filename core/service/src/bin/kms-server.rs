--- conflicted
+++ resolved
@@ -143,12 +143,8 @@
         .unwrap_or_else(|_| {
             panic!("Failed to load default crypto provider");
         });
-<<<<<<< HEAD
-
-=======
     let crypto_provider = CryptoProvider::get_default()
         .ok_or(anyhow::anyhow!("rustls cryptoprovider not initialized"))?;
->>>>>>> ffe391f3
     // Communication between MPC parties can be optionally protected
     // with mTLS which requires a TLS certificate valid both for server
     // and client authentication.
@@ -159,7 +155,7 @@
                 .map(|peer| {
                     peer.tls_cert
                         .as_ref()
-                        .map(|cert| cert.into_pem(peer.party_id, peers))
+                        .map(|cert| cert.into_pem_with_sanity_check(peer.party_id, peers))
                         .unwrap_or_else(|| {
                             panic!("No CA certificate present for peer {}", peer.party_id)
                         })
@@ -187,7 +183,7 @@
         TlsConf::Manual { ref cert, ref key } => {
             tracing::info!("Using third-party TLS certificate without Nitro remote attestation");
             let cert = match my_peer {
-                Some(peer) => cert.into_pem2(peer)?,
+                Some(peer) => cert.into_pem(peer)?,
                 None => {
                     tracing::info!(
                         "Cannot find a peer that corresponds to myself, skipping TLS certificate validation against peerlist"
@@ -215,42 +211,8 @@
         // by the MPC party to sign the enclave image it is
         // running. The private key is not supplied, since it needs
         // to be generated inside an AWS Nitro enclave.
-<<<<<<< HEAD
-        TlsConf::SemiAuto {
-            ref cert,
-            ref trusted_releases,
-            ref ignore_aws_ca_chain,
-        } => {
-            let security_module = security_module.as_ref().unwrap_or_else(|| {
-                            panic!("EIF signing certificate present but not security module, unable to construct TLS identity")
-                        });
-            tracing::info!("Using wrapped TLS certificate with Nitro remote attestation");
-            let eif_signing_cert_pem = match my_peer {
-                Some(peer) => cert.into_pem2(peer)?,
-                None => {
-                    tracing::info!(
-                        "Cannot find a peer that corresponds to myself, skipping TLS certificate validation against peerlist"
-                    );
-                    cert.unchecked_pem()?
-                }
-            };
-            let (cert, key) = security_module
-                .wrap_x509_cert(eif_signing_cert_pem, true)
-                .await?;
-            (
-                cert,
-                key,
-                Some(trusted_releases.iter().cloned().collect()),
-                true,
-                ignore_aws_ca_chain.is_some_and(|m| m),
-                false,
-            )
-        }
-        TlsConf::FullAuto {
-=======
         TlsConf::Auto {
             ref eif_signing_cert,
->>>>>>> ffe391f3
             ref trusted_releases,
             ref ignore_aws_ca_chain,
             ref attest_private_vault_root_key,
@@ -265,12 +227,12 @@
                     tracing::info!("Using wrapped TLS certificate with Nitro remote attestation");
                     (
                         None,
-                        match peers {
-                            Some(ref peers) => eif_signing_cert.into_pem(my_id, peers)?,
+                        match my_peer {
+                            Some(peer) => eif_signing_cert.into_pem(peer)?,
                             None => {
                                 tracing::info!(
-                        "No peerlist present, skipping TLS certificate validation against peerlist"
-                    );
+                                    "No peerlist present, skipping TLS certificate validation against peerlist"
+                                );
                                 eif_signing_cert.unchecked_pem()?
                             }
                         },
