cfg_if::cfg_if! {
    if #[cfg(any(test, feature = "testing"))] {
        pub mod test_tools;

        use crate::dummy_domain;
        use crate::engine::base::{DSEP_PUBDATA_CRS, DSEP_PUBDATA_KEY};
        use crate::engine::base::INSECURE_PREPROCESSING_ID;
        use crate::engine::base::{compute_info_crs, CrsGenMetadata};
        use crate::engine::centralized::central_kms::{gen_centralized_crs, generate_fhe_keys};
        use crate::engine::threshold::service::{ThresholdFheKeys};
        use crate::vault::storage::crypto_material::{
            calculate_max_num_bits, check_data_exists, get_core_signing_key,
        };
        use crate::vault::storage::{store_pk_at_request_id, Storage};
        use futures_util::future;
        use kms_grpc::rpc_types::WrappedPublicKey;
        use tfhe::Seed;
        use threshold_fhe::execution::keyset_config::StandardKeySetConfig;
        use threshold_fhe::execution::tfhe_internals::parameters::DKGParams;
        use threshold_fhe::execution::tfhe_internals::test_feature::gen_key_set;
        use threshold_fhe::execution::tfhe_internals::test_feature::keygen_all_party_shares_from_keyset;
        use threshold_fhe::execution::zk::ceremony::public_parameters_by_trusted_setup;
        use threshold_fhe::session_id::SessionId;
        use std::sync::Arc;

    }
}

use crate::client::client_non_wasm::ClientDataType;
<<<<<<< HEAD
use crate::consts::SIGNING_KEY_ID;
use crate::cryptography::internal_crypto_types::gen_sig_keys;
=======
use crate::cryptography::signatures::{gen_sig_keys, PrivateSigKey};
>>>>>>> d3caf913
use crate::engine::base::compute_handle;
use crate::vault::storage::crypto_material::{get_rng, log_data_exists, log_storage_success};
use crate::vault::storage::{
    file::FileStorage, read_all_data_versioned, store_text_at_request_id,
    store_versioned_at_request_id, StorageForBytes, StorageReader, StorageType,
};
use itertools::Itertools;
use kms_grpc::rpc_types::{PrivDataType, PubDataType};
use kms_grpc::RequestId;
use std::collections::HashMap;
use std::path::Path;

/// Compact public key for FHE operations
pub type FhePublicKey = tfhe::CompactPublicKey;

/// Client key for FHE operations (contains private parameters)
pub type FhePrivateKey = tfhe::ClientKey;

/// Generates and stores client signing and verification keys if they don't exist.
///
/// This function handles the complete key setup workflow for clients:
/// 1. Initializes client storage
/// 2. Checks for existing keys
/// 3. Generates new keys if needed
/// 4. Stores private and public keys
///
/// # Returns
/// - `true` if new keys were generated
/// - `false` if keys already existed or an error occurred
///
/// # Note
/// Primarily used for testing and debugging via the [Client].
///
/// # Panics
/// - If storage initiation fails
/// - If key generation or storage operations fail
/// - If handle computation fails
pub async fn ensure_client_keys_exist(
    optional_path: Option<&Path>,
    req_id: &RequestId,
    deterministic: bool,
) -> bool {
    // Initialize client storage with error handling
    let mut client_storage = match FileStorage::new(optional_path, StorageType::CLIENT, None) {
        Ok(storage) => storage,
        Err(e) => {
            panic!("Failed to create client storage: {e}");
        }
    };

    // Check if keys already exist with error handling
    let temp: HashMap<RequestId, PrivateSigKey> =
        match read_all_data_versioned(&client_storage, &ClientDataType::SigningKey.to_string())
            .await
        {
            Ok(keys) => keys,
            Err(e) => {
                tracing::error!("Failed to read existing client signing keys: {}", e);
                return false;
            }
        };

    if !temp.is_empty() {
        // If signing keys already exist, then do nothing
        let storage_path = client_storage.root_dir().to_string_lossy();
        tracing::info!(
            "Client signing keys already exist at {}, skipping generation",
            storage_path
        );
        return false;
    }

    // Generate new signing key pair
    let mut rng = get_rng(deterministic, None);
    let (client_pk, client_sk) = gen_sig_keys(&mut rng);

    // Store private client key with error handling
    if let Err(e) = store_versioned_at_request_id(
        &mut client_storage,
        req_id,
        &client_sk,
        &ClientDataType::SigningKey.to_string(),
    )
    .await
    {
        panic!("Failed to store private client key: {e}");
    }
    log_storage_success(req_id, client_storage.info(), "client key", false, false);

    // Compute handle with error handling
    let pk_handle = match compute_handle(&client_pk) {
        Ok(handle) => handle,
        Err(e) => {
            panic!("Failed to compute handle for client public key: {e}");
        }
    };

    // Store public client key with error handling
    if let Err(e) = store_versioned_at_request_id(
        &mut client_storage,
        req_id,
        &client_pk,
        &ClientDataType::VerfKey.to_string(),
    )
    .await
    {
        panic!("Failed to store public client key: {e}");
    }
    log_storage_success(pk_handle, client_storage.info(), "client key", true, false);

    true
}

/// Ensures central server signing and verification keys exist.
///
/// This function follows a fail-fast approach:
/// 1. Validates storage consistency
/// 2. Checks for existing keys
/// 3. Generates and stores new keys if needed
///
/// # Returns
/// - `true` if new keys were generated
/// - `false` if keys already existed
///
/// # Panics
/// - If storage validation fails (inconsistent state)
/// - If key generation or storage operations fail
pub async fn ensure_central_server_signing_keys_exist<PubS, PrivS>(
    pub_storage: &mut PubS,
    priv_storage: &mut PrivS,
    req_id: &RequestId,
    deterministic: bool,
) -> bool
where
    PubS: StorageForBytes,
    PrivS: StorageForBytes,
{
    // Check if keys already exist with error handling
    let temp: HashMap<RequestId, PrivateSigKey> =
        match read_all_data_versioned(priv_storage, &PrivDataType::SigningKey.to_string()).await {
            Ok(keys) => keys,
            Err(e) => {
                tracing::error!("Failed to read existing server signing keys: {}", e);
                return false;
            }
        };

    if !temp.is_empty() {
        // If signing keys already exist, then do nothing
        log_data_exists(
            priv_storage.info(),
            None::<String>,
            "",
            "Server signing keys",
        );
        return false;
    }

    let mut rng = get_rng(deterministic, Some(0));
    let (pk, sk) = gen_sig_keys(&mut rng);

    // Store public verification key
    if let Err(e) =
        store_versioned_at_request_id(pub_storage, req_id, &pk, &PubDataType::VerfKey.to_string())
            .await
    {
        tracing::error!("Failed to store public verification key: {}", e);
        return false;
    }
    log_storage_success(
        req_id,
        pub_storage.info(),
        "server signing key",
        true,
        false,
    );

    let ethereum_address = pk.address();

    // Store ethereum address (derived from public key), needed for KMS signature verification
    if let Err(e) = store_text_at_request_id(
        pub_storage,
        req_id,
        &ethereum_address.to_string(),
        &PubDataType::VerfAddress.to_string(),
    )
    .await
    {
        tracing::error!("Failed to store ethereum address: {}", e);
        return false;
    }
    tracing::info!(
        "Successfully stored ethereum address {} under the handle {} in storage \"{}\"",
        ethereum_address,
        req_id,
        pub_storage.info()
    );

    // Store private signing key
    if let Err(e) = store_versioned_at_request_id(
        priv_storage,
        req_id,
        &sk,
        &PrivDataType::SigningKey.to_string(),
    )
    .await
    {
        tracing::error!("Failed to store private signing key: {}", e);
        return false;
    }
    log_storage_success(
        req_id,
        priv_storage.info(),
        "central server signing key",
        false,
        false,
    );

    true
}

/// Generates and stores a Common Reference String (CRS) if it doesn't exist.
///
/// Handles the complete CRS lifecycle:
/// 1. Validates storage consistency
/// 2. Checks for existing CRS
/// 3. Generates new CRS with the given parameters
/// 4. Stores both public CRS and private metadata
///
/// # Returns
/// - `true` if new CRS was generated
/// - `false` if CRS already existed
///
/// # Panics
/// - If storage validation fails
/// - If CRS generation fails
/// - If storage operations fail
#[cfg(any(test, feature = "testing"))]
pub async fn ensure_central_crs_exists<PubS, PrivS>(
    pub_storage: &mut PubS,
    priv_storage: &mut PrivS,
    dkg_params: DKGParams,
    crs_id: &RequestId,
    deterministic: bool,
) -> bool
where
    PubS: Storage,
    PrivS: Storage,
{
    // Check if data already exists in both storages
    match check_data_exists(
        pub_storage,
        priv_storage,
        crs_id,
        &PubDataType::CRS.to_string(),
        &PrivDataType::CrsInfo.to_string(),
    )
    .await
    {
        Ok(true) => {
            log_data_exists(priv_storage.info(), Some(pub_storage.info()), crs_id, "CRS");
            return false;
        }
        Ok(false) => {} // Continue with generation
        Err(e) => {
            tracing::warn!("Error checking if CRS exists: {}", e);
            // Continue with generation, assuming data doesn't exist
        }
    }

    // Get signing key with proper error handling
    let sk = match get_core_signing_key(priv_storage).await {
        Ok(key) => key,
        Err(e) => {
            tracing::error!("Failed to get signing key: {}", e);
            return false; // Cannot proceed without signing key
        }
    };
    let mut rng = get_rng(deterministic, Some(0));

    // Calculate max_num_bits based on DKG parameters - now handles errors internally
    let max_num_bits = calculate_max_num_bits(&dkg_params);

    // Convert usize to Option<u32> for gen_centralized_crs
    let max_num_bits_u32 = Some(max_num_bits as u32);

    // Use proper error handling instead of unwrap
    let domain = dummy_domain();
    let (pp, crs_info) = match gen_centralized_crs(
        &sk,
        &dkg_params,
        max_num_bits_u32,
        &domain,
        crs_id,
        &mut rng,
    ) {
        Ok(result) => result,
        Err(e) => {
            tracing::error!("Failed to generate centralized CRS: {}", e);
            return false; // Cannot proceed without CRS
        }
    };

    // Store private CRS info with proper error handling
    if let Err(e) = store_versioned_at_request_id(
        priv_storage,
        crs_id,
        &crs_info,
        &PrivDataType::CrsInfo.to_string(),
    )
    .await
    {
        tracing::error!("Failed to store private CRS info: {}", e);
        return false; // Storage operation failed
    }
    log_storage_success(crs_id, priv_storage.info(), "CRS data", false, false);

    // Store public CRS with proper error handling
    if let Err(e) =
        store_versioned_at_request_id(pub_storage, crs_id, &pp, &PubDataType::CRS.to_string()).await
    {
        tracing::error!("Failed to store public CRS: {}", e);
        return false; // Storage operation failed
    }
    log_storage_success(crs_id, pub_storage.info(), "CRS data", true, false);

    true
}

/// Ensures central server FHE keys exist.
///
/// Manages the complete FHE key lifecycle:
/// 1. Validates storage consistency
/// 2. Checks for existing keys
/// 3. Generates new key pairs with the given parameters
/// 4. Stores both public and private keys with metadata
/// 5. Manages two distinct key sets under [key_id] and [other_key_id]
///
/// # Returns
/// - `true` if new keys were generated
/// - `false` if keys already existed
///
/// # Panics
/// - If storage validation fails
/// - If key generation fails
/// - If storage operations fail
#[cfg(any(test, feature = "testing"))]
pub async fn ensure_central_keys_exist<PubS, PrivS>(
    pub_storage: &mut PubS,
    priv_storage: &mut PrivS,
    dkg_params: DKGParams,
    key_id: &RequestId,
    other_key_id: &RequestId,
    deterministic: bool,
    write_privkey: bool,
) -> bool
where
    PubS: Storage,
    PrivS: Storage,
{
    // Check if data already exists in both storages
    match check_data_exists(
        pub_storage,
        priv_storage,
        key_id,
        &PubDataType::PublicKey.to_string(),
        &PrivDataType::FhePrivateKey.to_string(),
    )
    .await
    {
        Ok(true) => {
            log_data_exists(
                priv_storage.info(),
                Some(pub_storage.info()),
                key_id,
                "FHE keys",
            );
            return false;
        }
        Ok(false) => {} // Continue with generation
        Err(e) => {
            tracing::warn!("Error checking if FHE keys exist: {}", e);
            // Continue with generation, assuming data doesn't exist
        }
    }

    // Get signing key with proper error handling
    let sk = match get_core_signing_key(priv_storage).await {
        Ok(key) => key,
        Err(e) => {
            tracing::error!("Failed to get signing key: {}", e);
            return false; // Cannot proceed without signing key
        }
    };

    let seed = match deterministic {
        true => Some(Seed(42)),
        false => None,
    };

    // Generate two sets of FHE keys with proper error handling
    let domain = dummy_domain();
    let (fhe_pub_keys_1, key_info_1) = match generate_fhe_keys(
        &sk,
        dkg_params,
        StandardKeySetConfig::default(),
        None,
        key_id,
        &INSECURE_PREPROCESSING_ID,
        seed,
        &domain,
    ) {
        Ok(result) => result,
        Err(e) => {
            tracing::error!("Failed to generate first set of FHE keys: {}", e);
            return false; // Cannot proceed without keys
        }
    };

    let (fhe_pub_keys_2, key_info_2) = match generate_fhe_keys(
        &sk,
        dkg_params,
        StandardKeySetConfig::default(),
        None,
        other_key_id,
        &INSECURE_PREPROCESSING_ID,
        seed,
        &domain,
    ) {
        Ok(result) => result,
        Err(e) => {
            tracing::error!("Failed to generate second set of FHE keys: {}", e);
            return false; // Cannot proceed without keys
        }
    };

    let priv_fhe_map = HashMap::from([(*key_id, key_info_1), (*other_key_id, key_info_2)]);
    let pub_fhe_map = HashMap::from([(*key_id, fhe_pub_keys_1), (*other_key_id, fhe_pub_keys_2)]);

    // Store private key data
    for (req_id, key_info) in &priv_fhe_map {
        // Store key info
        if let Err(e) = store_versioned_at_request_id(
            priv_storage,
            req_id,
            key_info,
            &PrivDataType::FhePrivateKey.to_string(),
        )
        .await
        {
            tracing::error!("Failed to store key info for request ID {}: {}", req_id, e);
            continue; // Skip this key but try others
        }
        log_storage_success(req_id, priv_storage.info(), "key data", false, false);

        // When the flag [write_privkey] is set, store the private key separately
        if write_privkey {
            if let Err(e) = store_versioned_at_request_id(
                priv_storage,
                req_id,
                &key_info.client_key,
                &PrivDataType::FhePrivateKey.to_string(),
            )
            .await
            {
                tracing::error!(
                    "Failed to store private key for request ID {}: {}",
                    req_id,
                    e
                );
                continue; // Skip this key but try others
            }
            log_storage_success(
                req_id,
                priv_storage.info(),
                "individual private key",
                false,
                false,
            );
        }
    }

    // Store public key data with proper error handling
    for (req_id, cur_keys) in pub_fhe_map {
        // Store public key
        if let Err(e) = store_pk_at_request_id(
            pub_storage,
            &req_id,
            WrappedPublicKey::Compact(&cur_keys.public_key),
        )
        .await
        {
            tracing::error!(
                "Failed to store public key for request ID {}: {}",
                req_id,
                e
            );
            continue; // Skip this key but try others
        }
        log_storage_success(req_id, pub_storage.info(), "key", true, false);

        // Store server key
        if let Err(e) = store_versioned_at_request_id(
            pub_storage,
            &req_id,
            &cur_keys.server_key,
            &PubDataType::ServerKey.to_string(),
        )
        .await
        {
            tracing::error!(
                "Failed to store server key for request ID {}: {}",
                req_id,
                e
            );
            continue; // Skip this key but try others
        }
        log_storage_success(
            req_id,
            pub_storage.info(),
            "server signing key",
            true,
            false,
        );
    }
    true
}

/// Configuration for threshold signing key generation.
///
/// Defines the signing participation model for the threshold system.
pub enum ThresholdSigningKeyConfig {
    /// All parties participate in signing (requires list of party identifiers)
    AllParties(Vec<String>),
    /// Only one designated party participates in signing (party index, party identifier)
    OneParty(usize, String),
}

/// Generates and stores threshold server signing and verification keys.
///
/// Implements the complete threshold key setup workflow:
/// 1. Validates storage consistency
/// 2. Checks for existing keys
/// 3. Generates new keys based on configuration
/// 4. Stores keys for each server under [request_id]
///
/// # Returns
/// - `true` if new keys were generated
/// - `false` if keys already existed
/// - `Err` if an operation failed
///
/// # Panics
/// - If storage validation fails
/// - If key generation fails with invalid parameters
pub async fn ensure_threshold_server_signing_keys_exist<PubS, PrivS>(
    pub_storages: &mut [PubS],
    priv_storages: &mut [PrivS],
    request_id: &RequestId,
    deterministic: bool,
    config: ThresholdSigningKeyConfig,
    tls_wildcard: bool,
) -> anyhow::Result<bool>
where
    PubS: StorageForBytes,
    PrivS: StorageForBytes,
{
    // Validate input parameters
    if pub_storages.len() != priv_storages.len() {
        let msg = format!(
            "Number of public storages ({}) and private storages ({}) must be equal",
            pub_storages.len(),
            priv_storages.len()
        );
        tracing::error!(msg);
        panic!("{}", msg);
    }
    let parties = match config {
        ThresholdSigningKeyConfig::AllParties(parties) => (1..=parties.len())
            .zip_eq(parties.into_iter())
            .collect_vec(),
        ThresholdSigningKeyConfig::OneParty(i, subject) => {
            std::iter::once((i, subject)).collect_vec()
        }
    };

    // Validate party indices
    for &(i, _) in &parties {
        if i == 0 || i > pub_storages.len() {
            let msg = format!(
                "Invalid party index: {} (must be between 1 and {})",
                i,
                pub_storages.len()
            );
            tracing::error!(msg);
            panic!("{}", msg);
        }
    }

    for (i, subject_str) in parties {
        let mut rng = get_rng(deterministic, Some(i as u64));

        // Check if keys already exist with error handling
        let temp: HashMap<RequestId, PrivateSigKey> = match read_all_data_versioned(
            &priv_storages[i - 1],
            &PrivDataType::SigningKey.to_string(),
        )
        .await
        {
            Ok(keys) => keys,
            Err(e) => {
                tracing::error!(
                    "Failed to read existing server signing keys for party {}: {}",
                    { i },
                    e
                );
                continue; // Skip this party but try others
            }
        };

        if !temp.is_empty() {
            // If signing keys already exist, then do nothing
            log_data_exists(
                priv_storages[i - 1].info(),
                None::<String>,
                "",
                "Threshold server signing keys",
            );
            // Even if signing keys exist, CA certificates might not
            if let Some(sk) = temp.get(&SIGNING_KEY_ID) {
                if !pub_storages[i - 1]
                    .data_exists(&SIGNING_KEY_ID, &PubDataType::CACert.to_string())
                    .await?
                {
                    ensure_ca_cert_exists(
                        &mut pub_storages[i - 1],
                        sk,
                        request_id,
                        subject_str,
                        tls_wildcard,
                    )
                    .await?;
                }
            } else {
                tracing::error!("Failed to regenerate CA certificate from existing server signing key for party {i}")
            };

            continue;
        }

        let (pk, sk) = gen_sig_keys(&mut rng);

<<<<<<< HEAD
=======
        // self-sign a CA certificate with the private signing key
        #[allow(deprecated)]
        let (ca_cert_ki, ca_cert) = threshold_fhe::tls_certs::create_ca_cert_from_signing_key(
            subject_str.as_str(),
            tls_wildcard,
            sk.sk(),
        )?;

>>>>>>> d3caf913
        // Store public verification key
        if let Err(store_err) = store_versioned_at_request_id(
            &mut pub_storages[i - 1],
            request_id,
            &pk,
            &PubDataType::VerfKey.to_string(),
        )
        .await
        {
            tracing::error!(
                "Failed to store public verification key for party {}: {}",
                { i },
                store_err
            );
            continue; // Skip this party but try others
        }
        log_storage_success(
            request_id,
            pub_storages[i - 1].info(),
            "server signing key",
            true,
            true,
        );

        let ethereum_address = pk.address();

        // Store ethereum address (derived from public key), needed for KMS signature verification
        if let Err(store_err) = store_text_at_request_id(
            &mut pub_storages[i - 1],
            request_id,
            &ethereum_address.to_string(),
            &PubDataType::VerfAddress.to_string(),
        )
        .await
        {
            tracing::error!(
                "Failed to store ethereum address for party {}: {}",
                i,
                store_err
            );
            continue; // Skip this party but try others
        }
        tracing::info!(
            "Successfully stored ethereum address {} under the handle {} in storage \"{}\"",
            ethereum_address,
            request_id,
            pub_storages[i - 1].info()
        );

        // Store private signing key
        if let Err(store_err) = store_versioned_at_request_id(
            &mut priv_storages[i - 1],
            request_id,
            &sk,
            &PrivDataType::SigningKey.to_string(),
        )
        .await
        {
            tracing::error!(
                "Failed to store private signing key for party {}: {}",
                i,
                store_err
            );
            continue; // Skip this party but try others
        }
        log_storage_success(
            request_id,
            priv_storages[i - 1].info(),
            "server signing key",
            false,
            true,
        );

        // Generate CA certificate
        ensure_ca_cert_exists(
            &mut pub_storages[i - 1],
            &sk,
            request_id,
            subject_str,
            tls_wildcard,
        )
        .await?;
    }
    Ok(true)
}

/// Generates stores CA certificates that are used to issue ephemeral mTLS
/// certificates in the enclave.
async fn ensure_ca_cert_exists<PubS: StorageForBytes>(
    pub_storage: &mut PubS,
    sk: &crate::cryptography::internal_crypto_types::PrivateSigKey,
    req_id: &RequestId,
    subject: String,
    tls_wildcard: bool,
) -> anyhow::Result<()> {
    // self-sign a CA certificate with the private signing key
    let (ca_cert_ki, ca_cert) = threshold_fhe::tls_certs::create_ca_cert_from_signing_key(
        subject.as_str(),
        tls_wildcard,
        sk.sk(),
    )?;

    // Store self-signed CA certificate
    if let Err(store_err) = store_text_at_request_id(
        pub_storage,
        req_id,
        &ca_cert.pem(),
        &PubDataType::CACert.to_string(),
    )
    .await
    {
        tracing::error!(
            "Failed to store CA certificate for party {}: {}",
            subject,
            store_err
        );
    }
    tracing::info!(
        "Successfully stored CA certificate {} under the handle {} in storage \"{}\"",
        hex::encode(ca_cert_ki),
        req_id,
        pub_storage.info()
    );

    Ok(())
}

/// Generates and stores threshold FHE key shares and metadata.
///
/// Manages the complete threshold FHE key lifecycle:
/// 1. Validates input parameters and storage consistency
/// 2. Checks for existing keys
/// 3. Generates key shares with the given threshold parameters
/// 4. Computes and stores metadata for each party
/// 5. Distributes keys to all parties
///
/// # Returns
/// - `true` if new keys were generated and distributed
/// - `false` if keys already existed or an error occurred
///
/// # Panics
/// - If storage access fails
/// - If threshold parameters are invalid
#[cfg(any(test, feature = "testing"))]
pub async fn ensure_threshold_keys_exist<PubS, PrivS>(
    pub_storages: &mut [PubS],
    priv_storages: &mut [PrivS],
    dkg_params: DKGParams,
    key_id: &RequestId,
    deterministic: bool,
) -> bool
where
    PubS: Storage,
    PrivS: Storage,
{
    // Validate input parameters
    if pub_storages.len() != priv_storages.len() {
        tracing::error!(
            "Number of public storages ({}) and private storages ({}) must be equal",
            pub_storages.len(),
            priv_storages.len()
        );
        return false;
    }

    let amount_parties = pub_storages.len();
    if amount_parties == 0 {
        tracing::error!("Cannot generate threshold keys with zero parties");
        return false;
    }

    // Compute threshold < amount_parties/3
    let threshold = max_threshold(amount_parties);

    let mut all_data_exists = true;
    for (pub_storage, priv_storage) in pub_storages.iter().zip_eq(priv_storages.iter()) {
        match check_data_exists(
            pub_storage,
            priv_storage,
            key_id,
            &PubDataType::PublicKey.to_string(),
            &PrivDataType::FheKeyInfo.to_string(),
        )
        .await
        {
            Ok(true) => {
                continue; // Data exists for this party, check next
            }
            Ok(false) => {
                all_data_exists = false;
                break;
            }
            Err(e) => {
                tracing::warn!("Error checking if threshold FHE keys exist: {}", e);
                // Continue with generation, assuming data doesn't exist
                all_data_exists = false;
                break;
            }
        }
    }
    if all_data_exists {
        tracing::info!("Threshold FHE keys exists, skipping generation");
        return false;
    }
    let mut rng = get_rng(deterministic, Some(amount_parties as u64));

    // Collect signing keys from all private storages with proper error handling
    let mut signing_keys = Vec::new();
    for (i, cur_storage) in priv_storages.iter().enumerate() {
        match get_core_signing_key(cur_storage).await {
            Ok(key) => signing_keys.push(key),
            Err(e) => {
                tracing::error!("Failed to get signing key for party {}: {}", i + 1, e);
                return false; // Cannot proceed without signing keys
            }
        }
    }

    // Generate key set and shares
    let keyset = gen_key_set(dkg_params, key_id.into(), &mut rng);

    // Generate key shares with error handling
    let key_shares = match keygen_all_party_shares_from_keyset(
        &keyset,
        dkg_params
            .get_params_basics_handle()
            .to_classic_pbs_parameters(),
        &mut rng,
        amount_parties,
        threshold,
    ) {
        Ok(shares) => shares,
        Err(e) => {
            tracing::error!("Failed to generate key shares: {}", e);
            return false;
        }
    };

    let (integer_server_key, _, _, decompression_key, sns_key, _, _, _) =
        keyset.public_keys.server_key.clone().into_raw_parts();

    // Store keys for each party
    let domain = dummy_domain();
    for i in 1..=amount_parties {
        // Get signing key for this party

        let sk = &signing_keys[i - 1];
        // Compute info with proper error handling
        let info = match crate::engine::base::compute_info_standard_keygen(
            sk,
            &DSEP_PUBDATA_KEY,
            &INSECURE_PREPROCESSING_ID,
            key_id,
            &keyset.public_keys,
            &domain,
        ) {
            Ok(result) => result,
            Err(e) => {
                tracing::error!("Failed to compute key info for party {}: {}", i, e);
                continue; // Skip this party but try others
            }
        };
        let threshold_fhe_keys = ThresholdFheKeys {
            private_keys: Arc::new(key_shares[i - 1].to_owned()),
            integer_server_key: Arc::new(integer_server_key.clone()),
            sns_key: sns_key.clone().map(Arc::new),
            decompression_key: decompression_key.clone().map(Arc::new),
            meta_data: info,
        };

        // Store public key
        if let Err(store_err) = store_pk_at_request_id(
            &mut pub_storages[i - 1],
            key_id,
            WrappedPublicKey::Compact(&keyset.public_keys.public_key),
        )
        .await
        {
            tracing::error!(
                "Failed to store public key for party {}: {}",
                { i },
                store_err
            );
            continue; // Skip this party but try others
        }
        log_storage_success(key_id, pub_storages[i - 1].info(), "key data", true, true);

        // Store public server key
        if let Err(store_err) = store_versioned_at_request_id(
            &mut pub_storages[i - 1],
            key_id,
            &keyset.public_keys.server_key,
            &PubDataType::ServerKey.to_string(),
        )
        .await
        {
            tracing::error!(
                "Failed to store public server key for party {}: {}",
                { i },
                store_err
            );
            continue; // Skip this party but try others
        }
        log_storage_success(
            key_id,
            pub_storages[i - 1].info(),
            "server key data",
            true,
            true,
        );

        // Store private key data
        if let Err(store_err) = store_versioned_at_request_id(
            &mut priv_storages[i - 1],
            key_id,
            &threshold_fhe_keys,
            &PrivDataType::FheKeyInfo.to_string(),
        )
        .await
        {
            tracing::error!(
                "Failed to store private key data for party {}: {}",
                { i },
                store_err
            );
            continue; // Skip this party but try others
        }
        log_storage_success(key_id, priv_storages[i - 1].info(), "key data", false, true);
    }
    true
}

/// Generates and stores a threshold CRS with metadata.
///
/// Implements the complete threshold CRS lifecycle:
/// 1. Validates storage consistency
/// 2. Checks for existing CRS
/// 3. Collects signing keys from all parties
/// 4. Generates centralized parameters with proper security
/// 5. Distributes CRS to all parties with signatures
///
/// # Returns
/// - `true` if new CRS was generated and distributed
/// - `false` if CRS already existed
///
/// # Panics
/// - If storage validation fails (inconsistent counts)
/// - If signing key collection fails
/// - If parameter generation fails
/// - If CRS distribution fails
#[cfg(any(test, feature = "testing"))]
pub async fn ensure_threshold_crs_exists<PubS, PrivS>(
    pub_storages: &mut [PubS],
    priv_storages: &mut [PrivS],
    dkg_params: DKGParams,
    crs_id: &RequestId,
    deterministic: bool,
) -> bool
where
    PubS: Storage,
    PrivS: Storage,
{
    if pub_storages.len() != priv_storages.len() {
        panic!("Number of public storages and private storages must be equal");
    }

    let amount_parties = pub_storages.len();

    // Check if the all parties have the CRS. If so, we can stop, otherwise we need to generate it.
    // PANICS: If storage access fails or if no storage is available
    let mut all_data_exists = true;
    for (pub_storage, priv_storage) in pub_storages.iter().zip_eq(priv_storages.iter()) {
        match check_data_exists(
            pub_storage,
            priv_storage,
            crs_id,
            &PubDataType::CRS.to_string(),
            &PrivDataType::CrsInfo.to_string(),
        )
        .await
        {
            Ok(true) => {
                continue; // Data exists for this party, check next
            }
            Ok(false) => {
                all_data_exists = false;
                break;
            }
            Err(e) => {
                tracing::warn!("Error checking if threshold FHE keys exist: {}", e);
                // Continue with generation, assuming data doesn't exist
                all_data_exists = false;
                break;
            }
        }
    }
    if all_data_exists {
        tracing::info!("Threshold CRS exist, skipping generation");
        return false;
    }

    // Collect signing keys from all private storages
    // PANICS: If any signing key cannot be retrieved - critical for security
    let signing_keys: Vec<_> = future::join_all(
        priv_storages
            .iter()
            .map(|storage| get_core_signing_key(storage)),
    )
    .await
    .into_iter()
    .collect::<Result<_, _>>()
    .unwrap_or_else(|e| panic!("Failed to get signing key: {e}"));

    // Calculate max_num_bits based on DKG parameters
    // PANICS: If parameters are invalid and yield zero bits (security critical)
    let max_num_bits = calculate_max_num_bits(&dkg_params);
    if max_num_bits == 0 {
        panic!("Invalid max_num_bits calculated from DKG parameters");
    }

    let mut rng = get_rng(deterministic, Some(amount_parties as u64));

    // Generate the public parameters - foundation for the entire cryptographic system
    // PANICS: If parameter generation fails - cannot proceed with insecure parameters
    let pke_params = dkg_params
        .get_params_basics_handle()
        .get_compact_pk_enc_params();

    // Any sid will work for testing
    let sid = SessionId::from(0u128);
    let internal_pp =
        public_parameters_by_trusted_setup(&pke_params, Some(max_num_bits), sid, &mut rng)
            .unwrap_or_else(|e| {
                panic!(
                    "Failed to make centralized public parameters (max_bits: {max_num_bits}): {e}"
                );
            });

    // Convert internal parameters to zero-knowledge proof compatible format
    // PANICS: If conversion fails - cryptographic integrity would be compromised
    let pp = internal_pp
        .try_into_tfhe_zk_pok_pp(&pke_params, sid)
        .unwrap_or_else(|e| {
            panic!("Failed to convert internal_pp to tfhe_zk_pok_pp: {e}");
        });

    // Store the CRS for each party
    // PANICS: if the private and public storage and signing keys are not of equal length
    let domain = dummy_domain();
    for (cur_pub, (cur_priv, cur_sk)) in pub_storages
        .iter_mut()
        .zip_eq(priv_storages.iter_mut().zip_eq(signing_keys.iter()))
    {
        // Compute signed metadata for CRS verification
        // PANICS: If signature generation fails - would compromise security model

        let crs_info = compute_info_crs(cur_sk, &DSEP_PUBDATA_CRS, crs_id, &pp, &domain)
            .unwrap_or_else(|e| {
                panic!("Failed to compute CRS info for party: {e}");
            });

        // Store private CRS info with signature - essential for verification chain
        // PANICS: If storage fails - system would be in inconsistent state
        store_versioned_at_request_id::<PrivS, CrsGenMetadata>(
            cur_priv,
            crs_id,
            &crs_info,
            &PrivDataType::CrsInfo.to_string(),
        )
        .await
        .unwrap_or_else(|e| {
            panic!("Failed to store private CRS info for party: {e}");
        });

        log_storage_success(crs_id, cur_priv.info(), "CRS data", false, true);

        // Store public CRS parameters - must be available for all cryptographic operations
        // PANICS: If storage fails - system would be unable to perform cryptographic operations
        store_versioned_at_request_id::<PubS, tfhe::zk::CompactPkeCrs>(
            cur_pub,
            crs_id,
            &pp,
            &PubDataType::CRS.to_string(),
        )
        .await
        .unwrap_or_else(|e| {
            panic!("Failed to store public CRS for party: {e}");
        });
        log_storage_success(crs_id, cur_pub.info(), "CRS data", true, true);
    }
    true
}

/// Calculates the maximum secure threshold for a given number of parties.
///
/// Uses the formula: ⌈n/3⌉ - 1, which ensures security in the presence of malicious parties.
///
/// # Arguments
/// * `amount_parties` - The total number of parties in the threshold system
///
/// # Returns
/// The maximum secure threshold value
pub fn max_threshold(amount_parties: usize) -> usize {
    usize::div_ceil(amount_parties, 3) - 1
}

#[cfg(test)]
mod tests {
    use aes_prng::AesRng;
    use kms_grpc::RequestId;
    use rand::SeedableRng;
    use threshold_fhe::execution::zk::ceremony::max_num_bits_from_crs;

    use crate::{
        consts::DEFAULT_PARAM, cryptography::signatures::gen_sig_keys, dummy_domain,
        engine::centralized::central_kms::gen_centralized_crs,
    };

    #[test]
    fn test_max_num_bits() {
        let mut rng = AesRng::seed_from_u64(123);
        let req_id = RequestId::new_random(&mut rng);
        let (_pk, sk) = gen_sig_keys(&mut rng);
        let params = &DEFAULT_PARAM;
        let eip712_domain = dummy_domain();
        for max_num_bits in [64, 128, 256, 1024, 2048] {
            let (crs, _) = gen_centralized_crs(
                &sk,
                params,
                Some(max_num_bits),
                &eip712_domain,
                &req_id,
                &mut rng,
            )
            .unwrap();
            assert_eq!(max_num_bits as usize, max_num_bits_from_crs(&crs));
        }
    }
}<|MERGE_RESOLUTION|>--- conflicted
+++ resolved
@@ -27,12 +27,8 @@
 }
 
 use crate::client::client_non_wasm::ClientDataType;
-<<<<<<< HEAD
 use crate::consts::SIGNING_KEY_ID;
-use crate::cryptography::internal_crypto_types::gen_sig_keys;
-=======
-use crate::cryptography::signatures::{gen_sig_keys, PrivateSigKey};
->>>>>>> d3caf913
+use crate::cryptography::signatures::gen_sig_keys;
 use crate::engine::base::compute_handle;
 use crate::vault::storage::crypto_material::{get_rng, log_data_exists, log_storage_success};
 use crate::vault::storage::{
@@ -684,17 +680,6 @@
 
         let (pk, sk) = gen_sig_keys(&mut rng);
 
-<<<<<<< HEAD
-=======
-        // self-sign a CA certificate with the private signing key
-        #[allow(deprecated)]
-        let (ca_cert_ki, ca_cert) = threshold_fhe::tls_certs::create_ca_cert_from_signing_key(
-            subject_str.as_str(),
-            tls_wildcard,
-            sk.sk(),
-        )?;
-
->>>>>>> d3caf913
         // Store public verification key
         if let Err(store_err) = store_versioned_at_request_id(
             &mut pub_storages[i - 1],
