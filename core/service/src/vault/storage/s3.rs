--- conflicted
+++ resolved
@@ -1,11 +1,6 @@
 use super::{Storage, StorageCache, StorageForBytes, StorageReader, StorageType};
-<<<<<<< HEAD
 use crate::{consts::SAFE_SER_SIZE_LIMIT, vault::storage_prefix_safety};
-use aws_config::SdkConfig;
-=======
-use crate::consts::SAFE_SER_SIZE_LIMIT;
 use aws_config::{self, SdkConfig};
->>>>>>> ffe391f3
 use aws_sdk_s3::{error::ProvideErrorMetadata, primitives::ByteStream, Client as S3Client};
 use aws_smithy_runtime::client::http::hyper_014::HyperClientBuilder;
 use aws_smithy_runtime_api::{
@@ -52,13 +47,12 @@
     pub fn new(
         s3_client: S3Client,
         bucket: String,
-        prefix: Option<String>,
         storage_type: StorageType,
-        party_role: Option<Role>,
+        storage_prefix: Option<&str>,
         cache: Option<StorageCache>,
     ) -> anyhow::Result<Self> {
         Ok(Self {
-            inner: S3Storage::new(s3_client, bucket, prefix, storage_type, party_role, cache)?,
+            inner: S3Storage::new(s3_client, bucket, storage_type, storage_prefix, cache)?,
         })
     }
 }
@@ -629,9 +623,8 @@
         &self,
         s3_client: S3Client,
         bucket: String,
-        prefix: Option<String>,
         storage_type: StorageType,
-        party_role: Option<Role>,
+        storage_prefix: Option<&str>,
         cache: Option<StorageCache>,
     ) -> anyhow::Result<R>;
 }
@@ -643,12 +636,11 @@
         &self,
         s3_client: S3Client,
         bucket: String,
-        prefix: Option<String>,
         storage_type: StorageType,
-        party_role: Option<Role>,
+        storage_prefix: Option<&str>,
         cache: Option<StorageCache>,
     ) -> anyhow::Result<ReadOnlyS3Storage> {
-        ReadOnlyS3Storage::new(s3_client, bucket, prefix, storage_type, party_role, cache)
+        ReadOnlyS3Storage::new(s3_client, bucket, storage_type, storage_prefix, cache)
     }
 }
 
@@ -674,9 +666,8 @@
         &self,
         _s3_client: S3Client,
         _bucket: String,
-        _prefix: Option<String>,
         _storage_type: StorageType,
-        _party_role: Option<Role>,
+        _prefix: Option<&str>,
         _cache: Option<StorageCache>,
     ) -> anyhow::Result<DummyReadOnlyS3Storage> {
         let val = { *self.counter.borrow() };
@@ -721,9 +712,8 @@
     let pub_storage = ReadOnlyS3Storage::new(
         s3_client,
         "zama-zws-dev-kms-fhevm-dev-lh7tg".to_string(),
-        None,
         StorageType::PUB,
-        Some(Role::indexed_from_one(1)),
+        Some("PUB-p1"),
         None,
     )
     .unwrap();
