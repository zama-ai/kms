--- conflicted
+++ resolved
@@ -7,14 +7,7 @@
 use tokio::sync::{Mutex, OwnedRwLockReadGuard, RwLock, RwLockWriteGuard};
 
 use kms_grpc::{
-    rpc_types::{
-<<<<<<< HEAD
-        PrivDataType, PubDataType, SignedPubDataHandleInternal, WrappedPublicKey,
-        WrappedPublicKeyOwned,
-=======
-        BackupDataType, PrivDataType, PubDataType, WrappedPublicKey, WrappedPublicKeyOwned,
->>>>>>> 55049ed4
-    },
+    rpc_types::{PrivDataType, PubDataType, WrappedPublicKey, WrappedPublicKeyOwned},
     RequestId,
 };
 use tfhe::{integer::compression_keys::DecompressionKey, zk::CompactPkeCrs};
