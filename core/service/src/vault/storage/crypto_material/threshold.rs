//! Threshold cryptographic material storage implementation
//!
//! This module provides the storage implementation for cryptographic material
//! used in the threshold KMS variant.

use std::{collections::HashMap, sync::Arc};
use tokio::sync::{Mutex, OwnedRwLockReadGuard, RwLock, RwLockWriteGuard};

use kms_grpc::{
<<<<<<< HEAD
    rpc_types::{PrivDataType, PubDataType, WrappedPublicKey, WrappedPublicKeyOwned},
=======
    rpc_types::{
        BackupDataType, PrivDataType, PubDataType, SignedPubDataHandleInternal, WrappedPublicKey,
        WrappedPublicKeyOwned,
    },
>>>>>>> 78b7dee5
    RequestId,
};
use tfhe::{integer::compression_keys::DecompressionKey, zk::CompactPkeCrs};
use threshold_fhe::execution::tfhe_internals::public_keysets::FhePubKeySet;

use crate::{
    engine::{
        base::{CrsGenCallValues, KeyGenMetadata},
        threshold::service::ThresholdFheKeys,
    },
    util::meta_store::MetaStore,
    vault::{
        storage::{
            crypto_material::log_storage_success, store_pk_at_request_id,
            store_versioned_at_request_id, Storage, StorageReader,
        },
        Vault,
    },
};

use super::base::CryptoMaterialStorage;

/// A cached generic storage entity for the threshold KMS.
/// Cloning this object is cheap since it uses Arc internally.
pub struct ThresholdCryptoMaterialStorage<
    PubS: Storage + Send + Sync + 'static,
    PrivS: Storage + Send + Sync + 'static,
> {
    pub(crate) inner: CryptoMaterialStorage<PubS, PrivS>,
    /// Note that `fhe_keys` should be locked after any locking of elements in `inner`.
    fhe_keys: Arc<RwLock<HashMap<RequestId, ThresholdFheKeys>>>,
}

impl<PubS: Storage + Send + Sync + 'static, PrivS: Storage + Send + Sync + 'static>
    ThresholdCryptoMaterialStorage<PubS, PrivS>
{
    /// Create a new cached storage device for threshold KMS.
    pub fn new(
        public_storage: PubS,
        private_storage: PrivS,
        backup_vault: Option<Vault>,
        pk_cache: HashMap<RequestId, WrappedPublicKeyOwned>,
        fhe_keys: HashMap<RequestId, ThresholdFheKeys>,
    ) -> Self {
        Self {
            inner: CryptoMaterialStorage {
                public_storage: Arc::new(Mutex::new(public_storage)),
                private_storage: Arc::new(Mutex::new(private_storage)),
                backup_vault: backup_vault.map(|x| Arc::new(Mutex::new(x))),
                pk_cache: Arc::new(RwLock::new(pk_cache)),
            },
            fhe_keys: Arc::new(RwLock::new(fhe_keys)),
        }
    }

    /// Get an Arc of the private storage device.
    pub fn get_private_storage(&self) -> Arc<Mutex<PrivS>> {
        Arc::clone(&self.inner.private_storage)
    }

    /// Write the CRS to the storage backend as well as the cache,
    /// and update the [meta_store] to "Done" if the procedure is successful.
    ///
    /// When calling this function more than once, the same [meta_store]
    /// must be used, otherwise the storage state may become inconsistent.
    pub async fn write_crs_with_meta_store(
        &self,
        req_id: &RequestId,
        pp: CompactPkeCrs,
        crs_info: CrsGenCallValues,
        meta_store: Arc<RwLock<MetaStore<CrsGenCallValues>>>,
    ) {
        self.inner
            .write_crs_with_meta_store(req_id, pp, crs_info, meta_store)
            .await
    }

    /// Check if the CRS under [req_id] exists in the storage.
    pub async fn crs_exists(&self, req_id: &RequestId) -> anyhow::Result<bool> {
        CryptoMaterialStorage::<PubS, PrivS>::crs_exists(&self.inner, req_id).await
    }

    /// Write the key materials (result of a keygen) to storage and cache
    /// for the threshold KMS.
    /// The [meta_store] is updated to "Done" if the procedure is successful.
    ///
    /// When calling this function more than once, the same [meta_store]
    /// must be used, otherwise the storage state may become inconsistent.
    pub async fn write_threshold_keys_with_meta_store(
        &self,
        key_id: &RequestId,
        threshold_fhe_keys: ThresholdFheKeys,
        fhe_key_set: FhePubKeySet,
        info: KeyGenMetadata,
        meta_store: Arc<RwLock<MetaStore<KeyGenMetadata>>>,
    ) {
        // use guarded_meta_store as the synchronization point
        // all other locks are taken as needed so that we don't lock up
        // other function calls too much
        let mut guarded_meta_storage = meta_store.write().await;

        let (r1, r2, r3) = {
            // Lock the storage components in the correct order to avoid deadlocks.
            let mut pub_storage = self.inner.public_storage.lock().await;
            let mut priv_storage = self.inner.private_storage.lock().await;
            let back_vault = match self.inner.backup_vault {
                Some(ref x) => Some(x.lock().await),
                None => None,
            };

            let f1 = async {
                let store_result = store_versioned_at_request_id(
                    &mut (*priv_storage),
                    key_id,
                    &threshold_fhe_keys,
                    &PrivDataType::FheKeyInfo.to_string(),
                )
                .await;

                if let Err(e) = &store_result {
                    tracing::error!(
                        "Failed to store threshold FHE keys to private storage for request {}: {}",
                        key_id,
                        e
                    );
                } else {
                    log_storage_success(
                        key_id,
                        priv_storage.info(),
                        &PrivDataType::FheKeyInfo.to_string(),
                        false,
                        true,
                    );
                }
                store_result.is_ok()
            };
            let f2 = async {
                let pk_result = store_pk_at_request_id(
                    &mut (*pub_storage),
                    key_id,
                    WrappedPublicKey::Compact(&fhe_key_set.public_key),
                )
                .await;
                if let Err(e) = &pk_result {
                    tracing::error!("Failed to store public key for request {}: {}", key_id, e);
                } else {
                    log_storage_success(
                        key_id,
                        pub_storage.info(),
                        &PubDataType::PublicKey.to_string(),
                        true,
                        true,
                    );
                }
                let server_result = store_versioned_at_request_id(
                    &mut (*pub_storage),
                    key_id,
                    &fhe_key_set.server_key,
                    &PubDataType::ServerKey.to_string(),
                )
                .await;

                if let Err(e) = &server_result {
                    tracing::error!("Failed to store server key for request {}: {}", key_id, e);
                } else {
                    log_storage_success(
                        key_id,
                        pub_storage.info(),
                        &PubDataType::ServerKey.to_string(),
                        true,
                        true,
                    );
                }
                pk_result.is_ok() && server_result.is_ok()
            };
            let threshold_key_clone = threshold_fhe_keys.clone();
            let f3 = async move {
                match back_vault {
                    Some(mut guarded_backup_vault) => {
                        let backup_result = store_versioned_at_request_id(
                            &mut (*guarded_backup_vault),
                            key_id,
                            &threshold_key_clone,
                            &BackupDataType::PrivData(PrivDataType::FheKeyInfo).to_string(),
                        )
                        .await;

                        if let Err(e) = &backup_result {
                            tracing::error!("Failed to store encrypted threshold FHE keys to backup storage for request {key_id}: {e}");
                        } else {
                            log_storage_success(
                                key_id,
                                guarded_backup_vault.info(),
                                &BackupDataType::PrivData(PrivDataType::FheKeyInfo).to_string(),
                                false,
                                true,
                            );
                        }
                        backup_result.is_ok()
                    }
                    None => {
                        tracing::warn!("No backup vault configured. Skipping backup of key material for request {key_id}");
                        true
                    }
                }
            };
            tokio::join!(f1, f2, f3)
        };
        // Try to store the new data
        tracing::info!("Storing DKG objects for key ID {}", key_id);

        let meta_update_result = guarded_meta_storage.update(key_id, Ok(info));
        if let Err(e) = &meta_update_result {
            tracing::error!(
                "Error ({}) while updating KeyGen meta store for {}",
                e,
                key_id
            );
        }
        if r1 && r2 && r3 && meta_update_result.is_ok() {
            // updating the cache is not critical to system functionality,
            // so we do not consider it as an error
            {
                let mut guarded_pk_cache = self.inner.pk_cache.write().await;
                let previous = guarded_pk_cache.insert(
                    *key_id,
                    WrappedPublicKeyOwned::Compact(fhe_key_set.public_key.clone()),
                );
                if previous.is_some() {
                    tracing::warn!("PK already exists in pk_cache for {}, overwriting", key_id);
                } else {
                    tracing::debug!("Added new PK to pk_cache for {}", key_id);
                }
            }
            {
                let mut guarded_fhe_keys = self.fhe_keys.write().await;
                let previous = guarded_fhe_keys.insert(*key_id, threshold_fhe_keys);
                if previous.is_some() {
                    tracing::warn!(
                        "Threshold FHE keys already exist in cache for {}, overwriting",
                        key_id
                    );
                } else {
                    tracing::debug!("Added new threshold FHE keys to cache for {}", key_id);
                }
            }
            tracing::info!("Finished DKG for Request Id {key_id}.");
        } else {
            // Try to delete stored data to avoid anything dangling
            // Ignore any failure to delete something since it might be
            // because the data did not get created
            // In any case, we can't do much.
            tracing::warn!(
                "Failed to ensure existence of threshold key material for request with ID: {}",
                key_id
            );
            self.purge_key_material(key_id, guarded_meta_storage).await;
        }
    }

    /// Read the key materials for decryption in the threshold case.
    /// The object [ThresholdFheKeys] is big so
    /// we return a lock guard instead of the whole object to avoid copying.
    ///
    /// This function only uses the cache. If there's a chance that
    /// the key is not in the cache, consider calling [refresh_threshold_fhe_keys] first.
    pub async fn read_guarded_threshold_fhe_keys_from_cache(
        &self,
        req_id: &RequestId,
    ) -> anyhow::Result<OwnedRwLockReadGuard<HashMap<RequestId, ThresholdFheKeys>, ThresholdFheKeys>>
    {
        CryptoMaterialStorage::<PubS, PrivS>::read_guarded_crypto_material_from_cache(
            req_id,
            self.fhe_keys.clone(),
        )
        .await
    }

    /// Check if the threshold FHE keys exist in the storage.
    pub async fn threshold_fhe_keys_exists(&self, req_id: &RequestId) -> anyhow::Result<bool> {
        CryptoMaterialStorage::<PubS, PrivS>::threshold_fhe_keys_exist(&self.inner, req_id).await
    }

    /// Refresh the key materials for decryption in the threshold case.
    /// That is, if the key material is not in the cache,
    /// an attempt is made to read from the storage to update the cache.
    /// The object [ThresholdFheKeys] is big so
    /// we return a lock guard instead of the whole object.
    ///
    /// Developers: try not to interleave calls to [refresh_threshold_fhe_keys]
    /// with calls to [read_threshold_fhe_keys] on the same tokio task
    /// since it's easy to deadlock, it's a consequence of RwLocks.
    /// see https://docs.rs/tokio/latest/tokio/sync/struct.RwLock.html#method.read_owned
    pub async fn refresh_threshold_fhe_keys(&self, req_id: &RequestId) -> anyhow::Result<()> {
        CryptoMaterialStorage::<PubS, PrivS>::refresh_crypto_material::<ThresholdFheKeys, _>(
            self.fhe_keys.clone(),
            req_id,
            self.inner.private_storage.clone(),
        )
        .await
    }

    /// Tries to delete all the types of key material related to a specific [RequestId].
    /// WARNING: This also deletes the BACKUP of the keys. Hence the method should should only be used as cleanup after a failed DKG.
    pub async fn purge_key_material(
        &self,
        req_id: &RequestId,
        guarded_meta_store: RwLockWriteGuard<'_, MetaStore<KeyGenMetadata>>,
    ) {
        self.inner
            .purge_key_material(req_id, guarded_meta_store)
            .await
    }

    /// Tries to delete all the types of CRS material related to a specific [RequestId].
    /// WARNING: This also deletes the BACKUP of the CRS data. Hence the method should should only be used as cleanup after a failed CRS generation.
    pub async fn purge_crs_material(
        &self,
        req_id: &RequestId,
        guarded_meta_store: RwLockWriteGuard<'_, MetaStore<CrsGenCallValues>>,
    ) {
        self.inner
            .purge_crs_material(req_id, guarded_meta_store)
            .await
    }

    /// Note that we're not storing a shortint decompression key
    pub async fn write_decompression_key_with_meta_store(
        &self,
        req_id: &RequestId,
        decompression_key: DecompressionKey,
        info: KeyGenMetadata,
        meta_store: Arc<RwLock<MetaStore<KeyGenMetadata>>>,
    ) {
        self.inner
            .write_decompression_key_with_meta_store(req_id, decompression_key, info, meta_store)
            .await
    }
}

// we need to manually implement clone, see  https://github.com/rust-lang/rust/issues/26925
impl<PubS: Storage + Send + Sync + 'static, PrivS: Storage + Send + Sync + 'static> Clone
    for ThresholdCryptoMaterialStorage<PubS, PrivS>
{
    fn clone(&self) -> Self {
        Self {
            inner: self.inner.clone(),
            fhe_keys: Arc::clone(&self.fhe_keys),
        }
    }
}
impl<PubS: Storage + Send + Sync + 'static, PrivS: Storage + Send + Sync + 'static>
    From<&ThresholdCryptoMaterialStorage<PubS, PrivS>> for CryptoMaterialStorage<PubS, PrivS>
{
    fn from(value: &ThresholdCryptoMaterialStorage<PubS, PrivS>) -> Self {
        value.inner.clone()
    }
}<|MERGE_RESOLUTION|>--- conflicted
+++ resolved
@@ -7,14 +7,9 @@
 use tokio::sync::{Mutex, OwnedRwLockReadGuard, RwLock, RwLockWriteGuard};
 
 use kms_grpc::{
-<<<<<<< HEAD
-    rpc_types::{PrivDataType, PubDataType, WrappedPublicKey, WrappedPublicKeyOwned},
-=======
     rpc_types::{
-        BackupDataType, PrivDataType, PubDataType, SignedPubDataHandleInternal, WrappedPublicKey,
-        WrappedPublicKeyOwned,
+        BackupDataType, PrivDataType, PubDataType, WrappedPublicKey, WrappedPublicKeyOwned,
     },
->>>>>>> 78b7dee5
     RequestId,
 };
 use tfhe::{integer::compression_keys::DecompressionKey, zk::CompactPkeCrs};
