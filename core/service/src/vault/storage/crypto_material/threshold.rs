--- conflicted
+++ resolved
@@ -323,20 +323,13 @@
     /// This function ensures that the keys will be in the cache. If it is not already there it will be fetched first.
     pub async fn read_guarded_threshold_fhe_keys(
         &self,
-<<<<<<< HEAD
-        req_id: &RequestId,
+        req_id: &RequestId, // TODO(#2849) change to keyid
         epoch_id: &EpochId,
     ) -> anyhow::Result<
         OwnedRwLockReadGuard<HashMap<(RequestId, EpochId), ThresholdFheKeys>, ThresholdFheKeys>,
     > {
-        CryptoMaterialStorage::<PubS, PrivS>::read_guarded_fhe_private_material_from_cache(
-=======
-        req_id: &RequestId, // TODO(#2849) change to keyid
-    ) -> anyhow::Result<OwnedRwLockReadGuard<HashMap<RequestId, ThresholdFheKeys>, ThresholdFheKeys>>
-    {
         // First try to read from cache
         match CryptoMaterialStorage::<PubS, PrivS>::read_guarded_crypto_material_from_cache(
->>>>>>> 3dbaaaa6
             req_id,
             epoch_id,
             self.fhe_keys.clone(),
@@ -346,10 +339,11 @@
             Ok(guarded_keys) => Ok(guarded_keys),
             Err(_) => {
                 // Refresh the cache if the first read was an error
-                self.refresh_threshold_fhe_keys(req_id).await?;
+                self.refresh_threshold_fhe_keys(req_id, epoch_id).await?;
                 // Retry reading after the refresh
                 CryptoMaterialStorage::<PubS, PrivS>::read_guarded_crypto_material_from_cache(
                     req_id,
+                    epoch_id,
                     self.fhe_keys.clone(),
                 )
                 .await
