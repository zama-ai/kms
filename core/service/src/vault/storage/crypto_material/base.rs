//! Base implementation of cryptographic material storage
//!
//! This module provides the foundational storage implementation used by
//! both centralized and threshold KMS variants.
use crate::{
    anyhow_error_and_warn_log,
<<<<<<< HEAD
    cryptography::internal_crypto_types::PrivateSigKey,
    engine::{
        base::{CrsGenCallValues, KeyGenMetadata, KmsFheKeyHandles},
        context::ContextInfo,
        threshold::service::ThresholdFheKeys,
    },
=======
    backup::{
        custodian::InternalCustodianContext,
        operator::{BackupCommitments, InternalRecoveryRequest},
    },
    cryptography::{backup_pke::BackupPublicKey, internal_crypto_types::PrivateSigKey},
    engine::{context::ContextInfo, threshold::service::ThresholdFheKeys},
    grpc::metastore_status_service::CustodianMetaStore,
>>>>>>> 78b7dee5
    util::meta_store::MetaStore,
    vault::{
        keychain::KeychainProxy,
        storage::{
            delete_all_at_request_id, delete_at_request_id, delete_pk_at_request_id,
            read_all_data_versioned, store_context_at_request_id, store_pk_at_request_id,
            store_versioned_at_request_id, Storage,
        },
        Vault,
    },
};
use kms_grpc::{
    rpc_types::{
        BackupDataType, PrivDataType, PubDataType, SignedPubDataHandleInternal, WrappedPublicKey,
        WrappedPublicKeyOwned,
    },
    RequestId,
};
use serde::Serialize;
use std::{collections::HashMap, sync::Arc};
use tfhe::{integer::compression_keys::DecompressionKey, zk::CompactPkeCrs};
use tokio::sync::{Mutex, OwnedRwLockReadGuard, RwLock, RwLockWriteGuard};

use super::{check_data_exists, log_storage_success, CryptoMaterialReader};

/// A cached generic storage entity for the common data structures
/// used by both the centralized and the threshold KMS.
///
/// This struct provides thread-safe access to public, private, and optional backup storage,
/// along with a cache for generated public keys. Cloning is cheap due to internal Arc usage.
pub struct CryptoMaterialStorage<
    PubS: Storage + Send + Sync + 'static,
    PrivS: Storage + Send + Sync + 'static,
> {
    /// Storage for publicly readable data (may be susceptible to malicious modifications)
    /// Warning: In relation to concurrency where multiple locks are needed always lock public_storage first, then private_storage second, backup_vault third and finally pk_cache last.
    pub(crate) public_storage: Arc<Mutex<PubS>>,

    /// Storage for private data (only accessible by owner, modifications are detectable)
    /// Warning: In relation to concurrency where multiple locks are needed always lock public_storage first, then private_storage second, backup_vault third and finally pk_cache last.
    pub(crate) private_storage: Arc<Mutex<PrivS>>,

    /// Optional backup vault for recovery purposes
    /// Warning: In relation to concurrency where multiple locks are needed always lock public_storage first, then private_storage second, backup_vault third and finally pk_cache last.
    pub(crate) backup_vault: Option<Arc<Mutex<Vault>>>,

    /// Cache for already generated public keys
    /// Warning: In relation to concurrency where multiple locks are needed always lock public_storage first, then private_storage second, backup_vault third and finally pk_cache last.
    pub(crate) pk_cache: Arc<RwLock<HashMap<RequestId, WrappedPublicKeyOwned>>>,
    // Cache for current backup key (if it is set)
    // Observe that the `Option` is inside the lock since it may be added during runtime through a new custodian context.
    // pub(crate) current_backup_key: Arc<RwLock<Option<BackupPublicKey>>>,
}

impl<PubS, PrivS> CryptoMaterialStorage<PubS, PrivS>
where
    PubS: Storage + Send + Sync + 'static,
    PrivS: Storage + Send + Sync + 'static,
{
    // =========================
    // Initializers
    // =========================

    /// Creates a new CryptoMaterialStorage with pre-wrapped storages.
    ///
    /// Use this when you already have Arc<Mutex<_>> wrapped storages.
    pub fn new(
        public_storage: Arc<Mutex<PubS>>,
        private_storage: Arc<Mutex<PrivS>>,
        backup_vault: Option<Arc<Mutex<Vault>>>,
        pk_cache: Option<Arc<RwLock<HashMap<RequestId, WrappedPublicKeyOwned>>>>,
    ) -> Self {
        Self {
            public_storage,
            private_storage,
            backup_vault,
            pk_cache: pk_cache.unwrap_or_else(|| Arc::new(RwLock::new(HashMap::new()))),
        }
    }

    /// Creates a CryptoMaterialStorage by wrapping the provided storages.
    pub fn from(
        public_storage: PubS,
        private_storage: PrivS,
        backup_vault: Option<Vault>,
        pk_cache: Option<Arc<RwLock<HashMap<RequestId, WrappedPublicKeyOwned>>>>,
    ) -> Self {
        Self::new(
            Arc::new(Mutex::new(public_storage)),
            Arc::new(Mutex::new(private_storage)),
            backup_vault.map(|s| Arc::new(Mutex::new(s))),
            pk_cache,
        )
    }

    /// Getter for public_storage
    pub fn get_public_storage(&self) -> Arc<Mutex<PubS>> {
        Arc::clone(&self.public_storage)
    }

    /// Getter for private_storage
    pub fn get_private_storage(&self) -> Arc<Mutex<PrivS>> {
        Arc::clone(&self.private_storage)
    }

    /// Getter for backup_storage (if present)
    pub fn get_backup_vault(&self) -> Option<Arc<Mutex<Vault>>> {
        self.backup_vault.as_ref().map(Arc::clone)
    }

    // =========================
    // Existence Check Methods
    // =========================

    /// Check if data exists in both public and private storage
    pub async fn data_exists(
        &self,
        req_id: &RequestId,
        pub_data_type: &str,
        priv_data_type: &str,
    ) -> anyhow::Result<bool> {
        // First locking public storage, then private storage as per concurrency rules
        let pub_storage = self.public_storage.lock().await;
        let priv_storage = self.private_storage.lock().await;

        check_data_exists(
            &*pub_storage,
            &*priv_storage,
            req_id,
            pub_data_type,
            priv_data_type,
        )
        .await
    }

    /// Check if signing keys exist in the storage.
    ///
    /// This method checks if signing keys exist in the private storage.
    ///
    /// # Returns
    /// `Ok(true)` if signing keys exist, `Ok(false)` if they don't, or an error if the check fails.
    pub async fn private_signing_keys_exist(&self) -> anyhow::Result<bool> {
        let priv_storage = self.private_storage.lock().await;
        let keys: HashMap<RequestId, PrivateSigKey> =
            read_all_data_versioned(&*priv_storage, &PrivDataType::SigningKey.to_string())
                .await
                .map_err(|e| anyhow::anyhow!("Failed to read signing key data: {}", e))?;

        Ok(!keys.is_empty())
    }

    /// Check if FHE keys exist (for central server)
    pub async fn fhe_keys_exist(&self, key_id: &RequestId) -> anyhow::Result<bool> {
        self.data_exists(
            key_id,
            &PubDataType::PublicKey.to_string(),
            &PrivDataType::FheKeyInfo.to_string(),
        )
        .await
    }

    /// Check if threshold FHE keys exist
    pub async fn threshold_fhe_keys_exist(&self, key_id: &RequestId) -> anyhow::Result<bool> {
        self.data_exists(
            key_id,
            &PubDataType::PublicKey.to_string(),
            &PrivDataType::FheKeyInfo.to_string(),
        )
        .await
    }

    /// Check if CRS exists
    pub async fn crs_exists(&self, crs_handle: &RequestId) -> anyhow::Result<bool> {
        self.data_exists(
            crs_handle,
            &PubDataType::CRS.to_string(),
            &PrivDataType::CrsInfo.to_string(),
        )
        .await
    }

    /// Get signing key from private storage
    pub async fn get_signing_key(&self) -> anyhow::Result<PrivateSigKey> {
        let priv_storage = self.private_storage.lock().await;
        super::utils::get_core_signing_key(&*priv_storage).await
    }

    /// Store threshold public key
    pub async fn store_threshold_public_key(
        &self,
        key_id: &RequestId,
        public_key: WrappedPublicKey<'_>,
    ) -> anyhow::Result<()> {
        let mut pub_storage = self.public_storage.lock().await;
        store_pk_at_request_id(&mut *pub_storage, key_id, public_key).await
    }

    /// Store threshold public server key
    pub async fn store_threshold_public_server_key(
        &self,
        key_id: &RequestId,
        server_key: &tfhe::ServerKey,
    ) -> anyhow::Result<()> {
        let mut pub_storage = self.public_storage.lock().await;
        store_versioned_at_request_id(
            &mut *pub_storage,
            key_id,
            server_key,
            &PubDataType::ServerKey.to_string(),
        )
        .await
    }

    /// Store threshold private FHE key info
    pub async fn store_threshold_private_fhe_key_info(
        &self,
        key_id: &RequestId,
        threshold_fhe_keys: &ThresholdFheKeys,
    ) -> anyhow::Result<()> {
        let mut priv_storage = self.private_storage.lock().await;
        store_versioned_at_request_id(
            &mut *priv_storage,
            key_id,
            threshold_fhe_keys,
            &PrivDataType::FheKeyInfo.to_string(),
        )
        .await
    }

    // =========================
    // Storage Primitives
    // =========================

    // Simplified storage methods without metadata
    pub async fn store_private_serializable_data<T>(
        &self,
        req_id: &RequestId,
        data: &T,
        data_type: PrivDataType,
    ) -> anyhow::Result<()>
    where
        T: Serialize + tfhe::Versionize + tfhe::named::Named + Send + Sync,
        for<'a> <T as tfhe::Versionize>::Versioned<'a>: Serialize + Send + Sync,
    {
        let mut priv_storage = self.private_storage.lock().await;
        store_versioned_at_request_id(&mut *priv_storage, req_id, data, &data_type.to_string())
            .await?;

        tracing::info!(
            "Successfully stored private {} data for request ID {} in {}",
            data_type.to_string(),
            req_id,
            priv_storage.info()
        );
        Ok(())
    }

    pub async fn store_public_serializable_data<T>(
        &self,
        req_id: &RequestId,
        data: &T,
        data_type: PubDataType,
    ) -> anyhow::Result<()>
    where
        T: Serialize + tfhe::Versionize + tfhe::named::Named + Send + Sync,
        for<'a> <T as tfhe::Versionize>::Versioned<'a>: Serialize + Send + Sync,
    {
        let mut pub_storage = self.public_storage.lock().await;
        store_versioned_at_request_id(&mut *pub_storage, req_id, data, &data_type.to_string())
            .await?;

        tracing::info!(
            "Successfully stored public {} data for request ID {} in {}",
            data_type.to_string(),
            req_id,
            pub_storage.info()
        );
        Ok(())
    }

    // =========================
    // Ensure_xxx_existence Methods
    // =========================

    /// Tries to delete all the types of key material related to a specific [RequestId].
    /// WARNING: This also deletes the BACKUP of the keys. Hence the method should should only be used as cleanup after a failed DKG.
    pub async fn purge_key_material(
        &self,
        req_id: &RequestId,
        mut guarded_meta_store: RwLockWriteGuard<'_, MetaStore<KeyGenMetadata>>,
    ) {
        // Lock all stores here as storing will be executed concurrently and hence we can otherwise not enforce the locking order
        let mut pub_storage = self.public_storage.lock().await;
        let mut priv_storage = self.private_storage.lock().await;
        let back_vault = match self.backup_vault {
            Some(ref x) => Some(x.lock().await),
            None => None,
        };

        let f1 = async {
            let pk_result = delete_pk_at_request_id(&mut (*pub_storage), req_id).await;
            if let Err(e) = &pk_result {
                tracing::warn!("Failed to delete public key for request {}: {}", req_id, e);
            }
            let server_key_result = delete_at_request_id(
                &mut (*pub_storage),
                req_id,
                &PubDataType::ServerKey.to_string(),
            )
            .await;
            if let Err(e) = &server_key_result {
                tracing::warn!("Failed to delete server key for request {}: {}", req_id, e);
            }
            pk_result.is_err() || server_key_result.is_err()
        };
        let f2 = async {
            let result = delete_at_request_id(
                &mut (*priv_storage),
                req_id,
                &BackupDataType::PrivData(PrivDataType::FheKeyInfo).to_string(),
            )
            .await;
            if let Err(e) = &result {
                tracing::warn!(
                    "Failed to delete FHE key info from private storage for request {}: {}",
                    req_id,
                    e
                );
            }
            result.is_err()
        };
        let f3 = async {
            match back_vault {
                Some(mut guarded_backup_vault) => {
                    let result = delete_at_request_id(
                        &mut (*guarded_backup_vault),
                        req_id,
                        &BackupDataType::PrivData(PrivDataType::FheKeyInfo).to_string(),
                    )
                    .await;
                    if let Err(e) = &result {
                        tracing::warn!(
                            "Failed to delete FHE key info from backup storage for request {}: {}",
                            req_id,
                            e
                        );
                    }
                    result.is_err()
                }
                None => false,
            }
        };
        let (r1, r2, r3) = tokio::join!(f1, f2, f3);
        if r1 || r2 || r3 {
            tracing::error!("Failed to delete key material for request {}", req_id);
        } else {
            tracing::info!("Deleted all key material for request {}", req_id);
        }
        let meta_update_result =
            guarded_meta_store.update(req_id, Err("DKG failed during storage".to_string()));
        if meta_update_result.is_err() {
            tracing::error!(
                "Failed to remove key data from  meta store for request {} while purging key material",
                req_id
            );
        } else {
            tracing::info!(
                "Removed key data from meta store for request {} while purging key material",
                req_id
            );
        }
    }

    /// Write the CRS to the storage backend as well as the cache,
    /// and update the [meta_store] to "Done" if the procedure is successful.
    ///
    /// When calling this function more than once, the same [meta_store]
    /// must be used, otherwise the storage state may become inconsistent.
    pub async fn write_crs_with_meta_store(
        &self,
        req_id: &RequestId,
        pp: CompactPkeCrs,
        crs_info: CrsGenCallValues,
        meta_store: Arc<RwLock<MetaStore<CrsGenCallValues>>>,
    ) {
        // use guarded_meta_store as the synchronization point
        // all other locks are taken as needed so that we don't lock up
        // other function calls too much
        let mut guarded_meta_store = meta_store.write().await;

        let (r1, r2, r3) = {
            // Enforce locking order for internal types
            let mut pub_storage = self.public_storage.lock().await;
            let mut priv_storage = self.private_storage.lock().await;
            let back_vault = match self.backup_vault {
                Some(ref x) => Some(x.lock().await),
                None => None,
            };

            let f1 = async {
                let result = store_versioned_at_request_id(
                    &mut (*priv_storage),
                    req_id,
                    &crs_info,
                    &PrivDataType::CrsInfo.to_string(),
                )
                .await;
                if let Err(e) = &result {
                    tracing::error!(
                        "Failed to store CRS info to private storage for request {}: {}",
                        req_id,
                        e
                    );
                }
                result.is_ok()
            };
            let f2 = async {
                let result = store_versioned_at_request_id(
                    &mut (*pub_storage),
                    req_id,
                    &pp,
                    &PubDataType::CRS.to_string(),
                )
                .await;
                if let Err(e) = &result {
                    tracing::error!(
                        "Failed to store CRS to public storage for request {}: {}",
                        req_id,
                        e
                    );
                }
                result.is_ok()
            };
            let f3 = async {
                match back_vault {
                    Some(mut guarded_backup_vault) => {
                        let backup_result = store_versioned_at_request_id(
                            &mut (*guarded_backup_vault),
                            req_id,
                            &crs_info,
                            &BackupDataType::PrivData(PrivDataType::CrsInfo).to_string(),
                        )
                        .await;

                        if let Err(e) = &backup_result {
                            tracing::error!("Failed to store encrypted crs info to backup storage for request {req_id}: {e}");
                        }
                        backup_result.is_ok()
                    }
                    None => {
                        tracing::warn!("No backup vault configured. Skipping backup of CRS material for request {req_id}");
                        true
                    }
                }
            };
            tokio::join!(f1, f2, f3)
        };

        if r1
            && r2
            && r3
            && guarded_meta_store
                .update(req_id, Ok(crs_info))
                .inspect_err(|e| {
                    tracing::error!("Error ({e}) while updating CRS meta store for {}", req_id)
                })
                .is_ok()
        {
            // everything is ok, there's no cache to update
        } else {
            // Try to delete stored data to avoid anything dangling
            // Ignore any failure to delete something since it might
            // be because the data did not get created
            // In any case, we can't do much.
            self.purge_crs_material(req_id, guarded_meta_store).await;
        }
    }

    /// Tries to delete all the types of CRS material related to a specific [RequestId].
    /// WARNING: This also deletes the BACKUP of the CRS data. Hence the method should should only be used as cleanup after a failed CRS generation.
    pub async fn purge_crs_material(
        &self,
        req_id: &RequestId,
        mut guarded_meta_store: RwLockWriteGuard<'_, MetaStore<CrsGenCallValues>>,
    ) {
        // Enforce locking order for internal types
        let mut pub_storage = self.public_storage.lock().await;
        let mut priv_storage = self.private_storage.lock().await;
        let back_vault = match self.backup_vault {
            Some(ref x) => Some(x.lock().await),
            None => None,
        };

        let f1 = async {
            let result =
                delete_at_request_id(&mut (*pub_storage), req_id, &PubDataType::CRS.to_string())
                    .await;
            if let Err(e) = &result {
                tracing::warn!(
                    "Failed to delete CRS from public storage for request {}: {}",
                    req_id,
                    e
                );
            }
            result.is_err()
        };
        let f2 = async {
            let priv_result = delete_at_request_id(
                &mut (*priv_storage),
                req_id,
                &PrivDataType::CrsInfo.to_string(),
            )
            .await;
            if let Err(e) = &priv_result {
                tracing::warn!(
                    "Failed to delete CRS info from private storage for request {}: {}",
                    req_id,
                    e
                );
            }

            priv_result.is_err()
        };
        let f3 = async {
            match back_vault {
                Some(mut back_vault) => {
                    let vault_result = delete_at_request_id(
                        &mut (*back_vault),
                        req_id,
                        &BackupDataType::PrivData(PrivDataType::CrsInfo).to_string(),
                    )
                    .await;
                    if let Err(e) = &vault_result {
                        tracing::warn!(
                            "Failed to delete CRS info from backup storage for request {}: {}",
                            req_id,
                            e
                        );
                    }
                    vault_result.is_err()
                }
                None => false, // No backup vault, so no error
            }
        };
        let (r1, r2, r3) = tokio::join!(f1, f2, f3);
        if r1 || r2 || r3 {
            tracing::error!("Failed to delete crs material for request {}", req_id);
        } else {
            tracing::info!("Deleted all crs material for request {}", req_id);
        }
        // We cannot do much if updating the meta store fails at this point,
        // so just log an error.
        let meta_update_result = guarded_meta_store.update(
            req_id,
            Err(format!(
                "Failed to store CRS data to public storage for ID {req_id}"
            )),
        );
        let r3 = if let Err(e) = &meta_update_result {
            tracing::error!("Removing CRS from meta store failed with error: {}", e);
            true
        } else {
            false
        };

        // We cannot do much if updating CRS cache fails at this point,
        // so just log an error.
        if r3 {
            tracing::error!("Failed to remove crs cached data for request {}", req_id);
        } else {
            tracing::info!("Removed all crs cached data for request {}", req_id);
        }
    }

    /// Write the backup keys to the storage and update the meta store.
    /// This methods writes all the material associated with backups to storage,
    /// and updates the meta store accordingly.
    ///
    /// This means that the public encryption key for backup is written to the public storage.
    /// The same goes for the commitments to the custodian shares and the recovery request.
    /// Finally the custodian context, with the information about the custodian nodes, is also written to public storage.
    /// The private key for decrypting backups is written to the private storage.
    #[allow(clippy::too_many_arguments)]
    pub async fn write_backup_keys_with_meta_store(
        &self,
        req_id: &RequestId,
        pub_key: BackupPublicKey,
        recovery_request: InternalRecoveryRequest,
        custodian_context: InternalCustodianContext,
        commitments: BackupCommitments,
        meta_store: Arc<RwLock<CustodianMetaStore>>,
    ) {
        // use guarded_meta_store as the synchronization point
        // all other locks are taken as needed so that we don't lock up
        // other function calls too much
        let mut guarded_meta_store = meta_store.write().await;

        let (priv_res, pub_res) = {
            // Lock the storage needed in correct order to avoid deadlocks.
            let mut public_storage_guard = self.public_storage.lock().await;
            let mut private_storage_guard = self.private_storage.lock().await;

            let priv_storage_future = async {
                let custodian_context_store_res = store_versioned_at_request_id(
                    &mut (*private_storage_guard),
                    req_id,
                    &custodian_context,
                    &PrivDataType::CustodianInfo.to_string(),
                )
                .await;
                if let Err(e) = &custodian_context_store_res {
                    tracing::error!(
                        "Failed to store custodian context to private storage for request {}: {}",
                        req_id,
                        e
                    );
                } else {
                    log_storage_success(
                        req_id,
                        private_storage_guard.info(),
                        &PrivDataType::CustodianInfo.to_string(),
                        false,
                        true,
                    );
                }
                custodian_context_store_res.is_ok()
            };
            let pub_storage_future = async {
                let recovery_store_result = store_versioned_at_request_id(
                    &mut (*public_storage_guard),
                    req_id,
                    &recovery_request,
                    &PubDataType::RecoveryRequest.to_string(),
                )
                .await;
                if let Err(e) = &recovery_store_result {
                    tracing::error!(
                        "Failed to store recovery request to the public storage for request {}: {}",
                        req_id,
                        e
                    );
                } else {
                    log_storage_success(
                        req_id,
                        public_storage_guard.info(),
                        &PubDataType::RecoveryRequest.to_string(),
                        true,
                        true,
                    );
                }
                let commit_store_result = store_versioned_at_request_id(
                    &mut (*public_storage_guard),
                    req_id,
                    &commitments,
                    &PubDataType::Commitments.to_string(),
                )
                .await;
                if let Err(e) = &recovery_store_result {
                    tracing::error!(
                        "Failed to store commitments to the public storage for request {}: {}",
                        req_id,
                        e
                    );
                } else {
                    log_storage_success(
                        req_id,
                        public_storage_guard.info(),
                        &PubDataType::Commitments.to_string(),
                        true,
                        true,
                    );
                }
                recovery_store_result.is_ok() && commit_store_result.is_ok()
            };
            tokio::join!(priv_storage_future, pub_storage_future)
        };
        {
            // Update meta store
            // First we insert the request ID
            // Whether things fail or not we can't do much
            match guarded_meta_store.insert(req_id) {
                Ok(_) => {}
                Err(e) => {
                    tracing::error!("Failed to insert request ID {req_id} into meta store: {e}",);
                    self.purge_backup_material(req_id, guarded_meta_store).await;
                    return;
                }
            };
            // If everything is ok, we update the meta store with a success
            if priv_res && pub_res {
                if let Err(e) = guarded_meta_store.update(req_id, Ok(custodian_context)) {
                    tracing::error!("Failed to update meta store for request {req_id}: {e}");
                    self.purge_backup_material(req_id, guarded_meta_store).await;
                }
            } else {
                self.purge_backup_material(req_id, guarded_meta_store).await;
                tracing::error!(
                    "Failed to store backup keys for request {}: priv_res: {}, pub_res: {}",
                    req_id,
                    priv_res,
                    pub_res,
                );
            }
        }
        // Finally update the current backup key in the storage
        {
            match self.backup_vault {
                Some(ref vault) => {
                    let mut guarded_backup_vault = vault.lock().await;
                    match &mut guarded_backup_vault.keychain {
                        Some(keychain) => {
                            if let KeychainProxy::SecretSharing(sharing_chain) = keychain {
                                // Store the public key in the secret sharing keychain
                                sharing_chain.set_backup_enc_key(*req_id, pub_key);
                            }
                        },
                        None => {
                            tracing::info!(
                                "No keychain in backup vault, skipping setting backup encryption key for request {req_id}"
                            );
                        },
                    }
                },
                None => tracing::warn!(
                    "No backup vault configured, skipping setting backup encryption key for request {req_id}"
                ),
            }
        }
    }

    /// Tries to delete all the data related to a custodian context (used for backup) for a specific context id [RequestId].
    /// WARNING: This also deletes ALL backups of a given context. Hence the method should only be used to clean up.
    pub async fn purge_backup_material(
        &self,
        req_id: &RequestId,
        mut guarded_meta_store: RwLockWriteGuard<'_, CustodianMetaStore>,
    ) {
        // Enforce locking order for internal types
        let mut pub_storage = self.public_storage.lock().await;
        let mut priv_storage = self.private_storage.lock().await;
        let back_vault = match self.backup_vault {
            Some(ref x) => Some(x.lock().await),
            None => None,
        };

        let priv_purge = async {
            let result = delete_at_request_id(
                &mut (*priv_storage),
                req_id,
                &PrivDataType::CustodianInfo.to_string(),
            )
            .await;
            if let Err(e) = &result {
                tracing::warn!(
                    "Failed to delete custodian info for request {}: {}",
                    req_id,
                    e
                );
            }
            result.is_err()
        };
        let pub_purge = async {
            let request_res = delete_at_request_id(
                &mut (*pub_storage),
                req_id,
                &PubDataType::RecoveryRequest.to_string(),
            )
            .await;
            if let Err(e) = &request_res {
                tracing::warn!(
                    "Failed to delete public backup key material for request {}: {}",
                    req_id,
                    e
                );
            }
            let commit_res = delete_at_request_id(
                &mut (*pub_storage),
                req_id,
                &PubDataType::Commitments.to_string(),
            )
            .await;
            if let Err(e) = &commit_res {
                tracing::warn!(
                    "Failed to delete commitment material for request {}: {}",
                    req_id,
                    e
                );
            }
            request_res.is_err() && commit_res.is_err()
        };
        let vault_purge = async {
            match back_vault {
                Some(mut back_vault) => {
                    delete_all_at_request_id(&mut (*back_vault), req_id).await;
                    true
                }
                None => false, // No backup vault, so no error
            }
        };
        let (priv_purge_res, pub_purge_res, vault_purge_res) =
            tokio::join!(priv_purge, pub_purge, vault_purge);
        if priv_purge_res || pub_purge_res || vault_purge_res {
            tracing::error!("Failed to delete backup material for request {}", req_id);
        } else {
            tracing::info!("Deleted all backup material for request {}", req_id);
        }
        // We cannot do much if updating the meta store fails at this point,
        // so just log an error.
        let meta_update_result = guarded_meta_store.update(
            req_id,
            Err(format!("Failed to store backup data for ID {req_id}")),
        );
        let meta_res = if let Err(e) = &meta_update_result {
            tracing::error!("Removing backup from meta store failed with error: {}", e);
            true
        } else {
            false
        };

        // We cannot do much if updating the cache fails at this point,
        // so just log an error.
        if meta_res {
            tracing::error!("Failed to remove backup meta data for request {}", req_id);
        } else {
            tracing::info!(
                "Removed all orphaned backup meta data for request {}",
                req_id
            );
        }
    }

    /// Note that we're not storing a shortint decompression key
    pub async fn write_decompression_key_with_meta_store(
        &self,
        req_id: &RequestId,
        decompression_key: DecompressionKey,
        info: KeyGenMetadata,
        meta_store: Arc<RwLock<MetaStore<KeyGenMetadata>>>,
    ) {
        // use guarded_meta_store as the synchronization point
        // all other locks are taken as needed so that we don't lock up
        // other function calls too much
        let mut guarded_meta_store = meta_store.write().await;

        let f1 = async {
            let mut pub_storage = self.public_storage.lock().await;
            let result = store_versioned_at_request_id(
                &mut (*pub_storage),
                req_id,
                &decompression_key,
                &PubDataType::DecompressionKey.to_string(),
            )
            .await;
            if let Err(e) = &result {
                tracing::error!(
                    "Failed to store decompression key to public storage for request {}: {}",
                    req_id,
                    e
                );
            }
            result.is_ok()
        };
        if f1.await
            && guarded_meta_store
                .update(req_id, Ok(info))
                .inspect_err(|e| {
                    tracing::error!(
                        "Error ({e}) while updating decompression key meta store for {}",
                        req_id
                    )
                })
                .is_ok()
        {
            // there is no cache to update
        } else {
            // delete the decompression key, we can't do much if there's an error
            let mut pub_storage = self.public_storage.lock().await;
            let delete_result = delete_at_request_id(
                &mut (*pub_storage),
                req_id,
                &PubDataType::DecompressionKey.to_string(),
            )
            .await;
            if let Err(e) = delete_result {
                tracing::error!(
                    "Error ({}) while deleting decompression key from storage for {}",
                    e,
                    req_id
                );
            }
        }
    }

    /// Read the public key from a cache, if it does not exist,
    /// attempt to read it from the public storage backend.
    #[cfg(test)]
    pub(crate) async fn read_cloned_pk(
        &self,
        req_id: &RequestId,
    ) -> anyhow::Result<WrappedPublicKeyOwned> {
        Self::read_cloned_crypto_material::<WrappedPublicKeyOwned, _>(
            self.pk_cache.clone(),
            req_id,
            self.public_storage.clone(),
        )
        .await
    }

    #[cfg(test)]
    pub(crate) async fn read_cloned_crypto_material<T, S>(
        cache: Arc<RwLock<HashMap<RequestId, T>>>,
        req_id: &RequestId,
        storage: Arc<Mutex<S>>,
    ) -> anyhow::Result<T>
    where
        T: CryptoMaterialReader + Clone,
        S: Storage + Send + Sync + 'static,
    {
        let pub_storage = storage.lock().await;
        let out = {
            let cache_guard = cache.read().await;
            cache_guard.get(req_id).cloned()
        };

        match out {
            Some(pk) => Ok(pk),
            None => {
                let pk = T::read_from_storage(&(*pub_storage), req_id)
                    .await
                    .inspect_err(|e| {
                        tracing::error!("Failed to read CRS with the handle {} ({e})", req_id);
                    })?;

                let mut write_cache_guard = cache.write().await;
                write_cache_guard.insert(*req_id, pk.clone());
                Ok(pk)
            }
        }
    }

    pub async fn read_guarded_crypto_material_from_cache<T: Clone + std::fmt::Debug>(
        req_id: &RequestId,
        fhe_keys: Arc<RwLock<HashMap<RequestId, T>>>,
    ) -> anyhow::Result<OwnedRwLockReadGuard<HashMap<RequestId, T>, T>> {
        // Returning a OwnedRwLockReadGuard just saves some data-copying
        // if the value is already in the cache.
        let fhe_keys = fhe_keys.clone();
        let guard = fhe_keys.read_owned().await;
        OwnedRwLockReadGuard::try_map(guard, |m| m.get(req_id)).map_err(|_| {
            anyhow_error_and_warn_log(format!(
                "Failed to find crypto material in cache for request ID {req_id}"
            ))
        })
    }

    pub async fn read_cloned_crypto_material_from_cache<T: Clone>(
        cache: Arc<RwLock<HashMap<RequestId, T>>>,
        req_id: &RequestId,
    ) -> anyhow::Result<T> {
        let out = {
            let guard = cache.read().await;
            guard.get(req_id).cloned()
        };
        out.ok_or_else(|| {
            anyhow_error_and_warn_log(format!("Key handles are not in the cache for ID {req_id}"))
        })
    }

    pub async fn refresh_crypto_material<T, S>(
        cache: Arc<RwLock<HashMap<RequestId, T>>>,
        req_id: &RequestId,
        storage: Arc<Mutex<S>>,
    ) -> anyhow::Result<()>
    where
        S: Storage + Send + Sync + 'static,
        T: CryptoMaterialReader,
    {
        // This function does not need to be atomic, so we take a read lock
        // on the cache first and check for existance, then release it.
        // We do this because we want to avoid write locks unless necessary.
        let exists = {
            let guarded_fhe_keys = cache.read().await;
            guarded_fhe_keys.contains_key(req_id)
        };

        if !exists {
            let storage = storage.lock().await;
            match T::read_from_storage(&(*storage), req_id).await {
                Ok(new_fhe_keys) => {
                    let mut guarded_fhe_keys = cache.write().await;
                    guarded_fhe_keys.insert(*req_id, new_fhe_keys);
                }
                Err(e) => {
                    return Err(anyhow_error_and_warn_log(format!(
                        "Failed to read crypto material from storage for request ID {req_id}: {e}"
                    )));
                }
            }
        }

        Ok(())
    }

    pub async fn write_context_info(
        &self,
        req_id: &RequestId,
        context_info: &ContextInfo,
        is_threshold: bool,
    ) -> anyhow::Result<()> {
        let mut priv_storage = self.private_storage.lock().await;
        store_context_at_request_id(&mut *priv_storage, req_id, context_info).await?;
        log_storage_success(
            req_id,
            priv_storage.info(),
            "context info",
            false,
            is_threshold,
        );
        Ok(())
    }
}

// we need to manually implement clone, see  https://github.com/rust-lang/rust/issues/26925
impl<PubS: Storage + Send + Sync + 'static, PrivS: Storage + Send + Sync + 'static> Clone
    for CryptoMaterialStorage<PubS, PrivS>
{
    fn clone(&self) -> Self {
        Self {
            public_storage: Arc::clone(&self.public_storage),
            private_storage: Arc::clone(&self.private_storage),
            backup_vault: self.backup_vault.as_ref().map(Arc::clone),
            pk_cache: Arc::clone(&self.pk_cache),
        }
    }
}<|MERGE_RESOLUTION|>--- conflicted
+++ resolved
@@ -4,22 +4,17 @@
 //! both centralized and threshold KMS variants.
 use crate::{
     anyhow_error_and_warn_log,
-<<<<<<< HEAD
-    cryptography::internal_crypto_types::PrivateSigKey,
-    engine::{
-        base::{CrsGenCallValues, KeyGenMetadata, KmsFheKeyHandles},
-        context::ContextInfo,
-        threshold::service::ThresholdFheKeys,
-    },
-=======
     backup::{
         custodian::InternalCustodianContext,
         operator::{BackupCommitments, InternalRecoveryRequest},
     },
     cryptography::{backup_pke::BackupPublicKey, internal_crypto_types::PrivateSigKey},
-    engine::{context::ContextInfo, threshold::service::ThresholdFheKeys},
+    engine::{
+        base::{CrsGenCallValues, KeyGenMetadata},
+        context::ContextInfo,
+        threshold::service::ThresholdFheKeys,
+    },
     grpc::metastore_status_service::CustodianMetaStore,
->>>>>>> 78b7dee5
     util::meta_store::MetaStore,
     vault::{
         keychain::KeychainProxy,
@@ -33,8 +28,7 @@
 };
 use kms_grpc::{
     rpc_types::{
-        BackupDataType, PrivDataType, PubDataType, SignedPubDataHandleInternal, WrappedPublicKey,
-        WrappedPublicKeyOwned,
+        BackupDataType, PrivDataType, PubDataType, WrappedPublicKey, WrappedPublicKeyOwned,
     },
     RequestId,
 };
