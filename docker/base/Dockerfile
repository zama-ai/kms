FROM cgr.dev/chainguard/glibc-dynamic:latest-dev AS prod

ARG RUST_IMAGE_VERSION=stable
# Install essential tools and dependencies
USER root

<<<<<<< HEAD
RUN apk update && apk add \
=======
RUN --mount=type=cache,target=/var/cache/apk,sharing=locked \
    --mount=type=cache,target=/var/lib/apk,sharing=locked \
    apk add --no-cache \
>>>>>>> ef9f622c
    curl \
    wget \
    bash \
    git \
    make \
    perl \
    binutils \
    ca-certificates \
    gcc \
    libstdc++ \
    linux-headers \
    build-base \
    openssl-dev \
    protoc \
    protobuf \
    openssh

# Install Rust using rustup
ENV PATH="/root/.cargo/bin:${PATH}"
ENV RUSTUP_HOME=/root/.rustup
ENV CARGO_HOME=/root/.cargo

# Install Rust toolchain
RUN curl --proto '=https' --tlsv1.2 -sSf https://sh.rustup.rs | sh -s -- -y --default-toolchain=$RUST_IMAGE_VERSION && \
    . $CARGO_HOME/env

RUN cargo install sccache --version ^0.7

# Set environment variables for building
ENV RUSTC_WRAPPER=sccache SCCACHE_DIR=/sccache
ENV CC=gcc
ENV CXX=g++
ENV RUSTFLAGS="-C target-feature=-crt-static"
ENV OPENSSL_DIR=/usr

FROM prod AS dev<|MERGE_RESOLUTION|>--- conflicted
+++ resolved
@@ -4,13 +4,9 @@
 # Install essential tools and dependencies
 USER root
 
-<<<<<<< HEAD
-RUN apk update && apk add \
-=======
 RUN --mount=type=cache,target=/var/cache/apk,sharing=locked \
     --mount=type=cache,target=/var/lib/apk,sharing=locked \
     apk add --no-cache \
->>>>>>> ef9f622c
     curl \
     wget \
     bash \
