--- conflicted
+++ resolved
@@ -296,11 +296,7 @@
     if: >-
       (startsWith(github.ref, 'refs/heads/release/') || github.ref == 'refs/heads/main') ||
       (github.event_name == 'pull_request' && contains(github.event.pull_request.labels.*.name, 'docker'))
-<<<<<<< HEAD
     uses: zama-ai/ci-templates/.github/workflows/common-docker.yml@c9fc2ea0d7cc5df90178ba0c050a6644fcb34afc
-=======
-    uses: zama-ai/ci-templates/.github/workflows/common-docker.yml@e666182756172bc747d2be6e4eb9b4ed80a00a0e
->>>>>>> 2d2821c1
     with:
       docker-file: "./docker/core-client/Dockerfile"
       working-directory: "./core-client"
@@ -658,11 +654,7 @@
     if: >-
       (github.event_name == 'pull_request' && contains(github.event.pull_request.labels.*.name, 'docker')) ||
       (startsWith(github.ref, 'refs/heads/release/') || github.ref == 'refs/heads/main')
-<<<<<<< HEAD
     uses: zama-ai/ci-templates/.github/workflows/common-docker.yml@c9fc2ea0d7cc5df90178ba0c050a6644fcb34afc
-=======
-    uses: zama-ai/ci-templates/.github/workflows/common-docker.yml@e666182756172bc747d2be6e4eb9b4ed80a00a0e
->>>>>>> 2d2821c1
     with:
       docker-file: "./docker/base/Dockerfile"
       working-directory: "./base"
