# 🚀 KMS Core CI/CD Workflows

> A comprehensive guide to our CI/CD pipeline structure and automation

## 📋 Overview

This document describes the CI/CD workflow structure for the KMS Core project. Our pipeline is designed to ensure code quality, run comprehensive tests, and automate releases through intelligent change detection and parallel execution.

## 🔄 Main Workflow File

[`.github/workflows/main.yml`](main.yml)

### Trigger Types

| Trigger | Timing | Purpose |
|---------|--------|---------|
| 🌙 **Scheduled (Nightly)** | Every weekday at 00:00 UTC | Comprehensive testing with nightly test suites |
| 🔍 **Pull Requests** | On PR creation/update | Code validation & testing based on changes |
| 🎯 **Main/Release** | On push to main/release/* | Testing & conditional Docker builds |
| 🏷️ **Docker Label** | On PR with "docker" label | Triggers Docker image builds |

---

## 🏗️ Component-Specific Jobs

### 🔍 Change Detection System
Our CI uses intelligent change detection to only run tests for modified components:
- **Path-based filtering**: Only runs jobs when relevant files change
- **Concurrent execution**: Jobs run in parallel when triggered
- **Dependency awareness**: Core changes trigger dependent component tests

### 📦 Helm Chart Component
<details>
<summary><b>View Component Details</b></summary>

#### 🧪 Test Job [`test-helm-chart`](main.yml)
| Trigger | Status | Condition |
|---------|--------|-----------|
| 🔍 PR | ✅ | On charts/** changes |
| 🎯 Main | ✅ | On charts/** changes |

#### 🔍 Lint Job [`lint-helm-chart`](main.yml)
| Trigger | Status | Condition |
|---------|--------|-----------|
| 🔍 PR | ✅ | On charts/** changes |
| 🎯 Main | ✅ | On charts/** changes |

#### 📦 Release Job [`release-helm-chart`](main.yml)
| Trigger | Status | Condition |
|---------|--------|-----------|
| 🎯 Main | ✅ | On charts/** changes (non-scheduled) |
</details>

### 📚 Documentation Component
<details>
<summary><b>View Component Details</b></summary>

#### 🔍 Check Job [`check-docs`](main.yml)
| Trigger | Status | Condition |
|---------|--------|-----------|
| 🔍 PR | ✅ | On docs/** changes |
| 🎯 Main | ✅ | Always runs |

> Performs link checking and validation using Python's linkcheckmd
</details>

### 🔄 Backward Compatibility Testing
<details>
<summary><b>View Component Details</b></summary>

#### 🧪 Test Job [`test-backward-compatibility`](main.yml)
| Trigger | Status | Condition |
|---------|--------|-----------|
| 🔍 PR | ✅ | On core service/threshold/grpc/CI changes |
| 🎯 Main | ✅ | Always runs |

> Uses big instance for comprehensive backward compatibility validation
</details>

### 📱 Core Client Component
<details>
<summary><b>View Component Details</b></summary>

#### 🧪 Integration Tests [`test-core-client`](main.yml)
| Trigger | Status | Condition |
|---------|--------|-----------|
| 🔍 PR | ✅ | On core-client/service/threshold/grpc/CI changes |
| 🎯 Main | ✅ | Always runs |

**Test Matrix**: Runs threshold and centralized tests in parallel

#### 🔬 Unit Tests [`test-core-client-unit`](main.yml)
| Trigger | Status | Condition |
|---------|--------|-----------|
| 🔍 PR | ✅ | On core-client/** changes only |
| 🎯 Main | ❌ | Skip integration tests |

#### 🐳 Docker Build [`docker-core-client`](main.yml)
| Trigger | Status | Condition |
|---------|--------|-----------|
| 🔍 PR | ✅ | When labeled with "docker" |
| 🎯 Main | ❌ | Manual trigger only |
</details>

### 🌐 GRPC Component
<details>
<summary><b>View Component Details</b></summary>

#### 🧪 Test Job [`test-grpc`](main.yml)
| Trigger | Status | Condition |
|---------|--------|-----------|
| 🔍 PR | ✅ | On core/grpc/** changes |
| 🎯 Main | ✅ | On core/grpc/** changes |

> Tests all features using big instance infrastructure
</details>

### ⚙️ Core Service Component
<details>
<summary><b>View Component Details</b></summary>

#### 🧪 Test Job [`test-core-service`](main.yml)
| Trigger | Status | Condition |
|---------|--------|-----------|
<<<<<<< HEAD
| 🌙 Nightly | ✅ | Comprehensive suite |
| 🔍 PR | ✅ | On service changes |
| 🎯 Main | ✅ | Always |

##### Test Configuration Details
- 🌙 **Nightly Tests**:
  - Runs comprehensive test suite in release mode
  - Features: `slow_tests`, `s3_tests`, `insecure`, `nightly_tests`

- 🔍 **PR/Main Tests** (Run in Parallel):
  1. Default user decryption Tests
     - Features: `slow_tests`, `s3_tests`, `insecure`
     - Focus: `default_user_decryption_threshold`
  2. Threshold Tests
     - Features: `slow_tests`, `s3_tests`, `insecure`
     - Excludes: Default user decryption
  3. Base Tests
     - Features: `slow_tests`, `s3_tests`, `insecure`
     - Excludes: Threshold tests

#### 🐳 Docker Job [`docker-core-service`](main.yml)
=======
| 🔍 PR | ✅ | On core/service/** changes |
| 🎯 Main | ✅ | On core/service/** changes |

##### Test Matrix Configuration
- 🌙 **Nightly Tests**: `--release -F slow_tests -F s3_tests -F insecure nightly_tests`
- 🔍 **PR/Main Tests** (4 parallel jobs):
  1. **Library Tests**: `-F testing --lib`
  2. **Default User Decryption**: `-F slow_tests -F s3_tests -F insecure default_user_decryption_threshold`
  3. **Threshold Tests**: `-F slow_tests -F s3_tests -F insecure threshold` (excludes default_user_decryption)
  4. **Base Tests**: `-F slow_tests -F s3_tests -F insecure` (excludes threshold tests)

> **Infrastructure**: Uses big instance with MinIO and WASM support

#### 🌐 WASM Tests [`test-wasm`](main.yml)
| Trigger | Status | Condition |
|---------|--------|-----------|
| 🔍 PR | ✅ | On core/service/** changes |
| 🎯 Main | ✅ | On core/service/** changes |

#### 🐳 Docker Build [`docker-core-service`](main.yml)
>>>>>>> c8bc4b33
| Trigger | Status | Condition |
|---------|--------|-----------|
| 🔍 PR | ✅ | When labeled with "docker" |
| 🎯 Main | ❌ | Manual trigger only |

#### 🛡️ Nitro Enclave [`docker-nitro-enclave`](main.yml)
| Trigger | Status | Condition |
|---------|--------|-----------|
| 🔍 PR | ✅ | When labeled with "docker" (after core service) |
| 🎯 Main | ❌ | Manual trigger only |
</details>

### 🔐 Threshold Component
<details>
<summary><b>View Component Details</b></summary>

#### 🧪 PR Tests [`test-core-threshold-pr`](main.yml)
| Trigger | Status | Condition |
|---------|--------|-----------|
| 🔍 PR | ✅ | On core/threshold/** changes |
| 🎯 Main | ❌ | PR only |

> **Config**: `-F slow_tests --lib` with 4 parallel test threads

#### 🧪 Main Tests [`test-core-threshold-main`](main.yml)
| Trigger | Status | Condition |
|---------|--------|-----------|
| 🔍 PR | ❌ | Never runs |
| 🎯 Main | ✅ | On core/threshold/** changes |

> **Config**: `-F slow_tests --lib` with Redis integration and 4 parallel test threads

#### 🤖 Dependabot Build [`build-dependabot`](main.yml)
| Trigger | Status | Condition |
|---------|--------|-----------|
| 🔍 PR | ✅ | Only for dependabot/** branches |
| 🎯 Main | ❌ | Dependabot only |

> **Simplified**: `--lib` tests only for dependency validation
</details>

### 🏗️ Infrastructure Components
<details>
<summary><b>View Component Details</b></summary>

#### 🐳 Golden Image [`docker-golden-image`](main.yml)
| Trigger | Status | Condition |
|---------|--------|-----------|
| 🔍 PR | ✅ | When labeled with "docker" |
| 🎯 Main | ❌ | Manual trigger only |

> **Purpose**: Builds base Rust image with dependencies for KMS components

#### 📊 Test Reporter [`test-reporter`](main.yml)
| Trigger | Status | Condition |
|---------|--------|-----------|
| 🔍 PR | ✅ | Always runs after all tests complete |
| 🎯 Main | ❌ | PR only |

> **Function**: Aggregates and reports test results from all components
</details>

---

## 🚀 Release Workflows

### 1. 📦 NPM Release
[`.github/workflows/npm-release.yml`](npm-release.yml)

| Trigger | Status | Condition |
|---------|--------|-----------|
| 🏷️ Release | ✅ | When GitHub release is published |

#### Features
- 🌐 **Dual Package Build**: Creates separate Node.js and web WASM packages
- 📝 **Package Variants**:
  - `node-tkms`: Node.js target with `--target nodejs`
  - `tkms`: Web target with `--target web`
- 🔄 **Version Tagging**: Automatic latest/prerelease tag assignment
- 🔐 **Security**: Uses NPM_TOKEN for authentication

### 2. 🐳 Release Docker Images
[`.github/workflows/on-release-images.yml`](on-release-images.yml)

| Trigger | Status | Condition |
|---------|--------|-----------|
| 🏷️ Release | ✅ | When GitHub release is published |
| 🔄 Manual | ✅ | Via workflow_dispatch (configurable ref) |

#### Features
- 🏗️ **Multi-Stage Build Pipeline**: Sequential Docker image construction
- 🐳 **Container Images Built**:
  - `kms/rust-golden-image`: Base Rust image with all dependencies
  - `kms/core-client`: KMS core client application
  - `kms/core-service`: Main KMS service (uses big instance)
  - `kms/core-service-enclave`: AWS Nitro Enclave variant
- 🔐 **Security Features**:
  - OIDC authentication for secure publishing
  - Build attestations for supply chain security
  - CGR (Container Registry) integration
- 📦 **Publishing**: Pushes to both GitHub Container Registry and CGR
- ⚡ **Optimization**: Caching via app-cache-dir for faster builds

---

## 🔍 Quality Assurance Workflows

### 1. 🧹 CI Lint and Security
[`.github/workflows/ci_lint.yml`](ci_lint.yml)

| Trigger | Status | Condition |
|---------|--------|-----------|
| 🔍 PR | ✅ | Always runs |

#### Features
- 🔄 **Concurrency Control**: Auto-cancels for non-main branches
- 🛠️ **Workflow Validation**: Uses `actionlint` v1.6.27
- 🔒 **Security Enforcement**: SHA-pinned actions validation
- 🔍 **SAST Analysis**: Static security scanning with Zizmor

### 2. 📦 Dependencies Analysis
[`.github/workflows/dependencies_analysis.yml`](dependencies_analysis.yml)

| Trigger | Status | Condition |
|---------|--------|-----------|
| 🔍 PR | ✅ | All branches |
| 🎯 Push | ✅ | main, test branches |

#### Features
- 🔄 **Concurrency Control**: Auto-cancels for non-main branches
- 🦀 **Rust Toolchain**: Uses stable Rust with efficient tool installation
- 📝 **Cargo.lock Validation**: Ensures lock file integrity
- 🔐 **Security Scanning**:
  - **License Compliance**: `cargo-deny` v0.16.2 for license whitelist
  - **Vulnerability Detection**: `cargo-audit` v0.21.0 for security issues
- 🚀 **Efficient Installation**: Uses `cargo-binstall` for faster tool setup

---

## 🛠️ Reusable Workflow Infrastructure

### 1. 🖥️ Big Instance Testing
[`.github/workflows/common-testing-big-instance.yml`](common-testing-big-instance.yml)

#### Architecture
- 🚀 **EC2 Runner Management**: Uses Zama SLAB for dynamic runner provisioning
- 🔄 **Workflow Delegation**: Proxies to `common-testing.yml` with enhanced resources
- 🛑 **Guaranteed Cleanup**: Always stops runners even on failure

#### Supported Services
- **MinIO**: Object storage testing (`run-minio: true`)
- **Redis**: Caching and state testing (`run-redis: true`)
- **WASM Runtime**: WebAssembly execution testing (`run-wasm: true`)

### 2. 🏗️ Common Testing Pipeline
[`.github/workflows/common-testing.yml`](common-testing.yml)

#### Pipeline Stages
| Stage | Actions | Key Features |
|-------|---------|--------------|
| 🔧 **Setup** | Checkout, Git LFS, Registry login | Multi-registry support (GHCR, CGR) |
| 🌍 **Environment** | Rust toolchain, Protoc, Dependencies | Version-pinned from `toolchain.txt` |
| 🗄️ **Caching** | Cargo cache, Build artifacts | S3-backed caching with runs-on/cache |
| ✨ **Quality** | Formatting, Clippy, Dylint | Multiple lint passes (default + all features) |
| 🧪 **Testing** | Nextest execution, Artifact collection | Configurable parallelism and retries |
| 📚 **Documentation** | Doc building and deployment | Optional GitHub Pages publication |

#### Advanced Testing Features
- **Nextest Integration**: Modern test runner with better output
- **Test Parallelism**: Configurable via `nextest-test-threads`
- **Retry Logic**: `NEXTEST_RETRIES: 3` for flaky test handling
- **Artifact Collection**: JUnit XML and log preservation
- **Slack Integration**: Nightly test result notifications

### 3. 🌐 WASM Testing Pipeline
[`.github/workflows/wasm-testing.yml`](wasm-testing.yml)

#### Specialized WASM Workflow
- **Test Generation**: Runs Rust tests to create WASM test fixtures
- **WASM Pack Build**: Creates Node.js WASM packages
- **Node.js Testing**: Validates WASM functionality with `node --test`
- **Dry-run Publishing**: Tests NPM package creation without actual publish

### 4. 🐳 Specialized Docker Workflows
- **Nitro Enclave**: [`common-nitro-enclave.yml`](common-nitro-enclave.yml) - AWS secure execution
- **ArgoCD Updates**: [`common-update-argocd.yml`](common-update-argocd.yml) - Staging deployments<|MERGE_RESOLUTION|>--- conflicted
+++ resolved
@@ -122,29 +122,6 @@
 #### 🧪 Test Job [`test-core-service`](main.yml)
 | Trigger | Status | Condition |
 |---------|--------|-----------|
-<<<<<<< HEAD
-| 🌙 Nightly | ✅ | Comprehensive suite |
-| 🔍 PR | ✅ | On service changes |
-| 🎯 Main | ✅ | Always |
-
-##### Test Configuration Details
-- 🌙 **Nightly Tests**:
-  - Runs comprehensive test suite in release mode
-  - Features: `slow_tests`, `s3_tests`, `insecure`, `nightly_tests`
-
-- 🔍 **PR/Main Tests** (Run in Parallel):
-  1. Default user decryption Tests
-     - Features: `slow_tests`, `s3_tests`, `insecure`
-     - Focus: `default_user_decryption_threshold`
-  2. Threshold Tests
-     - Features: `slow_tests`, `s3_tests`, `insecure`
-     - Excludes: Default user decryption
-  3. Base Tests
-     - Features: `slow_tests`, `s3_tests`, `insecure`
-     - Excludes: Threshold tests
-
-#### 🐳 Docker Job [`docker-core-service`](main.yml)
-=======
 | 🔍 PR | ✅ | On core/service/** changes |
 | 🎯 Main | ✅ | On core/service/** changes |
 
@@ -165,7 +142,6 @@
 | 🎯 Main | ✅ | On core/service/** changes |
 
 #### 🐳 Docker Build [`docker-core-service`](main.yml)
->>>>>>> c8bc4b33
 | Trigger | Status | Condition |
 |---------|--------|-----------|
 | 🔍 PR | ✅ | When labeled with "docker" |
